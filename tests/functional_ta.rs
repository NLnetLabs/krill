//! Test setting up Krill as a trust anchor.

use std::str::FromStr;
use rpki::uri;
use rpki::repository::resources::ResourceSet;
<<<<<<< HEAD
use krill::cli::ta::signer::{SignerInitInfo, SignerReissueInfo, TrustAnchorSignerManager};
use krill::commons::api;
=======
use krill::api;
use krill::cli::ta::signer::{SignerInitInfo, TrustAnchorSignerManager};
>>>>>>> 4acdd84a

mod common;


//------------ Test Function -------------------------------------------------

/// Tests setting up Krill as a trust anchor.
///
/// This tests performs the steps described in the [Krill as a Trust Anchor]
/// section of the manual.
///
/// [Krill as a Trust Anchor]: https://krill.docs.nlnetlabs.nl/en/stable/trust-anchor.html
#[tokio::test]
async fn functional_at() {
    let (mut config, _tempdir) = common::TestConfig::mem_storage()
        .enable_second_signer().finalize();
    let port = config.port;
    config.ta_support_enabled = true;
    let server = common::KrillServer::start_with_config(config).await;

    eprintln!(">>>> Initialise TA proxy.");
    server.client().ta_proxy_init().await.unwrap();

    eprintln!(">>>> Initialise publication server.");
    server.pubserver_init(port).await;

    eprintln!(">>>> Get TA proxy publisher request.");
    let request = server.client().ta_proxy_repo_request().await.unwrap();

    eprintln!(">>>> Add TA Proxy as Publisher.");
    let response = server.client().publishers_add(request).await.unwrap();

    eprintln!(">>>> Configure repository for TA proxy.");
    server.client().ta_proxy_repo_configure(response).await.unwrap();

    eprintln!(">>>> Configure the TA signer.");
    let signer = TrustAnchorSignerManager::create(
        krill::tasigner::Config::parse_str(
            include_str!("../test-resources/ta/ta.conf")
        ).unwrap()
    ).unwrap();

    eprintln!(">>>> Initialise the TA signer.");
    signer.init(
        SignerInitInfo {
            proxy_id: server.client().ta_proxy_id().await.unwrap(),
            repo_info: {
                server.client().ta_proxy_repo_contact().await.unwrap().into()
            },
            tal_https: vec![
                uri::Https::from_string(
                    format!("https://localhost:{}/ta/ta.cer", port)
                ).unwrap()
            ],
            tal_rsync: uri::Rsync::from_str(
                "rsync://localhost/ta/ta.cer"
            ).unwrap(),
            private_key_pem: None,
            ta_mft_nr_override: None
        }
    ).unwrap();

    eprintln!(">>>> Associate the TA signer with the proxy.");
    let signer_info = signer.show().unwrap();
    server.client().ta_proxy_signer_add(signer_info).await.unwrap();

    eprintln!(">>>> Fetch TAL and check it isn’t empty.");
    assert!(!server.client().testbed_tal().await.unwrap().is_empty());

    eprintln!(">>>> Create child CA under TA.");

    // Create the “online” CA.
    let ca = common::ca_handle("online");
    let ta = common::ca_handle("ta");
    server.client().ca_add(ca.clone()).await.unwrap();

    // Add “online” as a child of “ta”
    let details = server.client().ca_details(&ca).await.unwrap();
    server.client().ta_proxy_children_add(
        api::admin::AddChildRequest {
            handle: details.handle.convert(),
            resources: ResourceSet::all(),
            id_cert: (&details.id_cert).try_into().unwrap(),
        }
    ).await.unwrap();

    // Add “ta” as a parent of “online”
    let response = server.client().ta_proxy_child_response(
        &ca.convert()
    ).await.unwrap();
    server.client().parent_add(
        &ca, api::admin::ParentCaReq { handle: ta.convert(), response }
    ).await.unwrap();

    // Add “online” as a Publisher
    let request = server.client().repo_request(&ca).await.unwrap();
    let response = server.client().publishers_add(request).await.unwrap();
    server.client().repo_update(&ca, response).await.unwrap();

    eprintln!(">>>> Process proxy signer exchange.");
    server.client().ta_proxy_signer_make_request().await.unwrap();
    let req = server.client().ta_proxy_signer_show_request().await.unwrap();
    signer.process(req, None).unwrap();
    let response = signer.show_last_response().unwrap();
    server.client().ta_proxy_signer_response(response).await.unwrap();

    eprintln!(">>>> Reissue the the TA signer.");
        signer.reissue(
            SignerReissueInfo {
                proxy_id: server.client().ta_proxy_id().await.unwrap(),
                repo_info: {
                    server.client().ta_proxy_repo_contact().await.unwrap().into()
                },
                tal_https: vec![
                    uri::Https::from_string(
                        format!("https://localhost:{}/ta/ta.cer", port)
                    ).unwrap()
                ],
                tal_rsync: uri::Rsync::from_str(
                    "rsync://localhost/resignedta/ta.cer"
                ).unwrap(),
            }
        ).unwrap();

        eprintln!(">>>> Reassociate the TA signer with the proxy.");
        let signer_info = signer.show().unwrap();
        server.client().ta_proxy_signer_update(signer_info).await.unwrap();

        eprintln!(">>>> Refetch TAL and check it isn’t empty.");
        assert!(!server.client().testbed_tal().await.unwrap().is_empty());

        eprintln!(">>>> Refetch TAL and check it was resigned.");
        assert!(server.client().testbed_tal().await.unwrap().contains("resigned"));

    // XXX This should probably test that everything is in order but I don’t
    //     know how just yet.
}
<|MERGE_RESOLUTION|>--- conflicted
+++ resolved
@@ -3,13 +3,12 @@
 use std::str::FromStr;
 use rpki::uri;
 use rpki::repository::resources::ResourceSet;
-<<<<<<< HEAD
-use krill::cli::ta::signer::{SignerInitInfo, SignerReissueInfo, TrustAnchorSignerManager};
-use krill::commons::api;
-=======
 use krill::api;
-use krill::cli::ta::signer::{SignerInitInfo, TrustAnchorSignerManager};
->>>>>>> 4acdd84a
+use krill::cli::ta::signer::{
+    SignerInitInfo, 
+    SignerReissueInfo, 
+    TrustAnchorSignerManager
+};
 
 mod common;
 
