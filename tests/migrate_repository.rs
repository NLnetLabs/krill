//! Perform functional tests on a Krill instance, using the API
//!
use std::{fs, path::Path, str::FromStr, time::Duration};

use hyper::StatusCode;
use regex::Regex;
use tokio::time::sleep;

use rpki::ca::provisioning::ResourceClassName;
use rpki::repository::resources::ResourceSet;

use krill::{
    commons::{
        api::{ObjectName, RepoFileDeleteCriteria, RoaConfigurationUpdates, RoaPayload},
        util::httpclient,
    },
    test::*,
};

#[tokio::test]
async fn migrate_repository() {
    init_logging();

    info("##################################################################");
    info("#                                                                #");
    info("#                --= Test Migrating a Repository  =--            #");
    info("#                                                                #");
    info("##################################################################");

    info("##################################################################");
    info("#                                                                #");
    info("#                      Start Krill                               #");
    info("#                                                                #");
    info("##################################################################");
    info("");
    // Use a 5 second RRDP update interval for the Krill server, so that we can also
    // test here that the re-scheduling of delayed RRDP deltas works.
    let krill_dir = start_krill_testbed_with_rrdp_interval(5).await;

    info("##################################################################");
    info("#                                                                #");
    info("#               Start Secondary Publication Server               #");
    info("#                                                                #");
    info("##################################################################");
    info("");
    let pubd_dir = start_krill_pubd(5).await;

    let testbed = ca_handle("testbed");

    let ca1 = ca_handle("CA1");
    let ca1_res = ipv4_resources("10.0.0.0/16");
    let ca1_route_definition = RoaPayload::from_str("10.0.0.0/16-16 => 65000").unwrap();

    let rcn_0 = ResourceClassName::from(0);

    info("##################################################################");
    info("#                                                                #");
    info("# Wait for the *testbed* CA to get its certificate, this means   #");
    info("# that all CAs which are set up as part of krill_start under the #");
    info("# testbed config have been set up.                               #");
    info("#                                                                #");
    info("##################################################################");
    info("");
    assert!(ca_contains_resources(&testbed, &ResourceSet::all()).await);

<<<<<<< HEAD
=======
    // Verify that the TA published expected objects
    {
        let mut expected_files = expected_mft_and_crl(&ta, &rcn_0).await;
        expected_files.push(expected_issued_cer(&testbed, &rcn_0).await);
        assert!(
            will_publish_embedded(
                "TA should have manifest, crl and cert for testbed",
                &ta,
                &expected_files
            )
            .await
        );
    }

    // Test the repository purging and re-syncing (healing from the CA's perspective) works as well.
    {
        info("##################################################################");
        info("#                                                                #");
        info("# Test that purging files and re-syncing works:                  #");
        info("#   - remove a single file under the TA                          #");
        info("#   - remove the complete TA dir                                 #");
        info("#   - re-sync, now it should all be published again              #");
        info("#                                                                #");
        info("##################################################################");
        info("");

        {
            // Remove single file - let's remove the issued certificate
            let issued = expected_issued_cer(&testbed, &rcn_0).await;
            let issued_uri = rsync(&format!("rsync://localhost/repo/ta/0/{}", issued));
            let criteria = RepoFileDeleteCriteria::new(issued_uri);
            krill_admin(krill::cli::options::Command::PubServer(
                krill::cli::options::PubServerCommand::DeleteFiles(criteria),
            ))
            .await;
            let expected_files = expected_mft_and_crl(&ta, &rcn_0).await;
            assert!(
                will_publish_embedded(
                    "TA should have manifest, crl but NO more cert for testbed",
                    &ta,
                    &expected_files
                )
                .await
            );
        }

        {
            // removing a directory should also work
            let criteria = RepoFileDeleteCriteria::new(rsync("rsync://localhost/repo/ta/"));
            krill_admin(krill::cli::options::Command::PubServer(
                krill::cli::options::PubServerCommand::DeleteFiles(criteria),
            ))
            .await;
            assert!(will_publish_embedded("TA should have NO content now", &ta, &[]).await);
        }

        {
            // re-sync - all should be back
            cas_sync_all().await;
            let mut expected_files = expected_mft_and_crl(&ta, &rcn_0).await;
            expected_files.push(expected_issued_cer(&testbed, &rcn_0).await);
            assert!(
                will_publish_embedded(
                    "TA should have manifest, crl and cert for testbed",
                    &ta,
                    &expected_files
                )
                .await
            );
        }
    }

>>>>>>> 32f9b1c8
    {
        info("##################################################################");
        info("#                                                                #");
        info("#                      Set up CA1 under testbed                  #");
        info("#                                                                #");
        info("##################################################################");
        info("");
        set_up_ca_with_repo(&ca1).await;
        set_up_ca_under_parent_with_resources(&ca1, &testbed, &ca1_res).await;
    }

    {
        info("##################################################################");
        info("#                                                                #");
        info("#                      Create a ROA for CA1                      #");
        info("#                                                                #");
        info("##################################################################");
        info("");
        let mut updates = RoaConfigurationUpdates::empty();
        updates.add(ca1_route_definition.into());
        ca_route_authorizations_update(&ca1, updates).await;
    }

    {
        info("##################################################################");
        info("#                                                                #");
        info("#    Verify that the testbed published the expected objects      #");
        info("#                                                                #");
        info("##################################################################");
        info("");
        let mut expected_files = expected_mft_and_crl(&testbed, &rcn_0).await;
        expected_files.push(expected_issued_cer(&ca1, &rcn_0).await);
        assert!(
            will_publish_embedded(
                "testbed CA should have mft, crl and certs for CA1 and CA2",
                &testbed,
                &expected_files
            )
            .await
        );
    }

    {
        info("##################################################################");
        info("#                                                                #");
        info("#       Expect that CA1 publishes in the embedded repo           #");
        info("#                                                                #");
        info("##################################################################");
        info("");
        let mut expected_files = expected_mft_and_crl(&ca1, &rcn_0).await;
        expected_files.push(ObjectName::from(&ca1_route_definition).to_string());

        assert!(will_publish_embedded("CA1 should publish the certificate for CA3", &ca1, &expected_files).await);
    }

    // Verify that actual RRDP operation is roughly working as expected (without writing an entire RPKI
    // client into our test suite, integration tests are better suited for testing with a full RPKI client).
    {
        info("##################################################################");
        info("#                                                                #");
        info("#        Sanity check the operation of the RRDP endpoint         #");
        info("#                                                                #");
        info("##################################################################");
        info("");

        // Verify that requesting rrdp/ on a publishing instance of Krill results in a 404 Not Found error rather than
        // a panic.
        assert_http_status(krill_anon_http_get("rrdp/").await, StatusCode::NOT_FOUND);

        // Verify that requesting garbage file and directory URLs results in an error rather than a panic.
        assert_http_status(krill_anon_http_get("rrdp/i/dont/exist").await, StatusCode::NOT_FOUND);
        assert_http_status(krill_anon_http_get("rrdp/i/dont/exist/").await, StatusCode::NOT_FOUND);

        // Verify that we can fetch the notification XML.
        let notification_xml = krill_anon_http_get("rrdp/notification.xml").await.unwrap();
        assert!(notification_xml.starts_with("<notification"));

        // Verify that we can fetch the snapshot XML.
        let re = Regex::new(r#"<snapshot uri="(?P<uri>[^"]+)".+/>"#).unwrap();
        let snapshot_uri = re.captures(&notification_xml).unwrap().name("uri").unwrap().as_str();
        let snapshot_xml = httpclient::get_text(snapshot_uri, None).await.unwrap();
        assert!(snapshot_xml.starts_with("<snapshot"));

        // Verify that attempting to fetch a valid subdirectory results in an error rather than a panic.
        let mut url = urlparse::urlparse(snapshot_uri);
        url.path = Path::new(&url.path).parent().unwrap().display().to_string();
        let url = urlparse::urlunparse(url);
        assert_http_status(httpclient::get_text(&url, None).await, StatusCode::NOT_FOUND);
        assert_http_status(
            httpclient::get_text(&format!("{}/", url), None).await,
            StatusCode::NOT_FOUND,
        );
    }

    {
        info("##################################################################");
        info("#                                                                #");
        info("# Migrate a Repository for CA1 (using a keyroll)                 #");
        info("#                                                                #");
        info("# CA1 currently uses the embedded publication server. In order   #");
        info("# to migrate it, we will need to do the following:               #");
        info("#                                                                #");
        info("# - get the RFC 8183 publisher request from CA1                  #");
        info("# - add CA1 as a publisher under the dedicated (separate) pubd,  #");
        info("# - get the response                                             #");
        info("# - update the repo config for CA1 using the 8183 response       #");
        info("#    -- this should initiate a key roll                          #");
        info("#    -- the new key publishes in the new repo                    #");
        info("# - complete the key roll                                        #");
        info("#    -- the old key should be cleaned up,                        #");
        info("#    -- nothing published for CA1 in the embedded repo           #");
        info("#                                                                #");
        info("##################################################################");
        info("");

        // Add CA1 to dedicated repo
        let publisher_request = publisher_request(&ca1).await;
        dedicated_repo_add_publisher(publisher_request).await;
        let response = dedicated_repository_response(&ca1).await;

        // Wait a tiny bit.. when we add a new repo we check that it's available or
        // it will be rejected.
        sleep(Duration::from_secs(1)).await;

        // Update CA1 to use dedicated repo
        repo_update(&ca1, response).await;

        // This should result in a key roll and content published in both repos
        assert!(state_becomes_new_key(&ca1).await);

        // Expect that CA1 still publishes two current keys in the embedded repo
        {
            let mut expected_files = expected_mft_and_crl(&ca1, &rcn_0).await;
            expected_files.push(ObjectName::from(&ca1_route_definition).to_string());

            assert!(
                will_publish_embedded(
                    "CA1 should publish the MFT and CRL for both current keys in the embedded repo",
                    &ca1,
                    &expected_files
                )
                .await
            );
        }

        // Expect that CA1 publishes two new keys in the dedicated repo
        {
            let expected_files = expected_new_key_mft_and_crl(&ca1, &rcn_0).await;
            assert!(
                will_publish_dedicated(
                    "CA1 should publish the MFT and CRL for both new keys in the dedicated repo",
                    &ca1,
                    &expected_files
                )
                .await
            );
        }

        // Complete the keyroll, this should remove the content in the embedded repo
        ca_roll_activate(&ca1).await;
        assert!(state_becomes_active(&ca1).await);

        // Expect that CA1 publishes two current keys in the dedicated repo
        {
            let mut expected_files = expected_mft_and_crl(&ca1, &rcn_0).await;
            expected_files.push(ObjectName::from(&ca1_route_definition).to_string());

            assert!(
                will_publish_dedicated(
                    "CA1 should publish the MFT and CRL for both current keys in the dedicated repo",
                    &ca1,
                    &expected_files
                )
                .await
            );
        }

        // Expect that CA1 publishes nothing in the embedded repo
        {
            assert!(
                will_publish_embedded("CA1 should no longer publish anything in the embedded repo", &ca1, &[]).await
            );
        }
    }

    let _ = fs::remove_dir_all(krill_dir);
    let _ = fs::remove_dir_all(pubd_dir);
}<|MERGE_RESOLUTION|>--- conflicted
+++ resolved
@@ -63,81 +63,6 @@
     info("");
     assert!(ca_contains_resources(&testbed, &ResourceSet::all()).await);
 
-<<<<<<< HEAD
-=======
-    // Verify that the TA published expected objects
-    {
-        let mut expected_files = expected_mft_and_crl(&ta, &rcn_0).await;
-        expected_files.push(expected_issued_cer(&testbed, &rcn_0).await);
-        assert!(
-            will_publish_embedded(
-                "TA should have manifest, crl and cert for testbed",
-                &ta,
-                &expected_files
-            )
-            .await
-        );
-    }
-
-    // Test the repository purging and re-syncing (healing from the CA's perspective) works as well.
-    {
-        info("##################################################################");
-        info("#                                                                #");
-        info("# Test that purging files and re-syncing works:                  #");
-        info("#   - remove a single file under the TA                          #");
-        info("#   - remove the complete TA dir                                 #");
-        info("#   - re-sync, now it should all be published again              #");
-        info("#                                                                #");
-        info("##################################################################");
-        info("");
-
-        {
-            // Remove single file - let's remove the issued certificate
-            let issued = expected_issued_cer(&testbed, &rcn_0).await;
-            let issued_uri = rsync(&format!("rsync://localhost/repo/ta/0/{}", issued));
-            let criteria = RepoFileDeleteCriteria::new(issued_uri);
-            krill_admin(krill::cli::options::Command::PubServer(
-                krill::cli::options::PubServerCommand::DeleteFiles(criteria),
-            ))
-            .await;
-            let expected_files = expected_mft_and_crl(&ta, &rcn_0).await;
-            assert!(
-                will_publish_embedded(
-                    "TA should have manifest, crl but NO more cert for testbed",
-                    &ta,
-                    &expected_files
-                )
-                .await
-            );
-        }
-
-        {
-            // removing a directory should also work
-            let criteria = RepoFileDeleteCriteria::new(rsync("rsync://localhost/repo/ta/"));
-            krill_admin(krill::cli::options::Command::PubServer(
-                krill::cli::options::PubServerCommand::DeleteFiles(criteria),
-            ))
-            .await;
-            assert!(will_publish_embedded("TA should have NO content now", &ta, &[]).await);
-        }
-
-        {
-            // re-sync - all should be back
-            cas_sync_all().await;
-            let mut expected_files = expected_mft_and_crl(&ta, &rcn_0).await;
-            expected_files.push(expected_issued_cer(&testbed, &rcn_0).await);
-            assert!(
-                will_publish_embedded(
-                    "TA should have manifest, crl and cert for testbed",
-                    &ta,
-                    &expected_files
-                )
-                .await
-            );
-        }
-    }
-
->>>>>>> 32f9b1c8
     {
         info("##################################################################");
         info("#                                                                #");
