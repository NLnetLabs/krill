--- conflicted
+++ resolved
@@ -10,15 +10,10 @@
 use rpki::repository::resources::ResourceSet;
 
 use krill::{
-<<<<<<< HEAD
-    commons::api::{ObjectName, RoaConfigurationUpdates, RoaPayload},
-=======
     commons::{
-        api::{ObjectName, RepoFileDeleteCriteria, RoaConfigurationUpdates, RoaPayload},
+        api::{ObjectName, RoaConfigurationUpdates, RoaPayload},
         util::httpclient,
     },
-    daemon::ca::ta_handle,
->>>>>>> f6589882
     test::*,
 };
 
