--- conflicted
+++ resolved
@@ -10,14 +10,10 @@
 use rpki::repository::resources::ResourceSet;
 
 use krill::{
-<<<<<<< HEAD
-    commons::api::{ObjectName, RepoFileDeleteCriteria, RoaConfigurationUpdates, RoaPayload},
-=======
     commons::{
-        api::{ObjectName, RoaConfigurationUpdates, RoaPayload},
+        api::{ObjectName, RepoFileDeleteCriteria, RoaConfigurationUpdates, RoaPayload},
         util::httpclient,
     },
->>>>>>> 74b73f8c
     daemon::ca::ta_handle,
     test::*,
 };
@@ -229,7 +225,10 @@
         url.path = Path::new(&url.path).parent().unwrap().display().to_string();
         let url = urlparse::urlunparse(url);
         assert_http_status(httpclient::get_text(&url, None).await, StatusCode::NOT_FOUND);
-        assert_http_status(httpclient::get_text(&format!("{}/", url), None).await, StatusCode::NOT_FOUND);
+        assert_http_status(
+            httpclient::get_text(&format!("{}/", url), None).await,
+            StatusCode::NOT_FOUND,
+        );
     }
 
     {
