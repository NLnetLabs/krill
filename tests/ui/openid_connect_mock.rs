<<<<<<< HEAD
//! A mock implementation of an OpenID Connect 1.0 provider (OP) with support for the following specifications:
//!
//!   - [The OAuth 2.0 Authorization Framework RFC 6749][rfc6749]
//!   - [OAuth 2.0 Token Revocation][rfc7009]
//!   - [OpenID Connect Core 1.0 incorporating errata set 1][openid-connect-core-1_0]
//!   - [OpenID Connect Discovery 1.0 incorporating errata set 1][openid-connect-discovery-1_0]
//!   - [OpenID Connect RP-Initiated Logout 1.0 - draft 01][openid-connect-rpinitiated-1_0]
//!
//! [rfc6749]: https://tools.ietf.org/html/rfc6749
//! [rfc7009]: https://tools.ietf.org/html/rfc7009
//! [openid-connect-core-1_0]: https://openid.net/specs/openid-connect-core-1_0.html
//! [openid-connect-discovery-1_0]: https://openid.net/specs/openid-connect-discovery-1_0.html
//! [openid-connect-rpinitiated-1_0]: https://openid.net/specs/openid-connect-rpinitiated-1_0.html

=======
use log::{error, info, trace, warn};
>>>>>>> 824cf04f
use openidconnect::core::*;
use openidconnect::PrivateSigningKey;
use openidconnect::*;
use openssl::rsa::Rsa;
use serde::ser::{Serialize as SerdeSerialize, SerializeStruct, Serializer as SerdeSerializer};
use serde::{Deserialize, Serialize};
use serde_json::json;
<<<<<<< HEAD

=======
>>>>>>> 824cf04f
use tiny_http::{Header, Method, Request, Response, Server, StatusCode};
use urlparse::{parse_qs, urlparse, GetQuery, Query, Url};

use tokio::task;
use tokio::time::delay_for;

use krill::commons::error::Error;

use std::collections::HashMap;
use std::str::FromStr;
use std::sync::atomic::{AtomicBool, Ordering};
use std::thread;
use std::time::Duration;

use crate::ui::OpenIDConnectMockMode;

#[derive(Clone, Debug, Default, Deserialize, PartialEq, Serialize)]
pub struct CustomAdditionalMetadata {
    end_session_endpoint: Option<String>,
    revocation_endpoint: Option<String>,
}
impl AdditionalProviderMetadata for CustomAdditionalMetadata {}

#[derive(Clone, Debug, Default, Deserialize, PartialEq, Serialize)]
pub struct CustomAdditionalClaims {
    role: Option<String>,
    inc_cas: Option<String>,
    exc_cas: Option<String>,
}
impl AdditionalClaims for CustomAdditionalClaims {}

// use the CustomAdditionalMetadata type
type CustomProviderMetadata = ProviderMetadata<
    CustomAdditionalMetadata,
    CoreAuthDisplay,
    CoreClientAuthMethod,
    CoreClaimName,
    CoreClaimType,
    CoreGrantType,
    CoreJweContentEncryptionAlgorithm,
    CoreJweKeyManagementAlgorithm,
    CoreJwsSigningAlgorithm,
    CoreJsonWebKeyType,
    CoreJsonWebKeyUse,
    CoreJsonWebKey,
    CoreResponseMode,
    CoreResponseType,
    CoreSubjectIdentifierType,
>;

// use the CustomAdditionalClaims type, has to be cascaded down a few nesting
// levels of OIDC crate types...
type CustomIdTokenClaims = IdTokenClaims<CustomAdditionalClaims, CoreGenderClaim>;

type CustomIdToken = IdToken<
    CustomAdditionalClaims,
    CoreGenderClaim,
    CoreJweContentEncryptionAlgorithm,
    CoreJwsSigningAlgorithm,
    CoreJsonWebKeyType,
>;

type CustomIdTokenFields = IdTokenFields<
    CustomAdditionalClaims,
    EmptyExtraTokenFields,
    CoreGenderClaim,
    CoreJweContentEncryptionAlgorithm,
    CoreJwsSigningAlgorithm,
    CoreJsonWebKeyType,
>;

type CustomTokenResponse = StandardTokenResponse<CustomIdTokenFields, CoreTokenType>;
// end cascade

// This failure mode can be invoked for a user at user creation time.
// The failure mode will be activated on a 'refresh_token' request
// from Krill to the OIDC Provider
#[derive(Clone, Debug)]
enum RefreshTokenFailureMode {
    // These are the RFC 6749 5.2 Errors
    InvalidRequestErrorResponse,
    InvalidClientErrorResponse,
    InvalidGrantErrorResponse,
    InvalidScopeErrorResponse,
    UnauthorizedClientErrorResponse,
    UnsupportedGrantTypeErrorResponse,
    // These are various generic failure modes,
    // without OAUTH/OpenID Connect specific errors
    NoResponse,
    SlowResponse(Duration),
    Error500Response,
    Error503Response,
}

impl SerdeSerialize for RefreshTokenFailureMode {
    fn serialize<S>(&self, serializer: S) -> Result<S::Ok, S::Error>
    where
        S: SerdeSerializer,
    {
        let mut state = serializer.serialize_struct("Error", 0)?;
        match self {
            RefreshTokenFailureMode::InvalidRequestErrorResponse => {
                state.serialize_field("error", "invalid_request")?
            }
            RefreshTokenFailureMode::InvalidClientErrorResponse => state.serialize_field("error", "invalid_client")?,
            RefreshTokenFailureMode::InvalidGrantErrorResponse => state.serialize_field("error", "invalid_grant")?,
            RefreshTokenFailureMode::UnauthorizedClientErrorResponse => {
                state.serialize_field("error", "unauthorized_client")?
            }
            RefreshTokenFailureMode::InvalidScopeErrorResponse => state.serialize_field("error", "invalid_scope")?,
            RefreshTokenFailureMode::UnsupportedGrantTypeErrorResponse => {
                state.serialize_field("error", "unsupported_grant_type")?
            }
            _ => state.serialize_field("error", "unknown_error")?,
        }
        state.end()
    }
}

impl Default for RefreshTokenFailureMode {
    fn default() -> Self {
        RefreshTokenFailureMode::InvalidRequestErrorResponse
    }
}

#[derive(Clone, Default)]
struct KnownUser {
    role: Option<&'static str>,
    inc_cas: Option<&'static str>,
    exc_cas: Option<&'static str>,
    token_secs: Option<u32>,
    refresh: bool,
    on_refresh_token_failure: Option<RefreshTokenFailureMode>,
}

struct TempAuthzCodeDetails {
    client_id: String,
    nonce: String,
    username: String,
}

#[derive(Clone, Debug)]
struct LoginSession {
    id: KnownUserId,
}

type TempAuthzCode = String;
type TempAuthzCodes = HashMap<TempAuthzCode, TempAuthzCodeDetails>;

type LoggedInAccessToken = String;
type LoginSessions = HashMap<LoggedInAccessToken, LoginSession>;

type KnownUserId = &'static str;
type KnownUsers = HashMap<KnownUserId, KnownUser>;

const DEFAULT_TOKEN_DURATION_SECS: u32 = 3600;
static MOCK_OPENID_CONNECT_SERVER_RUNNING_FLAG: AtomicBool = AtomicBool::new(false);

<<<<<<< HEAD
pub async fn start(config: OpenIDConnectMockMode) -> task::JoinHandle<()> {
    let join_handle = task::spawn_blocking(move || {
        run_mock_openid_connect_server(config);
    });
=======
#[tokio::main]
pub async fn main() {
    // Log to stdout.
    let _logger = fern::Dispatch::new()
        .format(move |out, message, record| {
            out.finish(format_args!(
                "{} [{}] {}",
                chrono::Local::now().format("%Y-%m-%d %H:%M:%S"),
                record.level(),
                message
            ))
        })
        .level(log::LevelFilter::Trace)
        .chain(std::io::stdout())
        .apply()
        .map_err(|e| format!("Failed to init stderr logging: {}", e));

    start(2500).await;
}

pub async fn start(delay_secs: u64) -> Option<task::JoinHandle<()>> {
    let join_handle = task::spawn_blocking(run_mock_openid_connect_server);
>>>>>>> 824cf04f

    // wait for the mock OpenID Connect server to be up before continuing
    // otherwise Krill might fail to query its discovery endpoint
    while !MOCK_OPENID_CONNECT_SERVER_RUNNING_FLAG.load(Ordering::Relaxed) {
        info!("Waiting for mock OpenID Connect server to start");
        delay_for(Duration::from_secs(delay_secs)).await;
    }

    join_handle
}

pub async fn stop(join_handle: task::JoinHandle<()>) {
    MOCK_OPENID_CONNECT_SERVER_RUNNING_FLAG.store(false, Ordering::Relaxed);
    join_handle.await.unwrap();
}

fn run_mock_openid_connect_server(config: OpenIDConnectMockMode) {
    thread::spawn(move || {
        let mut authz_codes = TempAuthzCodes::new();
        let mut login_sessions = LoginSessions::new();
        let mut known_users = KnownUsers::new();

        known_users.insert(
            "admin@krill",
            KnownUser {
                role: Some("admin"),
                exc_cas: Some("ta,testbed"),
                ..Default::default()
            },
        );
        known_users.insert(
            "readonly@krill",
            KnownUser {
                role: Some("readonly"),
                exc_cas: Some("ta,testbed"),
                ..Default::default()
            },
        );
        known_users.insert(
            "readwrite@krill",
            KnownUser {
                role: Some("readwrite"),
                exc_cas: Some("ta,testbed"),
                ..Default::default()
            },
        );
        known_users.insert(
            "shorttokenwithoutrefresh@krill",
            KnownUser {
                role: Some("readwrite"),
                exc_cas: Some("ta,testbed"),
                token_secs: Some(5),
                ..Default::default()
            },
        );
        known_users.insert(
            "shorttokenwithrefresh@krill",
            KnownUser {
                role: Some("readwrite"),
                exc_cas: Some("ta,testbed"),
                token_secs: Some(5),
                refresh: true,
                ..Default::default()
            },
        );
        known_users.insert(
            "non-spec-compliant-idtoken-payload",
            KnownUser {
                role: Some("readonly"),
                exc_cas: Some("ta,testbed"),
                ..Default::default()
            },
        );
        known_users.insert(
            "user-with-unknown-role",
            KnownUser {
                role: None,
                exc_cas: Some("ta,testbed"),
                ..Default::default()
            },
        );
        known_users.insert(
            "user-with-invalid-request-on-refresh",
            KnownUser {
                role: Some("readonly"),
                exc_cas: Some("ta,testbed"),
                token_secs: Some(5),
                refresh: true,
                on_refresh_token_failure: Some(RefreshTokenFailureMode::InvalidRequestErrorResponse),
                ..Default::default()
            },
        );
        known_users.insert(
            "user-with-invalid-client-on-refresh",
            KnownUser {
                role: Some("readonly"),
                exc_cas: Some("ta,testbed"),
                token_secs: Some(5),
                refresh: true,
                on_refresh_token_failure: Some(RefreshTokenFailureMode::InvalidClientErrorResponse),
                ..Default::default()
            },
        );
        known_users.insert(
            "user-with-invalid-grant-on-refresh",
            KnownUser {
                role: Some("readonly"),
                exc_cas: Some("ta,testbed"),
                token_secs: Some(5),
                refresh: true,
                on_refresh_token_failure: Some(RefreshTokenFailureMode::InvalidGrantErrorResponse),
                ..Default::default()
            },
        );
        known_users.insert(
            "user-with-invalid-scope-on-refresh",
            KnownUser {
                role: Some("readonly"),
                exc_cas: Some("ta,testbed"),
                token_secs: Some(5),
                refresh: true,
                on_refresh_token_failure: Some(RefreshTokenFailureMode::InvalidScopeErrorResponse),
                ..Default::default()
            },
        );
        known_users.insert(
            "user-with-unauthorized-client-on-refresh",
            KnownUser {
                role: Some("readonly"),
                exc_cas: Some("ta,testbed"),
                token_secs: Some(5),
                refresh: true,
                on_refresh_token_failure: Some(RefreshTokenFailureMode::UnauthorizedClientErrorResponse),
                ..Default::default()
            },
        );
        known_users.insert(
            "user-with-unsupported-grant-type-on-refresh",
            KnownUser {
                role: Some("readonly"),
                exc_cas: Some("ta,testbed"),
                token_secs: Some(5),
                refresh: true,
                on_refresh_token_failure: Some(RefreshTokenFailureMode::UnsupportedGrantTypeErrorResponse),
                ..Default::default()
            },
        );
        known_users.insert(
            "user-with-no-response-on-refresh",
            KnownUser {
                role: Some("readonly"),
                exc_cas: Some("ta,testbed"),
                token_secs: Some(5),
                refresh: true,
                on_refresh_token_failure: Some(RefreshTokenFailureMode::NoResponse),
                ..Default::default()
            },
        );
        known_users.insert(
            "user-with-slow-response-on-refresh",
            KnownUser {
                role: Some("readonly"),
                exc_cas: Some("ta,testbed"),
                token_secs: Some(5),
                refresh: true,
                on_refresh_token_failure: Some(RefreshTokenFailureMode::SlowResponse(Duration::from_secs(25))),
                ..Default::default()
            },
        );
        known_users.insert(
            "user-with-500-on-refresh",
            KnownUser {
                role: Some("readonly"),
                exc_cas: Some("ta,testbed"),
                token_secs: Some(5),
                refresh: true,
                on_refresh_token_failure: Some(RefreshTokenFailureMode::Error500Response),
                ..Default::default()
            },
        );
        known_users.insert(
            "user-with-503-on-refresh",
            KnownUser {
                role: Some("readonly"),
                exc_cas: Some("ta,testbed"),
                token_secs: Some(5),
                refresh: true,
                on_refresh_token_failure: Some(RefreshTokenFailureMode::Error503Response),
                ..Default::default()
            },
        );

        let logout_metadata = match config {
            OpenIDConnectMockMode::OIDCProviderWithRPInitiatedLogout => CustomAdditionalMetadata {
                end_session_endpoint: Some(String::from("http://localhost:1818/logout")),
                revocation_endpoint: None,
            },
            OpenIDConnectMockMode::OIDCProviderWithOAuth2Revocation => CustomAdditionalMetadata {
                end_session_endpoint: None,
                revocation_endpoint: Some(String::from("http://localhost:1818/revoke")),
            },
            OpenIDConnectMockMode::OIDCProviderWithNoLogoutEndpoints => CustomAdditionalMetadata {
                end_session_endpoint: None,
                revocation_endpoint: None,
            },
            OpenIDConnectMockMode::OIDCProviderWillNotBeStarted => {
                unreachable!()
            }
        };

        let provider_metadata: CustomProviderMetadata = ProviderMetadata::new(
            IssuerUrl::new("http://localhost:1818".to_string()).unwrap(),
            AuthUrl::new("http://localhost:1818/authorize".to_string()).unwrap(),
            JsonWebKeySetUrl::new("http://localhost:1818/jwk".to_string()).unwrap(),
            vec![ResponseTypes::new(vec![CoreResponseType::Code])],
            vec![CoreSubjectIdentifierType::Pairwise],
            vec![CoreJwsSigningAlgorithm::RsaSsaPssSha256],
            logout_metadata,
        )
        .set_token_endpoint(Some(TokenUrl::new("http://localhost:1818/token".to_string()).unwrap()))
        .set_userinfo_endpoint(Some(
            UserInfoUrl::new("http://localhost:1818/userinfo".to_string()).unwrap(),
        ))
        .set_scopes_supported(Some(vec![
            Scope::new("openid".to_string()),
            Scope::new("email".to_string()),
            Scope::new("profile".to_string()),
        ]))
        .set_response_modes_supported(Some(vec![CoreResponseMode::Query]))
        .set_id_token_signing_alg_values_supported(vec![CoreJwsSigningAlgorithm::RsaSsaPkcs1V15Sha256])
        .set_claims_supported(Some(vec![CoreClaimName::new("email".to_string())]));

        let rsa_key = Rsa::generate(2048).unwrap().private_key_to_pem().unwrap();
        let rsa_pem = std::str::from_utf8(&rsa_key).unwrap();
        let signing_key = CoreRsaPrivateSigningKey::from_pem(rsa_pem, Some(JsonWebKeyId::new("key1".to_string())))
            .expect("Invalid RSA private key");

        let jwks = CoreJsonWebKeySet::new(vec![
            // RSA keys may also be constructed directly using CoreJsonWebKey::new_rsa(). Providers
            // aiming to support other key types may provide their own implementation of the
            // JsonWebKey trait or submit a PR to add the desired support to this crate.
            signing_key.as_verification_key(),
        ]);

        let discovery_doc = serde_json::to_string(&provider_metadata)
            .map_err(|err| Error::custom(format!("Error while building discovery JSON response: {}", err)))
            .unwrap();
        let jwks_doc = serde_json::to_string(&jwks)
            .map_err(|err| Error::custom(format!("Error while building jwks JSON response: {}", err)))
            .unwrap();
        let login_doc = std::fs::read_to_string("test-resources/ui/oidc_login.html").unwrap();

        fn make_random_value() -> Result<String, Error> {
            let mut access_token_bytes: [u8; 4] = [0; 4];
            openssl::rand::rand_bytes(&mut access_token_bytes)
                .map_err(|err: openssl::error::ErrorStack| Error::custom(format!("Rand error: {}", err)))?;
            Ok(base64::encode(access_token_bytes))
        }

        fn make_access_token() -> Result<AccessToken, Error> {
            Ok(AccessToken::new(make_random_value()?))
        }

        fn make_refresh_token() -> Result<RefreshToken, Error> {
            Ok(RefreshToken::new(make_random_value()?))
        }

        fn get_user_for_session(session: &LoginSession, known_users: &KnownUsers) -> Result<KnownUser, Error> {
            known_users
                .get(&session.id)
                .cloned()
                .ok_or(Error::custom(format!("Internal error, unknown user: {}", session.id)))
        }

        fn get_token_duration_for_user(user: &KnownUser) -> Result<u32, Error> {
            let token_duration = user.token_secs.unwrap_or(DEFAULT_TOKEN_DURATION_SECS);

            if token_duration != DEFAULT_TOKEN_DURATION_SECS {
                info!(
                    "Issuing token with non-default expiration time of {} seconds",
                    &token_duration
                );
            }

            Ok(token_duration)
        }

        fn make_id_token_response(
            signing_key: &CoreRsaPrivateSigningKey,
            authz: &TempAuthzCodeDetails,
            session: &LoginSession,
            known_users: &KnownUsers,
        ) -> Result<CustomTokenResponse, Error> {
            let user = get_user_for_session(session, known_users)?;
            let token_duration = get_token_duration_for_user(&user)?;
            let access_token = make_access_token()?;

            let id_token = CustomIdToken::new(
                CustomIdTokenClaims::new(
                    // Specify the issuer URL for the OpenID Connect Provider.
                    IssuerUrl::new("http://localhost:1818".to_string()).unwrap(),
                    // The audience is usually a single entry with the client ID of the client for whom
                    // the ID token is intended. This is a required claim.
                    vec![Audience::new(authz.client_id.clone())],
                    // The ID token expiration is usually much shorter than that of the access or refresh
                    // tokens issued to clients. Our client only keeps the access/refresh token and the
                    // access token expiration time, so this isn't used.
                    chrono::Utc::now() + chrono::Duration::seconds(token_duration.into()),
                    // The issue time is usually the current time.
                    chrono::Utc::now(),
                    // Set the standard claims defined by the OpenID Connect Core spec.
                    StandardClaims::new(
                        // Stable subject identifiers are recommended in place of e-mail addresses or other
                        // potentially unstable identifiers. This is the only required claim.
                        SubjectIdentifier::new(session.id.to_string()),
                    ),
                    CustomAdditionalClaims {
                        role: user.role.map(|role| role.to_string()),
                        inc_cas: user.inc_cas.map_or(None, |v| Some(v.to_string())),
                        exc_cas: user.exc_cas.map_or(None, |v| Some(v.to_string())),
                    },
                )
                // Optional: specify the user's e-mail address. This should only be provided if the
                // client has been granted the 'profile' or 'email' scopes.
                .set_email(Some(EndUserEmail::new(session.id.to_string())))
                // Optional: specify whether the provider has verified the user's e-mail address.
                .set_email_verified(Some(true))
                // OpenID Connect Providers may supply custom claims by providing a struct that
                // implements the AdditionalClaims trait. This requires manually using the
                // generic IdTokenClaims struct rather than the CoreIdTokenClaims type alias,
                // however.
                .set_nonce(Some(Nonce::new(authz.nonce.clone()))),
                // The private key used for signing the ID token. For confidential clients (those able
                // to maintain a client secret), a CoreHmacKey can also be used, in conjunction
                // with one of the CoreJwsSigningAlgorithm::HmacSha* signing algorithms. When using an
                // HMAC-based signing algorithm, the UTF-8 representation of the client secret should
                // be used as the HMAC key.
                signing_key,
                // Uses the RS256 signature algorithm. This crate supports any RS*, PS*, or HS*
                // signature algorithm.
                CoreJwsSigningAlgorithm::RsaSsaPkcs1V15Sha256,
                // When returning the ID token alongside an access token (e.g., in the Authorization Code
                // flow), it is recommended to pass the access token here to set the `at_hash` claim
                // automatically.
                Some(&access_token),
                // When returning the ID token alongside an authorization code (e.g., in the implicit
                // flow), it is recommended to pass the authorization code here to set the `c_hash` claim
                // automatically.
                None,
            )
            .unwrap();

            let mut token_response = CustomTokenResponse::new(
                access_token.clone(),
                CoreTokenType::Bearer,
                CustomIdTokenFields::new(Some(id_token), EmptyExtraTokenFields {}),
            );

            token_response.set_expires_in(Some(&Duration::from_secs(token_duration.into())));

            if user.refresh {
                let refresh_token = make_refresh_token()?;
                token_response.set_refresh_token(Some(refresh_token));
            }

            Ok(token_response)
        }

        fn base64_decode(encoded: String) -> Result<String, Error> {
            String::from_utf8(
                base64::decode(&encoded)
                    .map_err(|err: base64::DecodeError| Error::custom(format!("Base64 decode error: {}", err)))?,
            )
            .map_err(|err: std::string::FromUtf8Error| Error::custom(format!("UTF8 decode error: {}", err)))
        }

        fn url_encode(decoded: String) -> Result<String, Error> {
            urlparse::quote(decoded, b"")
                .map_err(|err: std::string::FromUtf8Error| Error::custom(format!("UTF8 decode error: {}", err)))
        }

        fn require_query_param(query: &Query, param: &str) -> Result<String, Error> {
            // TODO: ensure that such errors actually result in a https://tools.ietf.org/html/rfc6749#section-5.2
            // compliant { "error": "invalid_request" } JSON error response.
            query
                .get_first_from_str(param)
                .ok_or(Error::custom(format!("Missing query parameter '{}'", param)))
        }

        fn handle_discovery_request(request: Request, discovery_doc: &str) -> Result<(), Error> {
            request
                .respond(
                    Response::empty(StatusCode(200))
                        .with_header(Header::from_str("Content-Type: application/json").unwrap())
                        .with_data(discovery_doc.clone().as_bytes(), None),
                )
                .map_err(|err| err.into())
        }

        fn handle_jwks_request(request: Request, jwks_doc: &str) -> Result<(), Error> {
            request
                .respond(
                    Response::empty(StatusCode(200))
                        .with_header(Header::from_str("Content-Type: application/json").unwrap())
                        .with_data(jwks_doc.clone().as_bytes(), None),
                )
                .map_err(|err: std::io::Error| Error::custom(format!("IO error: {}", err)))
        }

        fn handle_authorize_request(request: Request, url: Url, login_doc: &str) -> Result<(), Error> {
            let query = url
                .get_parsed_query()
                .ok_or(Error::custom("Missing query parameters"))?;
            let client_id = require_query_param(&query, "client_id")?;
            let nonce = require_query_param(&query, "nonce")?;
            let state = require_query_param(&query, "state")?;
            let redirect_uri = require_query_param(&query, "redirect_uri")?;

            request
                .respond(
                    Response::empty(StatusCode(200))
                        .with_header(Header::from_str("Content-Type: text/html").unwrap())
                        .with_data(
                            login_doc
                                .replace("<NONCE>", &base64::encode(&nonce))
                                .replace("<STATE>", &base64::encode(&state))
                                .replace("<REDIRECT_URI>", &base64::encode(&redirect_uri))
                                .replace("<CLIENT_ID>", &base64::encode(&client_id))
                                .as_bytes(),
                            None,
                        ),
                )
                .map_err(|err| err.into())
        }

        fn handle_login_request(
            request: Request,
            url: Url,
            authz_codes: &mut TempAuthzCodes,
            known_users: &KnownUsers,
        ) -> Result<(), Error> {
            let query = url
                .get_parsed_query()
                .ok_or(Error::custom("Missing query parameters"))?;
            let redirect_uri = require_query_param(&query, "redirect_uri")?;
            let redirect_uri = base64_decode(redirect_uri)?;

            fn with_redirect_uri(
                redirect_uri: String,
                query: Query,
                authz_codes: &mut TempAuthzCodes,
                known_users: &KnownUsers,
            ) -> Result<Response<std::io::Empty>, Error> {
                let username = require_query_param(&query, "username")?;

                match known_users.get(username.as_str()) {
                    Some(_user) => {
                        let client_id = require_query_param(&query, "client_id")?;
                        let nonce = require_query_param(&query, "nonce")?;
                        let state = require_query_param(&query, "state")?;

                        let client_id = base64_decode(client_id)?;
                        let nonce = base64_decode(nonce)?;
                        let state = base64_decode(state)?;

                        let mut code_bytes: [u8; 4] = [0; 4];
                        openssl::rand::rand_bytes(&mut code_bytes)
                            .map_err(|err: openssl::error::ErrorStack| Error::custom(format!("Rand error: {}", err)))?;
                        let code = base64::encode(code_bytes);

                        authz_codes.insert(
                            code.clone(),
                            TempAuthzCodeDetails {
                                client_id,
                                nonce: nonce.clone(),
                                username,
                            },
                        );

                        let urlsafe_code = url_encode(code)?;
                        let urlsafe_state = url_encode(state)?;
                        let urlsafe_nonce = url_encode(nonce)?;

                        Ok(Response::empty(StatusCode(302)).with_header(
                            Header::from_str(&format!(
                                "Location: {}?code={}&state={}&nonce={}",
                                redirect_uri, urlsafe_code, urlsafe_state, urlsafe_nonce
                            ))
                            .map_err(|err| {
                                Error::custom(format!("Error while constructing HTTP Location header: {:?}", err))
                            })?,
                        ))
                    }
                    None => Err(Error::custom("Unknown user name")),
                }
            }

            // per RFC 6749 and OpenID Connect Core 1.0 section 3.1.26
            // Authentication Error Response we should still return a
            // redirect on error but with query params describing the error.
            let response = match with_redirect_uri(redirect_uri.clone(), query, authz_codes, known_users) {
                Ok(response) => response,
                Err(err) => Response::empty(StatusCode(302)).with_header(
                    Header::from_str(&format!(
                        "Location: {}?error={}",
                        redirect_uri,
                        url_encode(format!("{}", err))?
                    ))
                    .map_err(|err| {
                        Error::custom(format!("Error while constructing HTTP Location header: {:?}", err))
                    })?,
                ),
            };

            request.respond(response).map_err(|err| err.into())
        }

        /// Implement [OpenID Connect RP-Initiated Logout 1.0 - draft 01][openid-connect-rpinitiated-1_0]
        ///
        /// [openid-connect-rpinitiated-1_0]: https://openid.net/specs/openid-connect-rpinitiated-1_0.html
        fn handle_logout_request(request: Request, url: Url) -> Result<(), Error> {
            // TODO: require the id_token_hint query parameter as per the spec
            // TODO: validate that the token is currently logged in
            // TODO: forget the current login session for the token
            let query = url
                .get_parsed_query()
                .ok_or(Error::custom("Missing query parameters"))?;
            let redirect_uri = require_query_param(&query, "post_logout_redirect_uri")?;

            let response = Response::empty(StatusCode(302)).with_header(
                Header::from_str(&format!("Location: {}", redirect_uri)).map_err(|err| {
                    Error::custom(format!("Error while constructing HTTP Location header: {:?}", err))
                })?,
            );

            request.respond(response).map_err(|err| err.into())
        }

        /// Implement [OAuth 2.0 Token Revocation][rfc7009]
        ///
        /// [rfc7009]: https://tools.ietf.org/html/rfc7009
        fn handle_oauth2_revocation_request(
            mut request: Request,
            login_sessions: &mut LoginSessions,
            known_users: &mut KnownUsers,
        ) -> Result<(), Error> {
            // TODO: handle both access and refresh tokens
            let mut body = String::new();
            request.as_reader().read_to_string(&mut body)?;

            let query_params = parse_qs(body);
            let token = require_query_param(&query_params, "token")?;
            let token_type_hint = query_params.get_first_from_str("token_type_hint");

            // https://tools.ietf.org/html/rfc7009#section-2.2.1:
            //   unsupported_token_type:  The authorization server does not support
            //   the revocation of the presented token type.  That is, the
            //   client tried to revoke an access token on a server not
            //   supporting this feature.
            if matches!(token_type_hint, Some(hint_str) if hint_str == "access_token") {
                let err_body = json!({
                    "error": "unsupported_token_type",
                    "error_description": "This mock OpenID Connect server only supports revocation of refresh tokens, not access tokens"
                })
                .to_string();
                request
                    .respond(
                        Response::empty(StatusCode(400))
                            .with_header(Header::from_str("Content-Type: application/json").unwrap())
                            .with_data(err_body.as_bytes(), None),
                    )
                    .map_err(|err| err.into())
            } else {
                match login_sessions.remove(&token) {
                    Some(removed_session) => {
                        log_info(&format!("Token '{}' has been revoked", &token));
                        match known_users.remove(&removed_session.id) {
                            Some(_) => {
                                log_info(&format!("User '{}' has been forgotten", &removed_session.id));
                                request
                                    .respond(Response::empty(StatusCode(200)))
                                    .map_err(|err| err.into())
                            }
                            None => {
                                log_warning(&format!("User '{}' could NOT be forgotten", &token));
                                request
                                    .respond(Response::empty(StatusCode(400)))
                                    .map_err(|err| err.into())
                            }
                        }
                    }
                    None => {
                        log_warning(&format!("Token '{}' could NOT be revoked: token is NOT known", &token));
                        // From https://tools.ietf.org/html/rfc7009#section-2.2:
                        //   Note: invalid tokens do not cause an error response since the client
                        //   cannot handle such an error in a reasonable way.  Moreover, the
                        //   purpose of the revocation request, invalidating the particular token,
                        //   is already achieved.
                        request
                            .respond(Response::empty(StatusCode(200)))
                            .map_err(|err| err.into())
                    }
                }
            }
        }

        fn handle_control_is_user_logged_in_request(
            request: Request,
            url: Url,
            known_users: &KnownUsers,
        ) -> Result<(), Error> {
            let query = url
                .get_parsed_query()
                .ok_or(Error::custom("Missing query parameters"))?;
            let username = require_query_param(&query, "username")?;

            match known_users.get(username.as_str()) {
                Some(_user) => {
                    log_info(&format!("User '{}' is known", &username));
                    request
                        .respond(Response::empty(StatusCode(200)))
                        .map_err(|err| err.into())
                }
                None => {
                    log_info(&format!("User '{}' is NOT known", &username));
                    // See: https://tools.ietf.org/html/rfc6749#section-5.2
                    let err_body = json!({
                        "error": "invalid_grant"
                    })
                    .to_string();
                    request
                        .respond(
                            Response::empty(StatusCode(400))
                                .with_header(Header::from_str("Content-Type: application/json").unwrap())
                                .with_data(err_body.as_bytes(), None),
                        )
                        .map_err(|err| err.into())
                }
            }
        }

        fn handle_token_request(
            mut request: Request,
            signing_key: &CoreRsaPrivateSigningKey,
            authz_codes: &mut TempAuthzCodes,
            login_sessions: &mut LoginSessions,
            known_users: &KnownUsers,
        ) -> Result<(), Error> {
            let mut body = String::new();
            request.as_reader().read_to_string(&mut body)?;

            let query_params = parse_qs(body);
            let mut new_key: Option<String> = None;
            let mut new_session: Option<LoginSession> = None;

            // we skip over verifying the Authorization HTTP header but perhaps
            // we should make sure the client is sending that correctly?
            trace!("grant: {:?}", &query_params.get("grant_type"));

            let r = match query_params.get("grant_type") {
                Some(grant_type) if &grant_type[0] == "authorization_code" => {
                    if let Some(code) = query_params.get("code") {
                        let code = &code[0];
                        if let Some(authz_code) = authz_codes.remove(code) {
                            trace!("client_id: {:?}", &authz_code.client_id);
                            trace!("username: {:?}", &authz_code.username);
                            // find static user id
                            let session = LoginSession {
                                id: known_users
                                    .keys()
                                    .find(|k| k.to_string() == authz_code.username)
                                    .ok_or(Error::custom(format!(
                                        "Internal error, unknown user '{}'",
                                        authz_code.username
                                    )))?,
                            };

                            let (token_doc, refresh_token) = if authz_code.username
                                == "non-spec-compliant-idtoken-payload"
                            {
                                // This represents an ID Token with an illegal "acr" value that is not a string but rather a nested
                                // structure. This will be rejected by the Rust OpenID Connect crate. We've seen this problem with
                                // at least one real OpenID Connect provider deployment.
                                let token_doc = r#"{
                                    "access_token":"*****",
                                    "token_type":"bearer",
                                    "expires_in":299,
                                    "id_token":"eyJraWQiOiIyOTM5ODY3ODU5NDEyMzYxNTU4MzQ0MjM1NzUzNzM5OTE2NDQ1IiwidHlwIjoiSldUIiwiYWxnIjoiUlMyNTYifQ.eyJpc3MiOiJodHRwczovL2xvZ2luLmVzc28tdWF0LmNoYXJ0ZXIuY29tOjg0NDMvbmlkcC9vYXV0aC9uYW0iLCJzdWIiOiIyMTJjYzI1ZmVkYjE0YjQ1ODlhNmNmNmI2MTFiZTdhNiIsImF1ZCI6Ijk3YTUwYjFiLWIwNmYtNGIyOC04ZDdmLTk1MjA0MjdkZWFlYSIsImV4cCI6MTYwNjE2NjM1MywiaWF0IjoxNjA2MTY2MDUzLCJub25jZSI6IkRVTU1ZX0ZJWEVEX1ZBTFVFX0ZPUl9OT1ciLCJhY3IiOnsidmFsdWVzIjpbImh0dHBzOi8vbG9naW4uZXNzby11YXQuY2hhcnRlci5jb206ODQ0My9uaWRwL2tlcmJlcm9zL3Zkcy91cmkiXX19.K8TjWJQ3xb11iRxoyxwOVqSJT3nj2tNrk8gsljeLTGgZIcdtrLKiNppU09DQFtYIG-I9sKCzb98ZszIBVw5V1uUr4ztGTBL6quEgtT_14wYA5og_z_piNyhmy7WYpRkCQDZiW-RavfrbbRDwl2LgillxHdIG76O_0YutxnV_LIjfFR9N5pRC511JAI-3GgO7IOd6sMTs2EbeBJLNs2w6gzqwOQiTjyDaRxz6QgisR2JhzW3WgpVX6MaAYz-TpT_6ylodXYUkBW5hwzVdj2Ja-4YNdvIPx1_gclvxlVW2Y_pBXFQgkOaV7k1NH0r_SmqCWARPp7oA56b2ppCkJNphhQ"
                                }"#.to_string();

                                (token_doc, None)
                            } else {
                                let token_response =
                                    make_id_token_response(signing_key, &authz_code, &session, known_users)?;
                                let token_doc = serde_json::to_string(&token_response).map_err(|err| {
                                    Error::custom(format!("Error while building ID Token JSON response: {}", err))
                                })?;
                                let refresh_token = token_response.refresh_token().cloned();

                                (token_doc, refresh_token)
                            };

                            if let Some(token) = refresh_token {
                                new_key = Some(token.secret().clone());
                                new_session = Some(session.clone());
                            }

                            request
                                .respond(
                                    Response::empty(StatusCode(200))
                                        .with_header(Header::from_str("Content-Type: application/json").unwrap())
                                        .with_data(token_doc.clone().as_bytes(), None),
                                )
                                .map_err(|err| err.into())
                        } else {
                            Err(Error::custom(format!(
                                "Unknown temporary authorization code '{}'",
                                &code
                            )))
                        }
                    } else {
                        Err(Error::custom("Missing query parameter 'code'"))
                    }
                }
                Some(grant_type) if &grant_type[0] == "refresh_token" => {
                    // we skip over verifying the Authorization HTTP header but perhaps
                    // we should make sure the client is sending that correctly?
                    info!("client_id refreshing: {:?}", query_params);
                    if let Some(refresh_token) = query_params.get("refresh_token") {
                        let refresh_token = &refresh_token[0];
                        if let Some(session) = login_sessions.get(refresh_token) {
                            let user = get_user_for_session(&session, known_users)?;
                            trace!("session: {:?}", &session.id);
                            // Check the intentional failure responses we might want to
                            // impose on users and return the apprioriate HTTP response.
                            match user.on_refresh_token_failure {
                                None => {}
                                Some(RefreshTokenFailureMode::NoResponse) => {
                                    trace!("Not responding to request");
                                    thread::park();
                                }
                                Some(RefreshTokenFailureMode::SlowResponse(dur)) => {
                                    trace!("Responding slowly after {} seconds", &dur.as_secs());
                                    thread::sleep(dur);
                                }
                                Some(RefreshTokenFailureMode::Error500Response) => {
                                    trace!("Responding with a 500");
                                    return request
                                        .respond(Response::empty(StatusCode(500)))
                                        .map_err(|err| err.into());
                                }
                                Some(RefreshTokenFailureMode::Error503Response) => {
                                    trace!("Responding with a 503");
                                    return request
                                        .respond(Response::empty(StatusCode(503)))
                                        .map_err(|err| err.into());
                                }
                                Some(err_mode) => {
                                    trace!(
                                        "(Intentionally) returning error '{}' for user '{}'",
                                        json!(err_mode),
                                        &session.id
                                    );
                                    return request
                                        .respond(
                                            Response::empty(StatusCode(400))
                                                .with_header(
                                                    Header::from_str("Content-Type: application/json").unwrap(),
                                                )
                                                .with_data(json!(err_mode).to_string().as_bytes(), None),
                                        )
                                        .map_err(|err| err.into());
                                }
                            }
                            if user.refresh {
                                let token_duration = get_token_duration_for_user(&user)?;
                                let access_token = make_access_token()?;

                                let mut token_response = StandardTokenResponse::new(
                                    access_token.clone(),
                                    CoreTokenType::Bearer,
                                    EmptyExtraTokenFields {},
                                );

                                token_response.set_expires_in(Some(&Duration::from_secs(token_duration.into())));

                                let refresh_token = make_refresh_token()?;
                                token_response.set_refresh_token(Some(refresh_token.clone()));

                                let token_doc = serde_json::to_string(&token_response).map_err(|err| {
                                    Error::custom(format!("Error while building Access Token JSON response: {}", err))
                                })?;

                                new_key = Some(refresh_token.secret().to_string());
                                new_session = Some(session.clone());

                                request
                                    .respond(
                                        Response::empty(StatusCode(200))
                                            .with_header(Header::from_str("Content-Type: application/json").unwrap())
                                            .with_data(token_doc.clone().as_bytes(), None),
                                    )
                                    .map_err(|err| err.into())
                            } else {
                                trace!("Internal error for user '{:?}'", &user.role);
                                Err(Error::custom(format!("Internal error: cowardly refusing to generate a new token for user '{}' that should not get refresh tokens", session.id)))
                            }
                        } else {
                            warn!("Invalid refresh token: Responding with 'invalid_grant'");
                            request
                                .respond(
                                    Response::empty(StatusCode(400))
                                        .with_header(Header::from_str("Content-Type: application/json").unwrap())
                                        .with_data(json!({"error":"invalid_grant"}).to_string().as_bytes(), None),
                                )
                                .map_err(|err| err.into())
                        }
                    } else {
                        warn!("Missing query parameter 'refresh_token': Responding with 'invalid_request'");
                        request
                            .respond(
                                Response::empty(StatusCode(400))
                                    .with_header(Header::from_str("Content-Type: application/json").unwrap())
                                    .with_data(json!({"error":"invalid_request"}).to_string().as_bytes(), None),
                            )
                            .map_err(|err| err.into())
                    }
                }
                Some(grant_type) => {
                    warn!("Unsupported grant type: {:?}", grant_type);
                    request
                        .respond(
                            Response::empty(StatusCode(400))
                                .with_header(Header::from_str("Content-Type: application/json").unwrap())
                                .with_data(json!({"error":"unsupported_grant_type"}).to_string().as_bytes(), None),
                        )
                        .map_err(|err| err.into())
                }
                None => {
                    warn!("Missing query parameter 'grant_type': Responding with 'invalid_request'");
                    request
                        .respond(
                            Response::empty(StatusCode(400))
                                .with_header(Header::from_str("Content-Type: application/json").unwrap())
                                .with_data(json!({"error":"invalid_request"}).to_string().as_bytes(), None),
                        )
                        .map_err(|err| err.into())
                }
            };

            // do this out here to avoid having both a mutable and immutable reference to login_sessions at the same
            // time, which isn't permitted by the Rust borrow checker. The key could be either an access token or a
            // refresh token, we don't distinguish between the two.
            if let Some(key) = new_key {
                if let Some(session) = new_session {
                    login_sessions.insert(key, session);
                }
            }

            r
        }

        fn handle_user_info_request(request: Request) -> Result<(), Error> {
            let standard_claims: StandardClaims<CoreGenderClaim> =
                StandardClaims::new(SubjectIdentifier::new("sub-123".to_string()));
            let additional_claims = EmptyAdditionalClaims {};
            let claims = UserInfoClaims::new(standard_claims, additional_claims);
            let claims_doc = serde_json::to_string(&claims)
                .map_err(|err| Error::custom(format!("Error while building UserInfo JSON response: {}", err)))?;
            request
                .respond(
                    Response::empty(StatusCode(200))
                        .with_header(Header::from_str("Content-Type: application/json").unwrap())
                        .with_data(claims_doc.clone().as_bytes(), None),
                )
                .map_err(|err| err.into())
        }

        fn handle_request(
            config: &OpenIDConnectMockMode,
            request: Request,
            discovery_doc: &str,
            jwks_doc: &str,
            login_doc: &str,
            signing_key: &CoreRsaPrivateSigningKey,
            authz_codes: &mut TempAuthzCodes,
            login_sessions: &mut LoginSessions,
            known_users: &mut KnownUsers,
        ) -> Result<(), Error> {
            let url = urlparse(request.url());
<<<<<<< HEAD
            // TODO: add some sort of mock server control interface for use by test scripts to control the test
            // conditions
            // TODO: add an endpoint for forcibly logging a session out by login id, so that the test client (which
            // doesn't know the actual login token in use, only the users login id) can cause Krill to encounter unknown
            // token errors from the mock, e.g. when attempting to logout.
            match (request.method(), url.path.as_str()) {
                // OpenID Connect 1.0. Discovery support
                (Method::Get, "/.well-known/openid-configuration") => {
                    return handle_discovery_request(request, discovery_doc);
                }
                // OpenID Connect 1.0. Discovery support
                (Method::Get, "/jwk") => {
                    return handle_jwks_request(request, jwks_doc);
                }
                // OAuth 2.0 Authorization Request support
                (Method::Get, "/authorize") => {
                    return handle_authorize_request(request, url, login_doc);
                }
                (Method::Get, "/login_form_submit") => {
                    return handle_login_request(request, url, authz_codes, known_users);
                }
                // OpenID Connect 1.0. Discovery support
                (Method::Get, "/userinfo") => {
                    return handle_user_info_request(request);
                }
                // OpenID Connect RP-Initiated Logout 1.0 support
                (Method::Get, "/logout") => {
                    if matches!(config, OpenIDConnectMockMode::OIDCProviderWithRPInitiatedLogout) {
=======
            trace!(
                "request received: {:?} {:?} {:?}",
                &request.method(),
                &url.path,
                &url.query
            );
            match request.method() {
                Method::Get => match url.path.as_str() {
                    "/.well-known/openid-configuration" => {
                        return handle_discovery_request(request, discovery_doc);
                    }
                    "/jwk" => {
                        return handle_jwks_request(request, jwks_doc);
                    }
                    "/authorize" => {
                        return handle_authorize_request(request, url, login_doc);
                    }
                    "/login_form_submit" => {
                        return handle_login_request(request, url, authz_codes, known_users);
                    }
                    "/userinfo" => {
                        return handle_user_info_request(request);
                    }
                    "/logout" => {
>>>>>>> 824cf04f
                        return handle_logout_request(request, url);
                    }
                }
                (Method::Post, "/token") => {
                    return handle_token_request(request, signing_key, authz_codes, login_sessions, known_users);
                }
                // OAuth 2.0 Token Revocation support
                (Method::Post, "/revoke") => {
                    if matches!(config, OpenIDConnectMockMode::OIDCProviderWithOAuth2Revocation) {
                        return handle_oauth2_revocation_request(request, login_sessions, known_users);
                    }
                }
                // Test control APIs
                (Method::Get, "/test/is_user_logged_in") => {
                    return handle_control_is_user_logged_in_request(request, url, known_users);
                }
                _ => {}
            };

            return Err(Error::custom(format!("Unknown request: {:?}", request)));
        }

<<<<<<< HEAD
        fn log_error(err: Error) {
            eprintln!("[MOCK OPENID CONNECT SERVER] ERROR: {}", err);
        }

        fn log_warning(warning: &str) {
            eprintln!("[MOCK OPENID CONNECT SERVER] WARNING: {}", warning);
        }

        fn log_info(msg: &str) {
            println!("[MOCK OPENID CONNECT SERVER] {}", msg);
        }

        let address = "127.0.0.1:1818";
        log_info(&format!("Starting on {}", address));
=======
        let address = "127.0.0.1:1818";
        info!("Mock OpenID Connect server: starting on {}", address);
>>>>>>> 824cf04f

        let server = Server::http(address).unwrap();
        MOCK_OPENID_CONNECT_SERVER_RUNNING_FLAG.store(true, Ordering::Relaxed);
        while MOCK_OPENID_CONNECT_SERVER_RUNNING_FLAG.load(Ordering::Relaxed) {
            match server.recv_timeout(Duration::new(1, 0)) {
                Ok(None) => { /* no request received within the timeout */ }
                Ok(Some(request)) => {
                    log_info(&format!("Received {:?}", &request));
                    if let Err(err) = handle_request(
                        &config,
                        request,
                        &discovery_doc,
                        &jwks_doc,
                        &login_doc,
                        &signing_key,
                        &mut authz_codes,
                        &mut login_sessions,
                        &mut known_users,
                    ) {
                        error!("{}", err);
                    }
                }
                Err(err) => {
                    error!("{}", err);
                }
            };
        }

<<<<<<< HEAD
        log_info(&format!("Stopped"));
=======
        info!("Mock OpenID Connect: stopped");
>>>>>>> 824cf04f
    });
}<|MERGE_RESOLUTION|>--- conflicted
+++ resolved
@@ -1,4 +1,3 @@
-<<<<<<< HEAD
 //! A mock implementation of an OpenID Connect 1.0 provider (OP) with support for the following specifications:
 //!
 //!   - [The OAuth 2.0 Authorization Framework RFC 6749][rfc6749]
@@ -13,9 +12,7 @@
 //! [openid-connect-discovery-1_0]: https://openid.net/specs/openid-connect-discovery-1_0.html
 //! [openid-connect-rpinitiated-1_0]: https://openid.net/specs/openid-connect-rpinitiated-1_0.html
 
-=======
 use log::{error, info, trace, warn};
->>>>>>> 824cf04f
 use openidconnect::core::*;
 use openidconnect::PrivateSigningKey;
 use openidconnect::*;
@@ -23,10 +20,7 @@
 use serde::ser::{Serialize as SerdeSerialize, SerializeStruct, Serializer as SerdeSerializer};
 use serde::{Deserialize, Serialize};
 use serde_json::json;
-<<<<<<< HEAD
-
-=======
->>>>>>> 824cf04f
+
 use tiny_http::{Header, Method, Request, Response, Server, StatusCode};
 use urlparse::{parse_qs, urlparse, GetQuery, Query, Url};
 
@@ -185,12 +179,6 @@
 const DEFAULT_TOKEN_DURATION_SECS: u32 = 3600;
 static MOCK_OPENID_CONNECT_SERVER_RUNNING_FLAG: AtomicBool = AtomicBool::new(false);
 
-<<<<<<< HEAD
-pub async fn start(config: OpenIDConnectMockMode) -> task::JoinHandle<()> {
-    let join_handle = task::spawn_blocking(move || {
-        run_mock_openid_connect_server(config);
-    });
-=======
 #[tokio::main]
 pub async fn main() {
     // Log to stdout.
@@ -208,12 +196,13 @@
         .apply()
         .map_err(|e| format!("Failed to init stderr logging: {}", e));
 
-    start(2500).await;
+    start(OpenIDConnectMockMode::OIDCProviderWithRPInitiatedLogout, 2500).await;
 }
 
-pub async fn start(delay_secs: u64) -> Option<task::JoinHandle<()>> {
-    let join_handle = task::spawn_blocking(run_mock_openid_connect_server);
->>>>>>> 824cf04f
+pub async fn start(config: OpenIDConnectMockMode, delay_secs: u64) -> task::JoinHandle<()> {
+    let join_handle = task::spawn_blocking(move || {
+        run_mock_openid_connect_server(config);
+    });
 
     // wait for the mock OpenID Connect server to be up before continuing
     // otherwise Krill might fail to query its discovery endpoint
@@ -1104,7 +1093,14 @@
             known_users: &mut KnownUsers,
         ) -> Result<(), Error> {
             let url = urlparse(request.url());
-<<<<<<< HEAD
+
+            trace!(
+                "request received: {:?} {:?} {:?}",
+                &request.method(),
+                &url.path,
+                &url.query
+            );
+
             // TODO: add some sort of mock server control interface for use by test scripts to control the test
             // conditions
             // TODO: add an endpoint for forcibly logging a session out by login id, so that the test client (which
@@ -1133,32 +1129,6 @@
                 // OpenID Connect RP-Initiated Logout 1.0 support
                 (Method::Get, "/logout") => {
                     if matches!(config, OpenIDConnectMockMode::OIDCProviderWithRPInitiatedLogout) {
-=======
-            trace!(
-                "request received: {:?} {:?} {:?}",
-                &request.method(),
-                &url.path,
-                &url.query
-            );
-            match request.method() {
-                Method::Get => match url.path.as_str() {
-                    "/.well-known/openid-configuration" => {
-                        return handle_discovery_request(request, discovery_doc);
-                    }
-                    "/jwk" => {
-                        return handle_jwks_request(request, jwks_doc);
-                    }
-                    "/authorize" => {
-                        return handle_authorize_request(request, url, login_doc);
-                    }
-                    "/login_form_submit" => {
-                        return handle_login_request(request, url, authz_codes, known_users);
-                    }
-                    "/userinfo" => {
-                        return handle_user_info_request(request);
-                    }
-                    "/logout" => {
->>>>>>> 824cf04f
                         return handle_logout_request(request, url);
                     }
                 }
@@ -1181,25 +1151,12 @@
             return Err(Error::custom(format!("Unknown request: {:?}", request)));
         }
 
-<<<<<<< HEAD
         fn log_error(err: Error) {
             eprintln!("[MOCK OPENID CONNECT SERVER] ERROR: {}", err);
         }
 
-        fn log_warning(warning: &str) {
-            eprintln!("[MOCK OPENID CONNECT SERVER] WARNING: {}", warning);
-        }
-
-        fn log_info(msg: &str) {
-            println!("[MOCK OPENID CONNECT SERVER] {}", msg);
-        }
-
-        let address = "127.0.0.1:1818";
-        log_info(&format!("Starting on {}", address));
-=======
         let address = "127.0.0.1:1818";
         info!("Mock OpenID Connect server: starting on {}", address);
->>>>>>> 824cf04f
 
         let server = Server::http(address).unwrap();
         MOCK_OPENID_CONNECT_SERVER_RUNNING_FLAG.store(true, Ordering::Relaxed);
@@ -1228,10 +1185,6 @@
             };
         }
 
-<<<<<<< HEAD
-        log_info(&format!("Stopped"));
-=======
         info!("Mock OpenID Connect: stopped");
->>>>>>> 824cf04f
     });
 }