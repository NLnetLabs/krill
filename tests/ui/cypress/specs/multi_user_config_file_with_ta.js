// This demonstrates use of config-file based users with Krill and Lagosta.
// It also demonstrates the custom role-per-ca demo policy because that
// requires multiple CAs and registered parents and repositories to demo
// ability to create ROAs but not to perform other CA "write" operations,
// which is already setup by this demo.

// A note about difficulty entering XML into Lagosta XML input fields:
// -----------------------------------------------------------------------------
// Using cy.type() to enter XML into these fields is extremely slow, one
// animated character at a time. I haven't yet found a way to copy-paste into
// them. Setting the text directly can be done but there is a challenge that has
// to be worked around which is that the fields use Prism Editor JS to syntax
// highlight the XML. Prism Editor manages the content as a rich HTML child node
// structure. Just replacing the content with a new text node doesn't work as
// the Lagosta JS code reading the field content doesn't get the content as
// set for some reason. The set text also doesn't get syntax highlighted. What
// seems to work however is causing a keyboard event in the field after the text
// has been set, e.g. pressing the End key.
//
// To summarize, the following works quickly:
//   cy.get('... pre[contenteditable="true"]').invoke('text', xml)
//   cy.get('... pre[contenteditable="true"]').type('{end}')
// 
// This is less hacky but very slow: (even with "type(xml, {delay: 0}))")
//   cy.get('... pre[contenteditable="true"]').clear().type(xml)

// A note about strong password hashing login delays
// -----------------------------------------------------------------------------
// The strong password hashing on the client and server side when logging in with
// config file users causes the login process to take a few seconds. As such we
// extend the default timeout when checking for Sign In completion, like so:
//
//   cy.contains('Sign In', { timeout: 10000 }).should('not.exist')

let admin = { u: 'admin@krill', p: 'admin' };
let readonly = { u: 'readonly@krill', p: 'readonly' };
let readwrite = { u: 'readwrite@krill', p: 'readwrite' };
let rohelper = { u: 'rohelper@krill', p: 'rohelper' };
let joe = { u: 'joe', p: 'abc' };
let sally = { u: 'sally', p: 'abc' };

// For the tests below to work these users must only have access to a single CA,
// at the time of CA creation, otherwise only the first user gets to create a CA,
// after that Lagosta doesn't prompt to create a CA as the user can already see
// that one exists.
//
// For the read only user to be able to see the repository and parent management
// UI they must be able to get past the "Welcome to Krill" screen which prompts
// to create a CA, something the read only user cannot do. Therefore the CA for
// the read only user needs to be created for it by another user, and should be
// tested for CA creation failure *before* that CA is created.
let create_ca_test_settings = [
  { d: 'readonly', u: readonly.u, p: readonly.p, o: false, ca: 'ca_readonly' },
  { d: 'readwrite', u: readwrite.u, p: readwrite.p, o: true, ca: 'ca_readwrite' },
  { d: 'admin', u: admin.u, p: admin.p, o: true, ca: 'ca_admin' },
  { d: 'rohelper', u: rohelper.u, p: rohelper.p, o: true, ca: 'ca_readonly' },  // create the CA for the readonly user as they cannot do it themselves
];

let register_publisher_test_settings = [
  { d: 'readonly', u: readonly.u, p: readonly.p, o: false, a: 'Register', ca: 'ca_readonly' },
  { d: 'readwrite', u: readwrite.u, p: readwrite.p, o: true, a: 'Register', ca: 'ca_readwrite' },
  { d: 'admin', u: admin.u, p: admin.p, o: true, a: 'Register', ca: 'ca_admin' },
  { d: 'rohelper', u: rohelper.u, p: rohelper.p, o: true, a: 'Unregister', ca: 'ca_readonly' }, // unregister the half-registered publisher created by the readonly user
  { d: 'rohelper', u: rohelper.u, p: rohelper.p, o: true, a: 'Register', ca: 'ca_readonly' }, // re-register it properly now
];

let register_parent_test_settings = [
  { d: 'readonly', u: readonly.u, p: readonly.p, o: false, a: 'Register', ca: 'ca_readonly' },
  { d: 'readwrite', u: readwrite.u, p: readwrite.p, o: true, a: 'Register', ca: 'ca_readwrite' },
  { d: 'admin', u: admin.u, p: admin.p, o: true, a: 'Register', ca: 'ca_admin' },
  { d: 'rohelper', u: rohelper.u, p: rohelper.p, o: true, a: 'Unregister', ca: 'ca_readonly' }, // unregister the half-registered parent created by the readonly user
  { d: 'rohelper', u: rohelper.u, p: rohelper.p, o: true, a: 'Register', ca: 'ca_readonly' }, // re-register it properly now
];

let add_roa_test_settings = [
  { d: 'readonly', u: readonly.u, p: readonly.p, o: false, ca: 'ca_readonly' },
  { d: 'readwrite', u: readwrite.u, p: readwrite.p, o: true, ca: 'ca_readwrite' },
  { d: 'admin', u: admin.u, p: admin.p, o: true, ca: 'ca_admin' },
];

let joe_cas = ['ta', 'testbed', 'ca_admin', 'ca_readwrite', 'ca_readonly'];
let sally_cas = ['ca_readwrite', 'ca_readonly'];

describe('Config File Users with TA', () => {
  create_ca_test_settings.forEach(function (ts) {
    it('Create CA as ' + ts.d + ' user should ' + (ts.o ? 'succeed' : 'fail'), () => {
      // sign in
      cy.visit('/')
      cy.get('#login_id').type(ts.u)
      cy.get('#login_password').type(ts.p)
      cy.contains('Sign In').click()
      cy.contains('Sign In', { timeout: 10000 }).should('not.exist')
      cy.contains(ts.u)
      cy.contains('Welcome to Krill')

      // create a CA
      cy.contains('CA Handle')
      cy.get('form input[type="text"]').type(ts.ca)
      cy.contains('Create CA').click()
      cy.contains('OK').click()

      // no longer on the welcome page
      if (ts.o) {
        cy.contains('Welcome to Krill').should('not.exist')
      } else {
        cy.contains('Welcome to Krill')
      }
    })
  })

  register_publisher_test_settings.forEach(function (ts) {
    it(ts.a + ' CA ' + ts.ca + ' with repository as ' + ts.d + ' user should ' + (ts.o ? 'succeed' : 'fail'), () => {
      if (ts.a == 'Register') {
        cy.intercept({ method: 'GET', path: '/api/v1/cas/' + ts.ca + '/id/publisher_request.xml'}).as('getRepoRequestXML')

        // sign in
        cy.visit('/')
        cy.get('#login_id').type(ts.u)
        cy.get('#login_password').type(ts.p)
        cy.contains('Sign In').click()
        cy.contains('Sign In', { timeout: 10000 }).should('not.exist')
        cy.contains(ts.u)

        // wait for Lagosta to finish fetching the repository request XML
        cy.wait('@getRepoRequestXML').its('response.statusCode').should('eq', 200)

        // grab the repository tab publisher request XML from the Krill UI
        cy.get('div#tab-repo').click()
        cy.get('div#pane-repo pre[contenteditable="false"] code').contains('<publisher_request')
        cy.get('div#pane-repo pre[contenteditable="false"] code').invoke('text').then(pub_req_xml => {
          // use the local testbed UI to submit the request to register the publisher
          cy.visit("/index.html#/testbed")

          // enter the request XML into the testbed UI edit field
          cy.get('div#tab-addPublisher').contains('Register Publisher').click()
          cy.get('#addPublisher pre[contenteditable="true"]').invoke('text', pub_req_xml)
          cy.get('#addPublisher pre[contenteditable="true"]').type('{end}')
          cy.get('#addPublisher button').contains('Register publisher').click()
          cy.get('div[role="dialog"] button').contains('OK').click()
          cy.contains('has been added to the testbed')

          // note: publisher registration succeeds even for the readonly user
          // because for the testbed half of the XML exchange the readonly user is
          // automatically promoted for the duration of the request to the
          // internal 'testbed' user, so that the testbed is usable without
          // requiring user accounts.

          // grab the repository response XML from the testbed UI
          cy.get('#addPublisher pre[contenteditable="false"]').contains('<repository_response')
          cy.get('#addPublisher pre[contenteditable="false"]').invoke('text').then(repo_resp_xml => {
            // navigate back to Krill
            cy.visit("/")

            // enter the response XML into the Krill UI edit field
            cy.get('div#tab-repo').click()
            cy.get('div#pane-repo pre[contenteditable="true"]').invoke('text', repo_resp_xml)
            cy.get('div#pane-repo pre[contenteditable="true"]').type('{end}')
            cy.get('div#pane-repo button').contains('Confirm').click()

            if (ts.o) {
              cy.contains('Success')
              cy.contains('Error').should('not.exist')
            } else {
              cy.contains('Success').should('not.exist')
              cy.contains('Error')
            }
          })
        })
      } else {
        // use the local testbed UI to unregister the publisher
        cy.visit("/index.html#/testbed")

        // enter the registered publisher name into the testbed UI edit field
        cy.get('div#tab-removePublisher').contains('Unregister Publisher').click()
        cy.get('#removePublisher input[placeholder="Enter the Publisher name to remove"]').type(ts.ca)
        cy.get('#removePublisher button').contains('Remove publisher').click()
        cy.get('div[role="dialog"] button').contains('OK').click()

        if (ts.o) {
          cy.contains('has been removed')
        } else {
          cy.contains('has been removed').should('not.exist')
        }
      }
    })
  })

  register_parent_test_settings.forEach(function (ts) {
    it(ts.a + ' CA ' + ts.ca + ' with parent as ' + ts.d + ' user should ' + (ts.o ? 'succeed' : 'fail'), () => {
      if (ts.a == 'Register') {
<<<<<<< HEAD
        cy.intercept({ method: 'GET', '/api/v1/cas/' + ts.ca + '/id/child_request.xml'}).as('getChildRequestXML')
=======
        cy.intercept({ method: 'GET', path: '/api/v1/cas/' + ts.ca + '/id/child_request.xml'}).as('getChildRequestXML')
>>>>>>> ffd6c094

        // sign in
        cy.visit('/')
        cy.get('input[placeholder="Your username"]').type(ts.u)
        cy.get(':password').type(ts.p)
        cy.contains('Sign In').click()
        cy.contains('Sign In', { timeout: 10000 }).should('not.exist')
        cy.contains(ts.u)

        // wait for Lagosta to finish fetching the repository request XML
        cy.wait('@getChildRequestXML').its('response.statusCode').should('eq', 200)

        // grab the parents tab child request XML from the Krill UI
        cy.get('div#tab-parents').click()
        cy.get('div#pane-parents pre[contenteditable="false"] code').contains("<child_request")
        cy.get('div#pane-parents pre[contenteditable="false"] code').invoke('text').then(child_req_xml => {
          // use the local testbed UI to submit the request to register the child
          cy.visit("/index.html#/testbed")

          // enter the request XML into the testbed UI edit field
          cy.get('div#tab-addChild').contains('Register CA').click()
          cy.get('#addChild pre[contenteditable="true"]').invoke('text', child_req_xml)
          cy.get('#addChild pre[contenteditable="true"]').type('{end}')
          cy.get('#addChild input[placeholder^="The AS resources"]').type('AS18')
          cy.get('#addChild input[placeholder^="The IPv4 resources"]').type('10.0.0.0/24')
          cy.get('#addChild button').contains('Register child CA').click()
          cy.get('div[role="dialog"] button').contains('OK').click()
          cy.contains('has been added to the testbed')

          // grab the parent response XML from the testbed UI
          cy.get('#addChild pre[contenteditable="false"]').contains("<parent_response")
          cy.get('#addChild pre[contenteditable="false"]').invoke('text').then(parent_resp_xml => {
            // navigate back to Krill
            cy.visit("/")

            // enter the response XML into the Krill UI edit field
            cy.get('div#tab-parents').click()
            cy.get('div#pane-parents pre[contenteditable="true"]').invoke('text', parent_resp_xml)
            cy.get('div#pane-parents pre[contenteditable="true"]').type('{end}')
            cy.get('div#pane-parents button').contains('Confirm').click()

            if (ts.o) {
              cy.contains('Success')
              cy.contains('Error').should('not.exist')
              // wait for the parent registration to complete inside Krill and
              // for the details to appear in the Lagosta UI
              cy.get('div#tab-parents').click().get('body').contains('Add an additional parent')
            } else {
              cy.contains('Success').should('not.exist')
              cy.contains('Error')
            }
          })
        })
      } else {
        // use the local testbed UI to unregister the parent
        cy.visit("/index.html#/testbed")

        // enter the registered parent name into the testbed UI edit field
        cy.get('div#tab-removeChild').contains('Unregister CA').click()
        cy.get('#removeChild input[placeholder="Enter the CA name to remove"]').type(ts.ca)
        cy.get('#removeChild button').contains('Remove child CA').click()
        cy.get('div[role="dialog"] button').contains('OK').click()

        if (ts.o) {
          cy.contains('has been removed')
        } else {
          cy.contains('has been removed').should('not.exist')
        }
      }
    })
  })

  add_roa_test_settings.forEach(function (ts) {
    it('Add ROA for CA ' + ts.ca + ' as ' + ts.d + ' user should ' + (ts.o ? 'succeed' : 'fail'), () => {
      cy.intercept({ method: 'GET', path: '/api/v1/cas/' + ts.ca + '/routes/analysis/full'}).as('analyzeRoutes')

      // sign in
      cy.visit('/')
      cy.get('input[placeholder="Your username"]').type(ts.u)
      cy.get(':password').type(ts.p)
      cy.contains('Sign In').click()
      cy.contains('Sign In', { timeout: 10000 }).should('not.exist')
      cy.contains(ts.u)

      // add a ROA
      cy.get('div#tab-roas').click()
      cy.get('body').then(($body) => {
        // Check if Krill has issued the resources to the CA yet by seeing if the UI was able to fetch them, if it
        // wasn't then it shows a "Click here to refresh" link. If the link exists, don't click it immediately as that
        // will just result in the same lack of resources, instead give Krill some time (5 seconds) in this case then
        // click the refresh link and then make sure that the link no longer exists (because resources were found).
        // Ideally we would not wait 5 seconds but instead keep retrying until the link disappears, but according to
        // Cypress docs it explicitly will NOT retry a .click() command. See:
        //   https://docs.cypress.io/guides/core-concepts/retry-ability.html#Why-are-some-commands-NOT-retried
        //   https://www.cypress.io/blog/2019/01/22/when-can-the-test-click/
        // The latter suggests to use a 3rd party cypress-pipe plugin and not to use waits. That would be nice, but to
        // use a plugin we then need a custom Docker image which is something I'd rather not build, publish and maintain
        // the moment. TODO: don't publish an image, instead build it on the test runner just before running the tests?
        if ($body.find('#no_resources_click_to_refresh').length > 0) {
          cy.get('#no_resources_click_to_refresh').wait(5000).click().get('body').get('#no_resources_click_to_refresh').should('not.exist')
        }
      })

      // wait for Lagosta to finish fetching the route analysis details
      cy.wait('@analyzeRoutes').its('response.statusCode').should('eq', 200)

      cy.get('div#pane-roas button').contains('Add ROA').click()
      cy.get('div[role="dialog"]')
      cy.contains('Add ROA')
      cy.get('#add_roa_asn').clear().type('AS18')
      cy.get('#add_roa_prefix').clear().type('10.0.0.1/32')
      cy.get('div[role="dialog"] button').contains('Confirm').click()

      if (ts.o) {
        cy.contains('ROA added')
      } else {
        cy.contains('Your user does not have sufficient rights to perform this action. Please contact your administrator.')
      }
    })
  })

  // This test exercises the custom role-per-ca demo policy.
  // As Joe should only be able to do write operations to the CA called 'ca_readwrite', so we test:
  //   - Which CAs can Joe see in the CA dropdown list? Joe should be able to see them all.
  //   - Can Joe create a ROA on ca_readonly? This should fail.
  //   - Can Joe create a ROA on ca_readwrite? This should succeed.
  //   - Can Joe add an additional parent to ca_readwrite? This should succeed.
  it('CUSTOM POLICY: Joe can see all CAs but only write to ca_readwrite', () => {
    cy.intercept({ method: 'GET', path: '/api/v1/cas/ca_readonly/repo/status'}).as('statusRO')
    cy.intercept({ method: 'GET', path: '/api/v1/cas/ca_readwrite/repo/status'}).as('statusRW')
    cy.intercept({ method: 'GET', path: '/api/v1/cas/ca_readwrite/id/child_request.xml'}).as('getChildRequestXML')

    // sign in
    cy.visit('/')
    cy.get('input[placeholder="Your username"]').type(joe.u)
    cy.get(':password').type(joe.p)
    cy.contains('Sign In').click()
    cy.contains('Sign In', { timeout: 10000 }).should('not.exist')
    cy.contains(joe.u)

    // the CA drop down should contain all the CAs
    // click the dropdown to open it and show the list
    cy.get('.switcher > .el-select > .el-input > .el-input__inner').click()
    // check that the list contains every CA
    joe_cas.forEach(function (ca_name) {
      cy.get('.el-select-dropdown__wrap.el-scrollbar__wrap > ul').contains(ca_name)
    })

    // ensure we are working with CA ca_readonly
    cy.url().then(($url) => {
      if (!$url.includes('#/cas/ca_readonly')) {
        // only change the current CA and wait for an update from the backend if the current CA isn't the one we want
        cy.get('.el-select-dropdown__wrap.el-scrollbar__wrap > ul').contains('ca_readonly').click()
        cy.wait('@statusRO')
      }
    })

    // attempting to create a ROA on ca_readonly should fail
    cy.get('#tab-roas').click()
    cy.contains('Add ROA').click()
    cy.get('div[role="dialog"]')
    cy.contains('Add ROA')
    cy.get('#add_roa_asn').clear().type('AS18')
    cy.get('#add_roa_prefix').clear().type('10.0.0.1/32')
    cy.get('div[role="dialog"] button').contains('Confirm').click()
    cy.contains('Your user does not have sufficient rights to perform this action. Please contact your administrator.')
    cy.get('div[role="dialog"] button').contains('Cancel').click()

    // attempting to create a ROA on ca_readwrite should succeed
    cy.get('.switcher > .el-select > .el-input > .el-input__inner').click()
    cy.get('.el-select-dropdown__wrap.el-scrollbar__wrap > ul').contains('ca_readwrite').click()
    cy.wait('@statusRW')
    cy.get('#tab-roas').click()
    cy.contains('Add ROA').click()
    cy.get('div[role="dialog"]')
    cy.contains('Add ROA')
    cy.get('#add_roa_asn').clear().type('AS19')
    cy.get('#add_roa_prefix').clear().type('10.0.0.1/32')
    cy.get('div[role="dialog"] button').contains('Confirm').click()
    cy.contains('ROA added')

    // attempting to add a parent on ca_readwrite should succeed
    cy.get('#tab-parents').click()
    cy.contains('Add an additional parent').click()

    // grab the parents tab child request XML from the Krill UI
    cy.wait('@getChildRequestXML').its('response.statusCode').should('eq', 200)
    cy.get('div#pane-parents pre[contenteditable="false"] code').contains("<child_request")
    cy.get('div#pane-parents pre[contenteditable="false"] code').invoke('text').then(child_req_xml => {
      // use the local testbed UI to submit the request to register the child
      cy.visit("/index.html#/testbed")

      // enter the request XML into the testbed UI edit field
      cy.get('div#tab-addChild').contains('Register CA').click()
      cy.get('#addChild pre[contenteditable="true"]').invoke('text', child_req_xml)
      cy.get('#addChild pre[contenteditable="true"]').type('{end}')
      cy.get('#addChild input[placeholder^="The AS resources"]').type('AS192')
      cy.get('#addChild input[placeholder^="The IPv4 resources"]').type('192.168.0.0/24')
      cy.get('#addChild button').contains('Register child CA').click()
      cy.get('div[role="dialog"] button').contains('OK').click()
      cy.contains('has been added to the testbed')

      // grab the parent response XML from the testbed UI
      cy.get('#addChild pre[contenteditable="false"]').contains("<parent_response")
      cy.get('#addChild pre[contenteditable="false"]').invoke('text').then(parent_resp_xml => {
        // navigate back to Krill
        cy.visit("/")

        // enter the response XML into the Krill UI edit field
        cy.get('#tab-parents').click()
        cy.contains('Add an additional parent').click()
        cy.get('div#pane-parents pre[contenteditable="true"]').invoke('text', parent_resp_xml)
        cy.get('div#pane-parents pre[contenteditable="true"]').type('{end}')

        // change the default name for the parent as there is already a parent named testbed
        // TODO: this CSS selector is unreadable and unreliable, give the input field an ID
        // and select that instead
        cy.get('.mt-3 > .el-col > .el-input > .el-input__inner').type('otherparent')

        cy.get('div#pane-parents button').contains('Confirm').click()

        cy.contains('Success')
      })
    })
  })

  // This test exercises the custom role-per-ca demo policy.
  // As Sally should only be able to see two CAs and only be able to add ROAs to one other CA, we test:
  //   - Which CAs can Sally see in the CA dropdown list? Sally should only be able to see a specific subset.
  //   - Can Sally create a ROA on ca_readonly? This should fail.
  //   - Can Sally create a ROA on ca_readwrite? This should succeed.
  //   - Can Sally add an additional parent to ca_readwrite? This should fail.
  //
  // TODO: the CA dropdown box CSS selector is unreadable and unreliable, give the custom dropdown inner input field an
  // ID and select that instead. Similarly, the CA title selector is a weak selector, it can easily break later or match
  // the wrong thing if the UI design is changed and should alos be given its own ID to match on.
  it('CUSTOM POLICY: Sally can only see two CAs and only make ROA changes in one CA', () => {
    cy.intercept({ method: 'GET', path: '/api/v1/cas/ca_readonly/repo/status'}).as('statusRO')
    cy.intercept({ method: 'GET', path: '/api/v1/cas/ca_readwrite/repo/status'}).as('statusRW')

    // sign in
    cy.visit('/')
    cy.get('input[placeholder="Your username"]').type(sally.u)
    cy.get(':password').type(sally.p)
    cy.contains('Sign In').click()
    cy.contains('Sign In', { timeout: 10000 }).should('not.exist')
    cy.contains(sally.u)

    // the CA drop down should contain all the CAs
    // click the dropdown to open it and show the list
    cy.get('.switcher > .el-select > .el-input > .el-input__inner').click()
    // check that the list contains every CA
    sally_cas.forEach(function (ca_name) {
      cy.get('.el-select-dropdown__wrap.el-scrollbar__wrap > ul').contains(ca_name)
    })

    // attempting to create a ROA on ca_readonly should fail
    cy.get('.el-select-dropdown__wrap.el-scrollbar__wrap > ul').contains('ca_readonly').click()
    cy.wait('@statusRO')
    cy.get('h3 > strong').contains('ca_readonly')
    cy.get('#tab-roas').click()
    cy.contains('Add ROA').click()
    cy.get('div[role="dialog"]')
    cy.contains('Add ROA')
    cy.get('#add_roa_asn').clear().type('AS18')
    cy.get('#add_roa_prefix').clear().type('10.0.0.1/32')
    cy.get('div[role="dialog"] button').contains('Confirm').click()
    cy.contains('Your user does not have sufficient rights to perform this action. Please contact your administrator.')
    cy.get('div[role="dialog"] button').contains('Cancel').click()

    // attempting to create a ROA on ca_readwrite should succeed
    cy.get('.switcher > .el-select > .el-input > .el-input__inner').click()
    cy.get('.el-select-dropdown__wrap.el-scrollbar__wrap > ul').contains('ca_readwrite').click()
    cy.wait('@statusRW')
    cy.get('h3 > strong').contains('ca_readwrite')
    cy.get('#tab-roas').click()
    cy.contains('Add ROA').click()
    cy.get('div[role="dialog"]')
    cy.contains('Add ROA')
    cy.get('#add_roa_asn').clear().type('AS22')
    cy.get('#add_roa_prefix').clear().type('10.0.0.1/32')
    cy.get('div[role="dialog"] button').contains('Confirm').click()
    cy.contains('ROA added')

    // attempting to add an additional parent on ca_readwrite should fail
    cy.get('#tab-parents').click()
    cy.contains('Add an additional parent').click()
    cy.contains('Confirm').click()
    cy.contains('Your user does not have sufficient rights to perform this action. Please contact your administrator.')
  })
})<|MERGE_RESOLUTION|>--- conflicted
+++ resolved
@@ -188,11 +188,7 @@
   register_parent_test_settings.forEach(function (ts) {
     it(ts.a + ' CA ' + ts.ca + ' with parent as ' + ts.d + ' user should ' + (ts.o ? 'succeed' : 'fail'), () => {
       if (ts.a == 'Register') {
-<<<<<<< HEAD
-        cy.intercept({ method: 'GET', '/api/v1/cas/' + ts.ca + '/id/child_request.xml'}).as('getChildRequestXML')
-=======
         cy.intercept({ method: 'GET', path: '/api/v1/cas/' + ts.ca + '/id/child_request.xml'}).as('getChildRequestXML')
->>>>>>> ffd6c094
 
         // sign in
         cy.visit('/')
