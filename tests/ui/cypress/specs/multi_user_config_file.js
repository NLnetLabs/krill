--- conflicted
+++ resolved
@@ -1,4 +1,3 @@
-<<<<<<< HEAD
 // A note about strong password hashing login delays
 // -----------------------------------------------------------------------------
 // The strong password hashing on the client and server side when logging in with
@@ -7,12 +6,8 @@
 //
 //   cy.contains('Sign In', { timeout: 10000 }).should('not.exist')
 
-let admin     = { u: 'admin@krill',     p: 'admin_pass'     };
-let readonly  = { u: 'readonly@krill',  p: 'readonly_pass'  };
-=======
 let admin = { u: 'admin@krill', p: 'admin_pass' };
 let readonly = { u: 'readonly@krill', p: 'readonly_pass' };
->>>>>>> b43a6815
 let readwrite = { u: 'readwrite@krill', p: 'readwrite_pass' };
 let ca_name = 'dummy-ca-name';
 
