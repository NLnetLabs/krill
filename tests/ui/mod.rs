--- conflicted
+++ resolved
@@ -48,7 +48,6 @@
             .arg("--rm")
             .arg("--net=host")
             .arg("--ipc=host")
-<<<<<<< HEAD
             .arg("-v").arg(format!("{}:/e2e", env::current_dir().unwrap().display()))
             .arg("-w").arg("/e2e");
 
@@ -83,23 +82,6 @@
 
         cmd
             .arg("--browser").arg("chrome")
-=======
-            .arg("-v")
-            .arg(format!("{}:/e2e", env::current_dir().unwrap().display()))
-            .arg("-w")
-            .arg("/e2e")
-            // Uncomment the next line to enable LOTS of Cypress logging.
-            // .arg("-e").arg("DEBUG=cypress:*")
-            // Uncomment the next line to enable a subset of Cypress logging
-            // that is useful for investigating .get() and .intercept()
-            // behaviour.
-            // .arg("-e").arg("DEBUG=cypress:proxy:http:*")
-            .arg("cypress/included:6.2.0")
-            .arg("--browser")
-            .arg("chrome")
-            .arg("--spec")
-            .arg(cypress_spec_path)
->>>>>>> 824cf04f
             .status()
             .expect("Failed to run Cypress Docker UI test suite")
     });
