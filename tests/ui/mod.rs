#[cfg(feature = "multi-user")]
mod openid_connect_mock;

use tokio::task;

use std::env;
use std::process::Command;

use krill::daemon::config::Config;
use krill::test::*;

#[allow(dead_code)]
pub enum OpenIDConnectMockMode {
    OIDCProviderWillNotBeStarted,
    OIDCProviderWithRPInitiatedLogout,
    OIDCProviderWithOAuth2Revocation,
    OIDCProviderWithNoLogoutEndpoints,
}

pub async fn run_krill_ui_test(
    test_name: &str,
    openid_connect_mock_mode: OpenIDConnectMockMode,
    testbed_enabled: bool,
) {
    use OpenIDConnectMockMode::*;

    #[cfg(feature = "multi-user")]
<<<<<<< HEAD
    let op_handle = match openid_connect_mock_mode {
        OIDCProviderWillNotBeStarted => None,
        _ => Some(openid_connect_mock::start(openid_connect_mock_mode).await),
=======
    let mock_server_join_handle = if _with_openid_server {
        openid_connect_mock::start(1).await
    } else {
        None
>>>>>>> 824cf04f
    };

    do_run_krill_ui_test(test_name, testbed_enabled).await;

    #[cfg(feature = "multi-user")]
    if let Some(handle) = op_handle {
        openid_connect_mock::stop(handle).await;
    }
}

async fn do_run_krill_ui_test(test_name: &str, testbed_enabled: bool) {
    krill::constants::enable_test_mode();
    let config_path = &format!("test-resources/ui/{}.conf", test_name);
    let config = Config::read_config(&config_path).unwrap();
    start_krill(Some(config), testbed_enabled).await;

    let test_name = test_name.to_string();

    let cypress_task = task::spawn_blocking(move || {
        // NOTE: the directory mentioned here must be the same as the directory
        // mentioned in the tests/ui/cypress/plugins/index.js file in the
        // "integrationFolder" property otherwise Cypress mysteriously complains
        // that it cannot find the spec file.
        let cypress_spec_path = format!("tests/ui/cypress/specs/{}.js", test_name);

        Command::new("docker")
            .arg("run")
            .arg("--name")
            .arg("cypress")
            .arg("--rm")
            .arg("--net=host")
            .arg("--ipc=host")
            .arg("-v")
            .arg(format!("{}:/e2e", env::current_dir().unwrap().display()))
            .arg("-w")
            .arg("/e2e")
            // Uncomment the next line to enable LOTS of Cypress logging.
            // .arg("-e").arg("DEBUG=cypress:*")
            // Uncomment the next line to enable a subset of Cypress logging
            // that is useful for investigating .get() and .intercept()
            // behaviour.
            // .arg("-e").arg("DEBUG=cypress:proxy:http:*")
            .arg("cypress/included:6.2.0")
            .arg("--browser")
            .arg("chrome")
            .arg("--spec")
            .arg(cypress_spec_path)
            .status()
            .expect("Failed to run Cypress Docker UI test suite")
    });

    let cypress_exit_status = cypress_task.await.unwrap();

    assert!(cypress_exit_status.success());
}<|MERGE_RESOLUTION|>--- conflicted
+++ resolved
@@ -25,16 +25,9 @@
     use OpenIDConnectMockMode::*;
 
     #[cfg(feature = "multi-user")]
-<<<<<<< HEAD
     let op_handle = match openid_connect_mock_mode {
         OIDCProviderWillNotBeStarted => None,
-        _ => Some(openid_connect_mock::start(openid_connect_mock_mode).await),
-=======
-    let mock_server_join_handle = if _with_openid_server {
-        openid_connect_mock::start(1).await
-    } else {
-        None
->>>>>>> 824cf04f
+        _ => Some(openid_connect_mock::start(openid_connect_mock_mode, 1).await),
     };
 
     do_run_krill_ui_test(test_name, testbed_enabled).await;
