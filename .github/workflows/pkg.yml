# GitHub Actions workflow for building and testing Krill O/S packages. Uses GitHub Actions caching to avoid rebuilding
# Rust cargo-deb , cargo generate-rpm and Krill compiled dependencies on every run.
#
# Note: at the time of writing the GH cache contents expire after a week if not used so the next build may be much
# slower as it will have to re-download/build/install lots of Rust crates.
#
# Packages are built inside Docker containers as GH Runners have extra libraries and packages installed which can cause
# package building to succeed but package installation on a real target O/S to fail, due to being built against too
# recent version of a package such as libssl or glibc.
#
# Packages are tested inside LXC/LXD containers because Docker containers don't by default support init managers such as
# systemd but we want to test systemd service unit installation and activation.

name: Packaging
on:
  push:
    branches:
    - main
    paths-ignore:
      - '.dockerignore'
      - '.github/workflow/pkg.yml'
      - 'Changelog.md'
      - 'Dockerfile'
      - 'doc/**'
      - 'docker/**'
      - 'LICENSE'
      - 'README.md'
      - 'tests/e2e/**'

  workflow_dispatch:

defaults:
  run:
    # see: https://docs.github.com/en/actions/reference/workflow-syntax-for-github-actions#using-a-specific-shell
    shell: bash --noprofile --norc -eo pipefail -x {0}

jobs:
  # Use the cargo-deb and cargo-generate-rpm Rust crates to build Debian and RPM packages respectively for installing
  # Krill.
  # See:
  #   - https://github.com/mmstick/cargo-deb
  #   - https://github.com/cat-in-136/cargo-generate-rpm
  pkg:
    strategy:
      matrix:
        pkg:
          - 'krill'
          - 'krillup'
        image:
          - 'ubuntu:xenial'   # ubuntu/16.04
          - 'ubuntu:bionic'   # ubuntu/18.04
          - 'ubuntu:focal'    # ubuntu/20.04
          - 'debian:stretch'  # debian/9
          - 'debian:buster'   # debian/10
          - 'debian:bullseye' # debian/11
          - 'centos:7'
          - 'rockylinux:8'    # compatible with EOL centos:8
        include:
          - image: 'centos:7'
            extra_build_args: '--features static-openssl'
          - image: 'rockylinux:8'
            os: 'centos:8'
    env:
      CARGO_DEB_VER: 1.34.2
      CARGO_GENERATE_RPM_VER: 0.6.0
      # A Krill version of the form 'x.y.z-dev' denotes a dev build that is newer than the released x.y.z version but is
      # not yet a new release.
      NEXT_VER_LABEL: dev
    name: pkg
    runs-on: ubuntu-latest
    # Build on the oldest platform we are targeting in order to avoid https://github.com/rust-lang/rust/issues/57497.
    # Specifying container causes all of the steps in this job to run inside a Docker container.
    container: ${{ matrix.image }}

    steps:
    - name: Set vars
      id: setvars
      shell: bash
      run: |
        # Get the operating system and release name (e.g. ubuntu and xenial) from the image name (e.g. ubuntu:xenial) by
        # extracting only the parts before and after but not including the colon:
        IMAGE="${MATRIX_IMAGE}"
        if [ "${MATRIX_OS}" != "" ]; then
          IMAGE="${MATRIX_OS}"
        fi
        echo "OS_NAME=${IMAGE%:*}" >> $GITHUB_ENV
        echo "OS_REL=${IMAGE#*:}" >> $GITHUB_ENV
      env:
        MATRIX_IMAGE: ${{ matrix.image }}
        MATRIX_OS: ${{ matrix.os }}

    # Git clone the Krill code in the branch we were invoked on.
    - name: Checkout repository
      uses: actions/checkout@v2
<<<<<<< HEAD
=======

    # Allow CentOS 8 to continue working now that it is EOL
    # See: https://stackoverflow.com/a/70930049
    - name: CentOS 8 EOL workaround
      if: matrix.image == 'centos:8'
      run: |
        sed -i -e 's|mirrorlist=|#mirrorlist=|g' -e 's|#baseurl=http://mirror.centos.org|baseurl=http://vault.centos.org|g' /etc/yum.repos.d/CentOS-Linux-*
>>>>>>> 8628cc5e

    # Install Rust the hard way rather than using a GH Action because the action doesn't work inside a Docker container.
    - name: Install Rust
      run: |
        case ${OS_NAME} in
          debian|ubuntu)
            apt-get update
            apt-get install -y curl
            ;;
          centos)
            yum update -y
            ;;
        esac

        curl --proto '=https' --tlsv1.2 -sSf https://sh.rustup.rs | sh -s -- --profile minimal -y
        echo "$HOME/.cargo/bin" >> $GITHUB_PATH
      env:
        DEBIAN_FRONTEND: noninteractive

    - name: Install compilation and other dependencies
      run: |
        case ${OS_NAME} in
          debian|ubuntu)
            apt-get install -y build-essential jq libssl-dev lintian pkg-config
            ;;
          centos)
            yum install epel-release -y
            yum update -y
            yum install -y jq openssl-devel rpmlint
            yum groupinstall -y "Development Tools"
            ;;
        esac
      env:
        DEBIAN_FRONTEND: noninteractive

    # Speed up Krill Rust builds by caching unchanged built dependencies.
    # See: https://github.com/actions/cache/blob/master/examples.md#rust---cargo
    - name: Cache Dot Cargo
      uses: actions/cache@v2
      with:
        path: |
          ~/.cargo/registry
          ~/.cargo/git
        key: ${{ matrix.image }}-${{ matrix.pkg }}-cargo-${{ hashFiles('**/Cargo.lock') }}

    # Speed up tooling installation by only re-downloading and re-building dependent crates if we change the version of
    # the tool that we are using.
    - name: Cache Cargo Deb if available
      id: cache-cargo-deb
      uses: actions/cache@v2
      with:
        path: ~/.cargo/bin/cargo-deb
        key: ${{ matrix.image }}-${{ matrix.pkg }}-cargo-deb-${{ env.CARGO_DEB_VER }}

    - name: Cache Cargo Generate RPM if available
      id: cache-cargo-generate-rpm
      uses: actions/cache@v2
      with:
        path: ~/.cargo/bin/cargo-generate-rpm
        key: ${{ matrix.image }}-${{ matrix.pkg }}-cargo-generate-rpm-${{ env.CARGO_GENERATE_RPM_VER }}

    # Only install cargo-deb or cargo-generate-rpm if not already fetched from the cache.
    - name: Install Cargo Deb if needed
      if: steps.cache-cargo-deb.outputs.cache-hit != 'true'
      run: |
        case ${OS_NAME} in
          debian|ubuntu)
            if [[ "${OS_REL}" == "xenial" ]]; then
              # Disable use of the default lzma feature which causes XZ compression to be used
              # which then causes Lintian to fail with error:
              #   E: krill: malformed-deb-archive newer compressed control.tar.xz
              # Passing --fast to cargo-deb to disable use of XZ compression didn't help.
              # See: https://github.com/kornelski/cargo-deb/issues/12
              EXTRA_CARGO_INSTALL_ARGS="--no-default-features"
            else
              EXTRA_CARGO_INSTALL_ARGS=""
            fi
            cargo install cargo-deb --version ${CARGO_DEB_VER} --locked ${EXTRA_CARGO_INSTALL_ARGS}
            ;;
        esac

    - name: Install Cargo Generate RPM if needed
      if: steps.cache-cargo-generate-rpm.outputs.cache-hit != 'true'
      run: |
        case ${OS_NAME} in
          centos)
            cargo install cargo-generate-rpm --version ${CARGO_GENERATE_RPM_VER} --locked
            ;;
        esac

    # Instruct cargo-deb or cargo-generate-rpm to build the package based on Cargo.toml settings and command line
    # arguments.
    - name: Create the package
      env:
        MATRIX_PKG: ${{ matrix.pkg }}
        EXTRA_BUILD_ARGS: ${{ matrix.extra_build_args }}
      run: |
        # Debian
        # ==============================================================================================================
        # Packages for different distributions (e.g. Stretch, Buster) of the same O/S (e.g. Debian) when served from a
        # single package repository MUST have unique package_ver_architecture triples. Cargo deb can vary the name based
        # on the 'variant' config section in use, but doesn't do so according to Debian policy (as it modifies the
        # package name, not the package version).
        #   Format: package_ver_architecture
        #   Where ver has format: [epoch:]upstream_version[-debian_revision]
        #   And debian_version should be of the form: 1<xxx>
        #   Where it is common to set <xxx> to the O/S name.
        # See:
        #   - https://unix.stackexchange.com/a/190899
        #   - https://www.debian.org/doc/debian-policy/ch-controlfields.html#version
        # Therefore we generate the version ourselves.
        #
        # In addition, Semantic Versioning and Debian version policy cannot express a pre-release label in the same way.
        # For example 0.8.0-rc.1 is a valid Cargo.toml [package].version value but when used as a Debian package version
        # 0.8.0-rc.1 would be considered _NEWER_ than the final 0.8.0 release. To express this in a Debian compatible
        # way we must replace the dash '-' with a tilda '~'.
        #
        # RPM
        # ==============================================================================================================
        # Handle the release candidate case where the version string needs to have dash replaced by tilda. The cargo
        # build command won't work if the version key in Cargo.toml contains a tilda but we have to put the tilda there
        # for when we run cargo generate-rpm so that it uses it.
        # 
        # For background on RPM versioning see:
        #   https://docs.fedoraproject.org/en-US/packaging-guidelines/Versioning/
        #
        # COMMON
        # ==============================================================================================================
        # Finally, sometimes we want a version to be NEWER than the latest release but without having to decide what
        # higher semver number to bump to. In this case we do NOT want dash '-' to become '~' because `-` is treated as
        # higher and tilda is treated as lower.
        KRILL_VER=$(cargo read-manifest | jq -r '.version')
        KRILL_NEW_VER=$(echo $KRILL_VER | tr '-' '~')
        PKG_KRILL_VER=$(echo $KRILL_NEW_VER | sed -e "s/~$NEXT_VER_LABEL/-$NEXT_VER_LABEL/")

        case ${OS_NAME} in
          debian|ubuntu)
            MAINTAINER="The NLnet Labs RPKI Team <rpki@nlnetlabs.nl>"

            # Generate the RFC 5322 format date by hand instead of using date --rfc-email because that option doesn't exist
            # on Ubuntu 16.04 and Debian 9
            RFC5322_TS=$(LC_TIME=en_US.UTF-8 date +'%a, %d %b %Y %H:%M:%S %z')

            # Generate the changelog file that Debian packages are required to have.
            # See: https://www.debian.org/doc/manuals/maint-guide/dreq.en.html#changelog
            if [ ! -d target/debian ]; then
              mkdir -p target/debian
            fi
            echo "${MATRIX_PKG} (${PKG_KRILL_VER}) unstable; urgency=medium" >target/debian/changelog
            echo "  * See: https://github.com/NLnetLabs/krill/releases/tag/v${KRILL_NEW_VER}" >>target/debian/changelog
            echo " -- maintainer ${MAINTAINER}  ${RFC5322_TS}" >>target/debian/changelog

            if [ "${MATRIX_PKG}" == "krillup" ]; then
                # Ugly hack to use an alternate Cargo Deb configuration for krillup.
                sed -i -e 's/^\[package\.metadata\.deb\]/[package.metadata.moved-deb]/' \
                       -e 's/^\[package\.metadata\.krillup-deb/[package.metadata.deb/' Cargo.toml
            fi

            DEB_VER="${PKG_KRILL_VER}-1${OS_REL}"
            cargo deb --variant ${OS_NAME}-${OS_REL} --deb-version ${DEB_VER} -v -- --locked ${EXTRA_BUILD_ARGS}
            ;;
          centos)
            # Build Krill as cargo generate-rpm can't do this yet
            cargo build --release --locked -v ${EXTRA_BUILD_ARGS}

            # Strip Krill binaries as cargo generate-rpm can't do this yet
            find target/release -maxdepth 1 -type f -executable | xargs strip -s -v

            # Fix the version string to be used for the RPM package
            sed -i -e "s/$KRILL_VER/$PKG_KRILL_VER/" Cargo.toml

            # Select the correct systemd service unit file for the target operating system
<<<<<<< HEAD
            case "${OS_NAME}:${OS_REL}" in
=======
            case ${MATRIX_IMAGE} in
>>>>>>> 8628cc5e
              centos:7)
                SYSTEMD_SERVICE_UNIT_FILE="krill-ubuntu-xenial.krill.service"
                # yum install fails on older CentOS with the default LZMA compression used by cargo generate-rpm since v0.5.0
                # see: https://github.com/cat-in-136/cargo-generate-rpm/issues/30
                EXTRA_CARGO_GENERATE_RPM_ARGS="--payload-compress gzip"
                ;;
              centos:8)
                SYSTEMD_SERVICE_UNIT_FILE="krill-ubuntu-focal.krill.service"
                EXTRA_CARGO_GENERATE_RPM_ARGS=""
                ;;
              *)
<<<<<<< HEAD
                echo >&2 "ERROR: Unsupported matrix image value: '${OS_NAME}:${OS_REL}'"
=======
                echo >&2 "ERROR: Unsupported matrix image value: '${MATRIX_IMAGE}'"
>>>>>>> 8628cc5e
                ;;
            esac

            case ${MATRIX_PKG} in
              krill)
                # Select the correct systemd service unit file for the target operating system
                case "${OS_NAME}:${OS_REL}" in
                  centos:7) SYSTEMD_SERVICE_UNIT_FILE="krill-ubuntu-xenial.krill.service"   ;;
                  centos:8) SYSTEMD_SERVICE_UNIT_FILE="krill-ubuntu-focal.krill.service"    ;;
                  *) echo >&2 "ERROR: Unsupported matrix image value: '${OS_NAME}:${OS_REL}'" ;;
                esac

                # Copy the chosen systemd service unit file to where Cargo.toml expects it to be
                mkdir -p target/rpm
                cp pkg/common/${SYSTEMD_SERVICE_UNIT_FILE} target/rpm/krill.service
                ;;
              krillup)
                # Ugly hack to use an alternate configuration as `cargo generate-rpm` doesn't support
                # the `cargo deb` concept of variants.
                sed -i -e 's/^\[package\.metadata\.generate-rpm/[package.metadata.moved-generate-rpm/' \
                       -e 's/^\[package\.metadata\.krillup-generate-rpm/[package.metadata.generate-rpm/' Cargo.toml
                ;;
            esac

            cargo generate-rpm ${EXTRA_CARGO_GENERATE_RPM_ARGS}
            ;;
        esac

    # See what O/S specific linting tools think of our package.
    - name: Verify the package
      run: |
        case ${OS_NAME} in
          debian|ubuntu)
            lintian -v target/debian/*.deb
            ;;
          centos)
            # cargo generate-rpm creates RPMs that rpmlint considers to have
            # errors so don't use the rpmlint exit code otherwise we will always
            # abort the workflow.
            rpmlint target/generate-rpm/*.rpm || true
            ;;
        esac

    # Upload the produced package. The artifact will be available via the GH Actions job summary and build log pages,
    # but only to users logged in to GH with sufficient rights in this project. The uploaded artifact is also downloaded
    # by the next job (see below) to sanity check that it can be installed and results in a working Krill installation.
    - name: Upload package
      uses: actions/upload-artifact@v2
      with:
        name: ${{ matrix.pkg }}_${{ env.OS_NAME }}_${{ env.OS_REL }}
        path: |
          target/debian/*.deb
          target/generate-rpm/*.rpm

  # Download and sanity check on target operating systems the packages created by previous jobs (see above). Don't test
  # on GH runners as they come with lots of software and libraries pre-installed and thus are not representative of the
  # actual deployment targets, nor do GH runners support all targets that we want to test. Don't test in Docker
  # containers as they do not support systemd.
  pkg-test:
    name: pkg-test
    needs: pkg
    runs-on: ubuntu-latest
    strategy:
      fail-fast: false
      matrix:
        pkg:
          - 'krill'
          - 'krillup'
        image:
          - 'ubuntu:xenial'   # ubuntu/16.04
          - 'ubuntu:bionic'   # ubuntu/18.04
          - 'ubuntu:focal'    # ubuntu/20.04
          - 'debian:stretch'  # debian/9
          - 'debian:buster'   # debian/10
          - 'debian:bullseye' # debian/11
          - 'centos:7'
          - 'centos:8'
        mode:
          - 'fresh-install'
          - 'upgrade-from-published'
        # if we later add a new O/S or variant we won't have yet ever published
        # the package so can't do a test upgrade over last published version. In
        # that case add lines here like so to disable the upgrade from published
        # test for that O/S (remember to change debian:bullseye to the correct
        # O/S name!):
        #
        #
        # exclude:
        #   - image: 'debian:bullseye'
        #     mode: 'upgrade-from-published'
        exclude:
          - pkg: 'krillup'
            mode: 'upgrade-from-published'
            image: 'ubuntu:xenial'   # ubuntu/16.04
          - pkg: 'krillup'
            mode: 'upgrade-from-published'
            image: 'ubuntu:bionic'   # ubuntu/18.04
          - pkg: 'krillup'
            mode: 'upgrade-from-published'
            image: 'ubuntu:focal'    # ubuntu/20.04
          - pkg: 'krillup'
            mode: 'upgrade-from-published'
            image: 'debian:stretch'  # debian/9
          - pkg: 'krillup'
            mode: 'upgrade-from-published'
            image: 'debian:buster'   # debian/10
          - pkg: 'krillup'
            mode: 'upgrade-from-published'
            image: 'debian:bullseye' # debian/11
          - pkg: 'krillup'
            mode: 'upgrade-from-published'
            image: 'centos:7'
          - pkg: 'krillup'
            mode: 'upgrade-from-published'
            image: 'centos:8'
    steps:
    # Set some environment variables that will be available to "run" steps below in this job, and some output variables
    # that will be available in GH Action step definitions below.
    - name: Set vars
      id: setvars
      shell: bash
      run: |
        # Get the operating system and release name (e.g. ubuntu and xenial) from the image name (e.g. ubuntu:xenial) by
        # extracting only the parts before and after but not including the colon:
        OS_NAME=${MATRIX_IMAGE%:*}
        OS_REL=${MATRIX_IMAGE#*:}

        echo "OS_NAME=${OS_NAME}" >> $GITHUB_ENV
        echo "OS_REL=${OS_REL}" >> $GITHUB_ENV

        case ${MATRIX_IMAGE} in
          centos:8)
            # the CentOS 8 LXD image no longer exists since CentOS 8 hit EOL.
            # use the Rocky Linux (a CentOS 8 compatible O/S) LXD image instead.
            echo "LXC_IMAGE=images:rockylinux/8/cloud" >> $GITHUB_ENV
            ;;
          *)
            echo "LXC_IMAGE=images:${OS_NAME}/${OS_REL}/cloud" >> $GITHUB_ENV
            ;;
        esac
      env:
        MATRIX_IMAGE: ${{ matrix.image }}

    - name: Download package
      uses: actions/download-artifact@v2
      with:
        name: ${{ matrix.pkg }}_${{ env.OS_NAME }}_${{ env.OS_REL }}

    - name: Add current user to LXD group
      run: |
        sudo usermod --append --groups lxd $(whoami)

    - name: Initialize LXD
      run: |
        sudo lxd init --auto

    - name: Check LXD configuration
      run: |
        sg lxd -c "lxc info"

    # Use of IPv6 sometimes prevents yum update being able to resolve
    # mirrorlist.centos.org.
    - name: Disable LXD assignment of IPv6 addresses
      run: |
        sg lxd -c "lxc network set lxdbr0 ipv6.address none"

    - name: Launch LXC container
      run: |
        # security.nesting=true is needed to avoid error "Failed to set up mount namespacing: Permission denied" in a
        # Debian 10 container.
        sg lxd -c "lxc launch ${LXC_IMAGE} -c security.nesting=true testcon"

    # Run package update and install man and sudo support (missing in some
    # LXC/LXD O/S images) but first wait for cloud-init to finish otherwise the
    # network isn't yet ready. Don't use cloud-init status --wait as that isn't
    # supported on older O/S's like Ubuntu 16.04 and Debian 9. Use the sudo
    # package provided configuration files otherwise when using sudo we get an
    # error that the root user isn't allowed to use sudo.
    - name: Prepare container
      shell: bash
      run: |
        echo "Waiting for cloud-init.."
        while ! sudo lxc exec testcon -- ls -la /var/lib/cloud/data/result.json; do
          sleep 1s
        done

        case ${OS_NAME} in
          debian|ubuntu)
            sg lxd -c "lxc exec testcon -- apt-get update"
            sg lxd -c "lxc exec testcon -- apt-get install -y -o Dpkg::Options::=\"--force-confnew\" apt-transport-https ca-certificates man sudo wget"
            ;;
          centos)
            if [[ "${MATRIX_IMAGE}" == "centos:8" ]]; then
              # allow CentOS 8 to continue working now that it is EOL
              # see: https://stackoverflow.com/a/70930049
              sg lxd -c "lxc exec testcon -- sed -i -e 's|mirrorlist=|#mirrorlist=|g' -e 's|#baseurl=http://mirror.centos.org|baseurl=http://vault.centos.org|g' /etc/yum.repos.d/CentOS-Linux-*"
            fi
            sg lxd -c "lxc exec testcon -- yum update -y"
            sg lxd -c "lxc exec testcon -- yum install -y man"
            ;;
        esac

    - name: Copy package into the LXC container
      run: |
        case ${OS_NAME} in
          debian|ubuntu)
            DEB_FILE=$(ls -1 debian/*.deb)
            sg lxd -c "lxc file push ${DEB_FILE} testcon/tmp/"
            echo "PKG_FILE=$(basename $DEB_FILE)" >> $GITHUB_ENV
            ;;
          centos)
            RPM_FILE=$(ls -1 generate-rpm/*.rpm)
            sg lxd -c "lxc file push ${RPM_FILE} testcon/tmp/"
            echo "PKG_FILE=$(basename $RPM_FILE)" >> $GITHUB_ENV
            ;;
        esac

    - name: Install previously published package
      if: ${{ matrix.mode == 'upgrade-from-published' }}
      run: |
        case ${OS_NAME} in
          debian|ubuntu)
            echo "deb [arch=amd64] https://packages.nlnetlabs.nl/linux/${OS_NAME}/ ${OS_REL} main" >$HOME/nlnetlabs.list
            sg lxd -c "lxc file push $HOME/nlnetlabs.list testcon/etc/apt/sources.list.d/"
            sg lxd -c "lxc exec testcon -- wget -q https://packages.nlnetlabs.nl/aptkey.asc"
            sg lxd -c "lxc exec testcon -- apt-key add ./aptkey.asc"
            sg lxd -c "lxc exec testcon -- apt update"
            sg lxd -c "lxc exec testcon -- apt install -y ${{ matrix.pkg }}"
            ;;
          centos)
            echo '[nlnetlabs]' >$HOME/nlnetlabs.repo
            echo 'name=NLnet Labs' >>$HOME/nlnetlabs.repo
            echo 'baseurl=https://packages.nlnetlabs.nl/linux/centos/$releasever/main/$basearch' >>$HOME/nlnetlabs.repo
            echo 'enabled=1' >>$HOME/nlnetlabs.repo
            sg lxd -c "lxc file push $HOME/nlnetlabs.repo testcon/etc/yum.repos.d/"
            sg lxd -c "lxc exec testcon -- rpm --import https://packages.nlnetlabs.nl/aptkey.asc"
            sg lxd -c "lxc exec testcon -- yum install -y ${{ matrix.pkg }}"
            ;;
        esac

    - name: Install new package
      if: ${{ matrix.mode == 'fresh-install' }}
      run: |
        case ${OS_NAME} in
          debian|ubuntu)
            sg lxd -c "lxc exec testcon -- apt-get -y install /tmp/${PKG_FILE}"
            ;;
          centos)
            sg lxd -c "lxc exec testcon -- yum install -y /tmp/${PKG_FILE}"
            ;;
        esac

    - name: Test installed packages
      if: ${{ matrix.pkg == 'krill' }}
      run: |
        echo -e "\nKRILLC VERSION:"
        sg lxd -c "lxc exec testcon -- krillc --version"

        echo -e "\nKRILL VERSION:"
        sg lxd -c "lxc exec testcon -- krill --version"

        echo -e "\nKRILL CONF:"
        sg lxd -c "lxc exec testcon -- cat /etc/krill.conf"

        echo -e "\nKRILL DATA DIR:"
        sg lxd -c "lxc exec testcon -- ls -la /var/lib/krill"

        echo -e "\nKRILL SERVICE STATUS BEFORE ENABLE:"
        sg lxd -c "lxc exec testcon -- systemctl status krill || true"

        echo -e "\nENABLE KRILL SERVICE:"
        sg lxd -c "lxc exec testcon -- systemctl enable krill"

        echo -e "\nKRILL SERVICE STATUS AFTER ENABLE:"
        sg lxd -c "lxc exec testcon -- systemctl status krill || true"

        echo -e "\nSTART KRILL SERVICE:"
        sg lxd -c "lxc exec testcon -- systemctl start krill"
        
        echo -e "\nKRILL SERVICE STATUS AFTER START:"
        sleep 1s
        sg lxd -c "lxc exec testcon -- systemctl status krill"

        echo -e "\nKRILL MAN PAGE:"
        sg lxd -c "lxc exec testcon -- man -P cat krill"

    - name: Test installed packages
      if: ${{ matrix.pkg == 'krillup' }}
      run: |
        echo -e "\nKRILLUP VERSION:"
        sg lxd -c "lxc exec testcon -- krillup --version"

        echo -e "\nKRILLUP MAN PAGE:"
        sg lxd -c "lxc exec testcon -- man -P cat krillup"

    - name: Install new package
      if: ${{ matrix.mode == 'upgrade-from-published' }}
      run: |
        case ${OS_NAME} in
          debian|ubuntu)
            sg lxd -c "lxc exec testcon -- apt-get -y install /tmp/${PKG_FILE}"
            ;;
          centos)
            sg lxd -c "lxc exec testcon -- yum install -y /tmp/${PKG_FILE}"
            ;;
        esac

    - name: Test installed packages
      if: ${{ matrix.mode == 'upgrade-from-published' && matrix.pkg == 'krill' }}
      run: |
        echo -e "\nKRILLC VERSION:"
        sg lxd -c "lxc exec testcon -- krillc --version"

        echo -e "\nKRILL VERSION:"
        sg lxd -c "lxc exec testcon -- krill --version"

        echo -e "\nKRILL CONF:"
        sg lxd -c "lxc exec testcon -- cat /etc/krill.conf"

        echo -e "\nKRILL DATA DIR:"
        sg lxd -c "lxc exec testcon -- ls -la /var/lib/krill"

        echo -e "\nKRILL SERVICE STATUS:"
        sg lxd -c "lxc exec testcon -- systemctl status krill || true"

        echo -e "\nKRILL MAN PAGE:"
        sg lxd -c "lxc exec testcon -- man -P cat krill"<|MERGE_RESOLUTION|>--- conflicted
+++ resolved
@@ -92,8 +92,6 @@
     # Git clone the Krill code in the branch we were invoked on.
     - name: Checkout repository
       uses: actions/checkout@v2
-<<<<<<< HEAD
-=======
 
     # Allow CentOS 8 to continue working now that it is EOL
     # See: https://stackoverflow.com/a/70930049
@@ -101,7 +99,6 @@
       if: matrix.image == 'centos:8'
       run: |
         sed -i -e 's|mirrorlist=|#mirrorlist=|g' -e 's|#baseurl=http://mirror.centos.org|baseurl=http://vault.centos.org|g' /etc/yum.repos.d/CentOS-Linux-*
->>>>>>> 8628cc5e
 
     # Install Rust the hard way rather than using a GH Action because the action doesn't work inside a Docker container.
     - name: Install Rust
@@ -274,11 +271,7 @@
             sed -i -e "s/$KRILL_VER/$PKG_KRILL_VER/" Cargo.toml
 
             # Select the correct systemd service unit file for the target operating system
-<<<<<<< HEAD
-            case "${OS_NAME}:${OS_REL}" in
-=======
             case ${MATRIX_IMAGE} in
->>>>>>> 8628cc5e
               centos:7)
                 SYSTEMD_SERVICE_UNIT_FILE="krill-ubuntu-xenial.krill.service"
                 # yum install fails on older CentOS with the default LZMA compression used by cargo generate-rpm since v0.5.0
@@ -290,11 +283,7 @@
                 EXTRA_CARGO_GENERATE_RPM_ARGS=""
                 ;;
               *)
-<<<<<<< HEAD
-                echo >&2 "ERROR: Unsupported matrix image value: '${OS_NAME}:${OS_REL}'"
-=======
                 echo >&2 "ERROR: Unsupported matrix image value: '${MATRIX_IMAGE}'"
->>>>>>> 8628cc5e
                 ;;
             esac
 
