# GitHub Actions workflow for building and testing Krill O/S packages.
#
# Workflow speed:
# ===============
# This workflow uses GitHub Actions caching to avoid rebuilding Rust cargo-deb, cargo generate-rpm and Krill compiled
# dependencies on every run. At the time of writing the GH cache contents expire after a week if not used so the next
# build may be much slower as it will have to re-download/build/install lots of Rust crates.
#
# This workflow does NOT use the lewagon/wait-on-check-action GitHub Action to enable individual sub-jobs of a matrix
# job to wait only for their corresponding "upstream" matrix sub-job (e.g. DEB packaging for x86-64 doesn't need to
# wait on cross-compilation while DEB packaging for ARMv7 does need to wait but only for the ARMv7 cross-compile but
# not for the AARCH64 cross-compile). It was tried, it was great, it speeds up the workflow, but it was unreliable.
# There are known issues with the GitHub Action and having a fragile workflow fail sporadically because the wait
# wrongly proceeds to the next step before the dependent step completed successfully is not acceptable. Perhaps this
# will be better later, or an alternative approach exists that has not yet been found.
#
# DEB/RPM packaging:
# ==================
# DEB and RPM packages are built inside Docker containers as GH Runners have extra libraries and packages installed
# which can cause package building to succeed but package installation on a real target O/S to fail, due to being built
# against too recent version of a package such as libssl or glibc.
#
# Packages are built using the cargo deb and cargo generate-rpm projects, not using official Debian and RedHat tools.
# This allows us to keep the configuration in `Cargo.toml` but can mean that we sometimes hit limitations of those
# tools (e.g. we contributed systemd unit activation support to cargo deb to overcome that lacking capability).
#
# DEB/RPM testing:
# ================
# DEB and RPM packages are tested inside LXC/LXD containers because Docker containers don't by default support init
# managers such as systemd but we want to test systemd service unit installation and activation.
#
# RHEL 8/CentOS 8 support:
# ========================
# We were building with the now discontinued CentOS 8. We continue to build them in a CentOS 8 Docker image but install
# packages from the CentOS 8 vault to work around the forced breakage introduced by RedHat. For testing we were forced
# to switch to using a Rocky Linux (CentOS 8 compatible) LXC/LXD image because the CentOS 8 LXC/LXD image was pulled
# from the LXC/LXD image repositories. In future we may want to explicitly build for Rocky Linux instead or as well as
# CentOS 8.
#
# Docker packaging:
# =================
# Docker packaging was originally done using Docker Hub but long delays and repeatd spurious failures caused us to
# migrate Docker packaging to GitHub Actions and which is now part of this workflow.
#
# Images use an Alpine base image for reduced image size and thus download time, and also for faster and simpler
# installation of dependencies (apk add is way faster and simpler than apt install for example). However Alpine is
# MUSL based rather than GLIBC based, so cross-compiled binaries (see below) must target MUSL when intending to be
# used within a Docker container.
#
# Images are built using Docker Buildkit (officially supported by Docker and used by default by the Docker Build Push
# GitHub Action) which speeds up especially the non-x86-64 architecture case.
#
# Per architecture images are built and pushed to Docker Hub with xxx-<arch> tags, and then a Docker Manifest is
# created which groups these images into a single multi-arch image without the -<arch> extension on the tag. The
# manifest is then also pushed to Docker Hub.
#
# Building of both x86-64 and non-x86-64 architecture images are handled by a single Dockerfile which supports two
# modes of operation. In the default 'build' mode Krill is compiled within the Docker container and only the final
# artifacts are kept in the final Docker image. In the alternate 'copy' mode Krill binaries are copied into the
# build container and compilation within the container is skipped.
#
# Multi-arch image creation is NOT done using Docker Buildkit multi-arch support because (a) that does not support
# configuring the different invocations of the Dockerfile differently (e.g. with MODE=copy for the non-x86-64 cases
# and providing different the binaries to copy in to the image in each case) and (b) because it compiles Krill in
# parallel for each architecture at once on a single GitHub Actions runner host which is VERY SLOW even for just a
# couple of architectures. Instead we leverage the GitHub Actions matrix building support to build each image in
# parallel. This means however that we have to manually invoke the `docker manifest` command as it is not handled
# automagically for us.
#
# Docker authentication:
# ======================
# Publication to Docker Hub depends on a Docker Hub username and access token being available in the GitHub secrets
# available to this workflow.
#
# Package publication:
# ====================
# Docker packages are published immediately to Docker Hub. DEB and RPM packages are only available to NLnet Labs team
# members with access to the workflow artifacts. Publication of DEB and RPM packages to packages.nlnetlabs.nl requires
# that the separate packaging process outside of GitHub be invoked manually.
#
# Non-x86-64 packaging:
# ====================
# This workflow uses the Rust Tools team Cargo Cross project to cross-compile for architectures other than x86 64, e.g.
# ARMv7/armhf and ARM64/aarch64.
#
# Note: Different tools (rustc, QEmu, Docker, etc) use slightly different names for these targets which can be
# confusing.
#
# Cross-compilation is NOT done using the support built-in to Cargo because this requires for each target architecture
# that you manually install the appropriate toolchain, set the appropriate environment variables, install the
# appropriate strip tool, and store with the source code a .cargo/config.toml file telling Cargo which tool paths to
# use for which architecture. However this comes with a couple of limitations: (a) Cargo Cross itself uses Docker and
# has known issues running Docker-in-Docker from within a Docker container (which is how what was the main job of this
# workflow runs), (b) we are "limited" to base images/architectures supported by Cargo Cross (but there are quite
# a few of these) and (c) if the base Cargo Cross image doesn't include packages or tooling needed by `cargo build`
# then building will fail. For these reasons cross compilation is done as a pre-job in this workflow (so that it can
# run on the GitHub runner Host rather than inside a Docker container) and cross-compiled packages enable the Krill
# `static-openssl` feature.
#
# Non-x86-64 testing:
# ===================
# Only x86-64 architecture packages are sanity checked. Non-x86-64 architecture packages are built but not tested as
# the binaries won't run on the x86-64 GitHub runner host, Docker or LXC/LXD containers. It might be possible to use
# QEmu for this but that is not done at this time.
#
# Artifacts:
# ==========
# The output of this workflow is two-fold:
#   - Images pushed directly to Docker Hub.
#   - Artifacts are uploaded to GitHub on workflow completion and appear as-if attached to the workflow run.
# The latter are consumed by the separate manual external process for publishing to packages.nlnetlabs.nl.
#
# This workflow also uses artifacts internally to pass cross-compiled binares from one workflow job to another.
#   - Cross-compiled binary artifacts are uploaded to GitHub by the 'cross' job.
#   - Both the 'pkg' and 'docker' jobs download these cross-compiled binary artifacts for inclusion in the
#     packages they create.
# These cross-compiled binary artifacts are deleted at the end of the workflow as they are no longer needed and their
# presence attached to the workflow run will cause the separate manual external process for publishing to
# packages.nlnetlabs.nl to fail.


name: Packaging
on:
  push:
    branches:
      - main

    # Triggering on tags is used to build and push appropriately tagged Docker images
    tags:
      - 'v[0-9]+.[0-9]+.[0-9]+'
      - 'v[0-9]+.[0-9]+.[0-9]+-rc[0-9]+'

    paths-ignore:
      - '.dockerignore'
      - '.github/workflow/pkg.yml'
      - 'Changelog.md'
      - 'Dockerfile'
      - 'doc/**'
      - 'docker/**'
      - 'LICENSE'
      - 'README.md'
      - 'tests/e2e/**'

  # Triggering on PRs and arbitrary branch pushes is not enabled because most of the time only the CI build should be
  # triggered, not the packaging build. In cases where you want to test changes to this workflow this trigger enables
  # you to manually invoke this workflow on an arbitrary branch as needed.
  workflow_dispatch:

defaults:
  run:
    # see: https://docs.github.com/en/actions/reference/workflow-syntax-for-github-actions#using-a-specific-shell
    shell: bash --noprofile --norc -eo pipefail -x {0}

jobs:
<<<<<<< HEAD
  # -------------------------------------------------------------------------------------------------------------------
  # Job: 'cross'
  # -------------------------------------------------------------------------------------------------------------------
  # Cross-compiles packages in a separate job so that we can run it on the GitHub Actions runner host directly rather
  # than inside a Docker container (as is done by the `pkg` job below). We do this because we use `cargo cross` to
  # handle the complexity of using the right compile-time tooling and dependencies for cross compilation to work, and 
=======
  # Cross-compile packages in a separate job so that we can run it on the GitHub Actions runner host directly rather
  # than inside a Docker container (as is done by the `pkg` workflow). We do this because we use `cargo cross` to handle
  # the complexity of using the right compile-time tooling and dependencies for cross compilation to work, and 
>>>>>>> ba29ef34
  # `cargo cross` works by launching its own Docker container. Trying to launch a Docker container from within a Docker
  # container, the so-called Docker-in-Docker scenario, is more difficult for `cargo cross` to handle correctly and
  # didn't work when I tried it, even with `CROSS_DOCKER_IN_DOCKER=true` set in the environment, hence this approach.
  #
  # See: https://github.com/rust-embedded/cross#docker-in-docker
  cross:
<<<<<<< HEAD
    runs-on: ubuntu-latest
    strategy:
      matrix:
        target:
          # must be one of: https://github.com/cross-rs/cross#supported-targets
          # use MUSL targets for binaries intended to be included in Docker images
          # as the Alpine base image we use has MUSL, not GNU LIBC.
          - 'armv7-unknown-linux-musleabihf'  # for Docker
          - 'aarch64-unknown-linux-musl'      # for Docker

          # use GNU LIBC targets otherwise as Debian et al use GNU LIBC, not MUSL.
          - 'armv7-unknown-linux-gnueabihf'   # for DEB
          - 'aarch64-unknown-linux-gnu'       # for DEB
    steps:
    - name: Checkout repository
      uses: actions/checkout@v1

    - name: Cross compile
      uses: actions-rs/cargo@v1
      with:
        use-cross: true
        command: build
        args: --locked --release --features static-openssl --target ${{ matrix.target }}
=======
    strategy:
      matrix:
        target:
          - 'armv7-unknown-linux-gnueabihf'
          - 'aarch64-unknown-linux-gnu'
    name: cross
    runs-on: ubuntu-latest
    steps:
    # Git clone the Krill code in the branch we were invoked on.
    - name: Checkout repository
      uses: actions/checkout@v1

    - name: Install cargo cross      
      run: |
        cargo install cross

    - name: Cross compile
      env:
        CROSS_TARGET: ${{ matrix.target }}
      run: |
        cross build --locked --release --features static-openssl --target ${CROSS_TARGET}
>>>>>>> ba29ef34

    - name: Upload built binaries
      uses: actions/upload-artifact@v2
      with:
<<<<<<< HEAD
        name: cross-binaries-${{ matrix.target }}
=======
        name: ${{ matrix.target }}
>>>>>>> ba29ef34
        path: |
          target/${{ matrix.target }}/release/krill
          target/${{ matrix.target }}/release/krillc

<<<<<<< HEAD
  # -------------------------------------------------------------------------------------------------------------------
  # Job: 'pkg'
  # -------------------------------------------------------------------------------------------------------------------
=======
>>>>>>> ba29ef34
  # Use the cargo-deb and cargo-generate-rpm Rust crates to build Debian and RPM packages respectively for installing
  # Krill.
  # See:
  #   - https://github.com/mmstick/cargo-deb
  #   - https://github.com/cat-in-136/cargo-generate-rpm
  pkg:
    needs: cross
<<<<<<< HEAD
    runs-on: ubuntu-latest
    # Build on the platform we are targeting in order to avoid https://github.com/rust-lang/rust/issues/57497.
    # Specifying container causes all of the steps in this job to run inside a Docker container (which is why the
    # cross-compilation needs to happen above in its own non-containerized job).
    container: ${{ matrix.image }}
    strategy:
      matrix:
=======
    strategy:
      matrix:
        pkg:
          - 'krill'
          - 'krillup'
>>>>>>> ba29ef34
        image:
          - 'ubuntu:xenial'   # ubuntu/16.04
          - 'ubuntu:bionic'   # ubuntu/18.04
          - 'ubuntu:focal'    # ubuntu/20.04
          - 'ubuntu:jammy'    # ubuntu/22.04
          - 'debian:stretch'  # debian/9
          - 'debian:buster'   # debian/10
          - 'debian:bullseye' # debian/11
          - 'centos:7'
<<<<<<< HEAD
          - 'centos:8'
        target:
          - 'x86_64'
        include:
          # cargo-generate-rpm doesn't support specifying feature variations in Cargo.toml so we have to do it via
          # custom build arguments instead.
          - image: 'centos:7'
            extra_build_args: '--features static-openssl'

          # package for the Raspberry Pi 4b as an ARMv7 cross compiled variant of the Debian Bullseye upon which
          # Raspbian 11 is based.
          - image: 'debian:bullseye'
            target: 'armv7-unknown-linux-gnueabihf'

          # package for the ROCK64 as an AARCH64 cross compiled variant of Debian Buster upon which Armbian 21 is
          # based.
          - image: 'debian:buster'
            target: 'aarch64-unknown-linux-gnu'
=======
          - 'rockylinux:8'    # compatible with EOL centos:8
        target:
          - 'x86_64'
        include:
          # For CentOS 7 we want to statically link with OpenSSL, but `cargo generate-rpm` doesn't build the code for
          # us unlike `cargo deb`, so we have to control the feature set used for building ourselves rather than in
          # `Cargo.toml`.
          - image: 'centos:7'
            extra_build_args: '--features static-openssl'

          # CentOS 8 became EOL and is in theory still usable as a build container as there is still a Docker image
          # available, and package installation can be done by switching the yum config in the container to use packages
          # from the CentOS 8 vault rather than the now offline actual CentOS 8 repository. However, due to experiencing
          # lots of timed out connections to the vault we will build the CentOS 8 compatible package in a Rocky Linux
          # container instead, as Rocky Linux is 100% compatible with CentOS 8. The server at packages.nlnetlabs.nl
          # however has a repo for CentOS 8, not Rocky Linux, and determines the repo to publish in based on the name of
          # the archive that we produce below which is in turn based by default on the container image used to build. We
          # therefore in this case need to specify that the O/S we are building for has a different name than the Docker
          # image we are building it in.
          - image: 'rockylinux:8'
            os: 'centos:8'
>>>>>>> ba29ef34
    env:
      CARGO_DEB_VER: 1.34.2
      CARGO_GENERATE_RPM_VER: 0.6.0
      # A Krill version of the form 'x.y.z-dev' denotes a dev build that is newer than the released x.y.z version but is
      # not yet a new release.
      NEXT_VER_LABEL: dev
<<<<<<< HEAD
=======
    name: pkg
    runs-on: ubuntu-latest
    # Build on the platform we are targeting in order to avoid https://github.com/rust-lang/rust/issues/57497.
    # Specifying container causes all of the steps in this job to run inside a Docker container.
    container: ${{ matrix.image }}

>>>>>>> ba29ef34
    steps:
    - name: Set vars
      id: setvars
      env:
        MATRIX_IMAGE: ${{ matrix.image }}
      shell: bash
      env:
        MATRIX_IMAGE: ${{ matrix.image }}
        MATRIX_OS: ${{ matrix.os }}
      run: |
        # Get the operating system and release name (e.g. ubuntu and xenial) from the image name (e.g. ubuntu:xenial) by
        # extracting only the parts before and after but not including the colon:
<<<<<<< HEAD
        echo "OS_NAME=${MATRIX_IMAGE%:*}" >> $GITHUB_ENV
        echo "OS_REL=${MATRIX_IMAGE#*:}" >> $GITHUB_ENV
=======
        IMAGE="${MATRIX_IMAGE}"
        if [ "${MATRIX_OS}" != "" ]; then
          IMAGE="${MATRIX_OS}"
        fi
        echo "OS_NAME=${IMAGE%:*}" >> $GITHUB_ENV
        echo "OS_REL=${IMAGE#*:}" >> $GITHUB_ENV
>>>>>>> ba29ef34

    - name: Checkout repository
      uses: actions/checkout@v2

    # Allow CentOS 8 to continue working now that it is EOL
    # See: https://stackoverflow.com/a/70930049
    - name: CentOS 8 EOL workaround
      if: matrix.image == 'centos:8'
      run: |
        sed -i -e 's|mirrorlist=|#mirrorlist=|g' -e 's|#baseurl=http://mirror.centos.org|baseurl=http://vault.centos.org|g' /etc/yum.repos.d/CentOS-Linux-*

    # Install Rust the hard way rather than using a GH Action because the action doesn't work inside a Docker container.
    - name: Install Rust
      env:
        DEBIAN_FRONTEND: noninteractive
      run: |
        case ${OS_NAME} in
          debian|ubuntu)
            apt-get update
            apt-get install -y curl
            ;;
          centos)
            yum update -y
            ;;
        esac

        curl --proto '=https' --tlsv1.2 -sSf https://sh.rustup.rs | sh -s -- --profile minimal -y
        echo "$HOME/.cargo/bin" >> $GITHUB_PATH

    - name: Install compilation and other dependencies
      env:
        DEBIAN_FRONTEND: noninteractive
      run: |
        case ${OS_NAME} in
          debian|ubuntu)
            apt-get install -y build-essential jq libssl-dev lintian pkg-config
            ;;
          centos)
            yum install epel-release -y
            yum update -y
            yum install -y jq openssl-devel rpmlint
            yum groupinstall -y "Development Tools"
            ;;
        esac

    # Speed up Krill Rust builds by caching unchanged built dependencies.
    # See: https://github.com/actions/cache/blob/master/examples.md#rust---cargo
    - name: Cache Dot Cargo
      uses: actions/cache@v2
      with:
        path: |
          ~/.cargo/registry
          ~/.cargo/git
<<<<<<< HEAD
        key: ${{ matrix.image }}-${{ matrix.target}}-cargo-${{ hashFiles('**/Cargo.lock') }}
=======
        key: ${{ matrix.image }}-${{ matrix.pkg }}-cargo-${{ hashFiles('**/Cargo.lock') }}
>>>>>>> ba29ef34

    # Speed up tooling installation by only re-downloading and re-building dependent crates if we change the version of
    # the tool that we are using.
    - name: Cache Cargo Deb if available
      id: cache-cargo-deb
      uses: actions/cache@v2
      with:
        path: ~/.cargo/bin/cargo-deb
        key: ${{ matrix.image }}-${{ matrix.pkg }}-cargo-deb-${{ env.CARGO_DEB_VER }}

    - name: Cache Cargo Generate RPM if available
      id: cache-cargo-generate-rpm
      uses: actions/cache@v2
      with:
        path: ~/.cargo/bin/cargo-generate-rpm
        key: ${{ matrix.image }}-${{ matrix.pkg }}-cargo-generate-rpm-${{ env.CARGO_GENERATE_RPM_VER }}

    # Only install cargo-deb or cargo-generate-rpm if not already fetched from the cache.
    - name: Install Cargo Deb if needed
      if: steps.cache-cargo-deb.outputs.cache-hit != 'true'
      run: |
        case ${OS_NAME} in
          debian|ubuntu)
            if [[ "${OS_REL}" == "xenial" ]]; then
              # Disable use of the default lzma feature which causes XZ compression to be used
              # which then causes Lintian to fail with error:
              #   E: krill: malformed-deb-archive newer compressed control.tar.xz
              # Passing --fast to cargo-deb to disable use of XZ compression didn't help.
              # See: https://github.com/kornelski/cargo-deb/issues/12
              EXTRA_CARGO_INSTALL_ARGS="--no-default-features"
            else
              EXTRA_CARGO_INSTALL_ARGS=""
            fi
            cargo install cargo-deb --version ${CARGO_DEB_VER} --locked ${EXTRA_CARGO_INSTALL_ARGS}
            ;;
        esac

    - name: Install Cargo Generate RPM if needed
      if: steps.cache-cargo-generate-rpm.outputs.cache-hit != 'true'
      run: |
        case ${OS_NAME} in
          centos)
            cargo install cargo-generate-rpm --version ${CARGO_GENERATE_RPM_VER} --locked
            ;;
        esac

<<<<<<< HEAD
    # NOTE: Unfortunately the wait action appears to be unreliable. The project GH issues include examples of it not
    # working properly and I've had it finish without saying the waited on job completed but instead it just stopped
    # and then the next build step executed prematurely and failed.
    # - name: Wait on cross job
    #   if: ${{ matrix.target != 'x86_64' }}
    #   # Use v1.0.0 until https://github.com/lewagon/wait-on-check-action/issues/52 is resolved
    #   uses: lewagon/wait-on-check-action@v1.0.0
    #   with:
    #     ref: ${{ github.ref }}
    #     repo-token: ${{ secrets.GITHUB_TOKEN }}
    #     check-name: cross (${{ matrix.target }})

    - name: Download cross compiled binaries
      if: ${{ matrix.target != 'x86_64' }}
      uses: actions/download-artifact@v2
      with:
        name: cross-binaries-${{ matrix.target }}
=======
    - name: Download cross compiled binaries
      if: ${{ matrix.target != 'x86_64' }}
      id: download
      uses: actions/download-artifact@v2
      with:
        name: ${{ matrix.target }}
>>>>>>> ba29ef34
        path: target/${{ matrix.target }}/release

    # Instruct cargo-deb or cargo-generate-rpm to build the package based on Cargo.toml settings and command line
    # arguments.
    - name: Create the package
      env:
<<<<<<< HEAD
        MATRIX_IMAGE: ${{ matrix.image }}
        CROSS_TARGET: ${{ matrix.target }}
=======
        MATRIX_PKG: ${{ matrix.pkg }}
>>>>>>> ba29ef34
        EXTRA_BUILD_ARGS: ${{ matrix.extra_build_args }}
        CROSS_TARGET: ${{ matrix.target }}
      run: |
        # Debian
        # ==============================================================================================================
        # Packages for different distributions (e.g. Stretch, Buster) of the same O/S (e.g. Debian) when served from a
        # single package repository MUST have unique package_ver_architecture triples. Cargo deb can vary the name based
        # on the 'variant' config section in use, but doesn't do so according to Debian policy (as it modifies the
        # package name, not the package version).
        #   Format: package_ver_architecture
        #   Where ver has format: [epoch:]upstream_version[-debian_revision]
        #   And debian_version should be of the form: 1<xxx>
        #   Where it is common to set <xxx> to the O/S name.
        # See:
        #   - https://unix.stackexchange.com/a/190899
        #   - https://www.debian.org/doc/debian-policy/ch-controlfields.html#version
        # Therefore we generate the version ourselves.
        #
        # In addition, Semantic Versioning and Debian version policy cannot express a pre-release label in the same way.
        # For example 0.8.0-rc.1 is a valid Cargo.toml [package].version value but when used as a Debian package version
        # 0.8.0-rc.1 would be considered _NEWER_ than the final 0.8.0 release. To express this in a Debian compatible
        # way we must replace the dash '-' with a tilda '~'.
        #
        # RPM
        # ==============================================================================================================
        # Handle the release candidate case where the version string needs to have dash replaced by tilda. The cargo
        # build command won't work if the version key in Cargo.toml contains a tilda but we have to put the tilda there
        # for when we run cargo generate-rpm so that it uses it.
        # 
        # For background on RPM versioning see:
        #   https://docs.fedoraproject.org/en-US/packaging-guidelines/Versioning/
        #
        # COMMON
        # ==============================================================================================================
        # Finally, sometimes we want a version to be NEWER than the latest release but without having to decide what
        # higher semver number to bump to. In this case we do NOT want dash '-' to become '~' because `-` is treated as
        # higher and tilda is treated as lower.
        KRILL_VER=$(cargo read-manifest | jq -r '.version')
        KRILL_NEW_VER=$(echo $KRILL_VER | tr '-' '~')
        PKG_KRILL_VER=$(echo $KRILL_NEW_VER | sed -e "s/~$NEXT_VER_LABEL/-$NEXT_VER_LABEL/")

        case ${OS_NAME} in
          debian|ubuntu)
            MAINTAINER="The NLnet Labs RPKI Team <rpki@nlnetlabs.nl>"

            # Generate the RFC 5322 format date by hand instead of using date --rfc-email because that option doesn't exist
            # on Ubuntu 16.04 and Debian 9
            RFC5322_TS=$(LC_TIME=en_US.UTF-8 date +'%a, %d %b %Y %H:%M:%S %z')

            # Generate the changelog file that Debian packages are required to have.
            # See: https://www.debian.org/doc/manuals/maint-guide/dreq.en.html#changelog
            if [ ! -d target/debian ]; then
              mkdir -p target/debian
            fi
            echo "${MATRIX_PKG} (${PKG_KRILL_VER}) unstable; urgency=medium" >target/debian/changelog
            echo "  * See: https://github.com/NLnetLabs/krill/releases/tag/v${KRILL_NEW_VER}" >>target/debian/changelog
            echo " -- maintainer ${MAINTAINER}  ${RFC5322_TS}" >>target/debian/changelog
<<<<<<< HEAD
=======

>>>>>>> ba29ef34
            if [[ "${CROSS_TARGET}" == "x86_64" ]]; then
              EXTRA_CARGO_DEB_ARGS=
              VARIANT="${OS_NAME}-${OS_REL}"
            else
              EXTRA_CARGO_DEB_ARGS="--no-build --no-strip --target ${CROSS_TARGET} --output target/debian"
              VARIANT="${OS_NAME}-${OS_REL}-${CROSS_TARGET}"
            fi
<<<<<<< HEAD
=======

            if [ "${MATRIX_PKG}" == "krillup" ]; then
              # Ugly hack to use an alternate Cargo Deb configuration for krillup.
              sed -i -e 's/^\[package\.metadata\.deb\]/[package.metadata.moved-deb]/' \
                     -e 's/^\[package\.metadata\.krillup-deb/[package.metadata.deb/' Cargo.toml
            fi

>>>>>>> ba29ef34
            DEB_VER="${PKG_KRILL_VER}-1${OS_REL}"
            cargo deb --variant ${VARIANT} --deb-version ${DEB_VER} -v ${EXTRA_CARGO_DEB_ARGS} -- --locked ${EXTRA_BUILD_ARGS}
            ;;
          centos)
            # Build Krill as cargo generate-rpm can't do this yet
            cargo build --release --locked -v ${EXTRA_BUILD_ARGS}

            # Strip Krill binaries as cargo generate-rpm can't do this yet
            find target/release -maxdepth 1 -type f -executable | xargs strip -s -v

            # Fix the version string to be used for the RPM package
            sed -i -e "s/$KRILL_VER/$PKG_KRILL_VER/" Cargo.toml

            # Select the correct systemd service unit file for the target operating system
            case "${OS_NAME}:${OS_REL}" in
              centos:7)
                SYSTEMD_SERVICE_UNIT_FILE="krill-ubuntu-xenial.krill.service"
                # yum install fails on older CentOS with the default LZMA compression used by cargo generate-rpm since v0.5.0
                # see: https://github.com/cat-in-136/cargo-generate-rpm/issues/30
                EXTRA_CARGO_GENERATE_RPM_ARGS="--payload-compress gzip"
                ;;
              centos:8)
                SYSTEMD_SERVICE_UNIT_FILE="krill-ubuntu-focal.krill.service"
                EXTRA_CARGO_GENERATE_RPM_ARGS=""
                ;;
              *)
                echo >&2 "ERROR: Unsupported matrix image value: '${OS_NAME}:${OS_REL}'"
                ;;
            esac

            case ${MATRIX_PKG} in
              krill)
                # Copy the chosen systemd service unit file to where Cargo.toml expects it to be
                mkdir -p target/rpm
                cp pkg/common/${SYSTEMD_SERVICE_UNIT_FILE} target/rpm/krill.service
                ;;
              krillup)
                # Ugly hack to use an alternate configuration as `cargo generate-rpm` doesn't support
                # the `cargo deb` concept of variants.
                sed -i -e 's/^\[package\.metadata\.generate-rpm/[package.metadata.moved-generate-rpm/' \
                       -e 's/^\[package\.metadata\.krillup-generate-rpm/[package.metadata.generate-rpm/' Cargo.toml
                ;;
            esac

            cargo generate-rpm ${EXTRA_CARGO_GENERATE_RPM_ARGS}
            ;;
        esac

    # See what O/S specific linting tools think of our package.
    - name: Verify the package
      env:
        CROSS_TARGET: ${{ matrix.target }}
      run: |
        case ${OS_NAME} in
          debian|ubuntu)
            dpkg --info target/debian/*.deb
            if [[ "${CROSS_TARGET}" == "x86_64" ]]; then
              EXTRA_LINTIAN_ARGS=
            else
              EXTRA_LINTIAN_ARGS="--suppress-tags unstripped-binary-or-object"
            fi
            lintian --version
            lintian -v ${EXTRA_LINTIAN_ARGS} target/debian/*.deb
            ;;
          centos)
            # cargo generate-rpm creates RPMs that rpmlint considers to have
            # errors so don't use the rpmlint exit code otherwise we will always
            # abort the workflow.
            rpmlint target/generate-rpm/*.rpm || true
            ;;
        esac

    # Upload the produced package. The artifact will be available via the GH Actions job summary and build log pages,
    # but only to users logged in to GH with sufficient rights in this project. The uploaded artifact is also downloaded
    # by the next job (see below) to sanity check that it can be installed and results in a working Krill installation.
    - name: Upload package
      uses: actions/upload-artifact@v2
      with:
<<<<<<< HEAD
        name: ${{ env.OS_NAME }}_${{ env.OS_REL }}_${{ matrix.target }}
=======
        name: ${{ matrix.pkg }}_${{ env.OS_NAME }}_${{ env.OS_REL }}_${{ matrix.target }}
>>>>>>> ba29ef34
        path: |
          target/debian/*.deb
          target/generate-rpm/*.rpm

<<<<<<< HEAD
  # -------------------------------------------------------------------------------------------------------------------
  # Job: 'pkg-test'
  # -------------------------------------------------------------------------------------------------------------------
=======
    # Delete the temporary artifact that contains binaries produced by the `cross` job that ran before us. All artifacts
    # existing once the workflow completes are expected by the packages.nlnetlabs.nl scripting to contain DEB or RPM or
    # other supported package archives, not intermediate artifacts such as binaries to be packaged. Failure to delete
    # this temporary artifact will cause later publication to packages.nlnetlabs.nl using artifacts from this workflow
    # run to fail.
    - name: Delete temporary cross compiled binaries artifact
      if: ${{ matrix.target != 'x86_64' }}
      id: delete
      uses: geekyeggo/delete-artifact@v1
      with:
        name: ${{ matrix.target }}

>>>>>>> ba29ef34
  # Download and sanity check on target operating systems the packages created by previous jobs (see above). Don't test
  # on GH runners as they come with lots of software and libraries pre-installed and thus are not representative of the
  # actual deployment targets, nor do GH runners support all targets that we want to test. Don't test in Docker
  # containers as they do not support systemd.
  pkg-test:
    needs: pkg
    runs-on: ubuntu-latest
    strategy:
      fail-fast: false
      matrix:
<<<<<<< HEAD
=======
        pkg:
          - 'krill'
          - 'krillup'
>>>>>>> ba29ef34
        image:
          - 'ubuntu:xenial'   # ubuntu/16.04
          - 'ubuntu:bionic'   # ubuntu/18.04
          - 'ubuntu:focal'    # ubuntu/20.04
          - 'ubuntu:jammy'    # ubuntu/22.04
          # - 'debian:stretch'  # debian/9 - LXC image is no longer available on images.linuxcontainers.org

          - 'debian:buster'   # debian/10
          - 'debian:bullseye' # debian/11
          - 'centos:7'
          - 'centos:8'
        mode:
          - 'fresh-install'
          - 'upgrade-from-published'
        target:
          - 'x86_64'
        # if we later add a new O/S or variant we won't have yet ever published
        # the package so can't do a test upgrade over last published version. In
        # that case add lines here like so to disable the upgrade from published
        # test for that O/S (remember to change debian:bullseye to the correct
        # O/S name!):
        #
        #
        # exclude:
        #   - image: 'debian:bullseye'
        #     mode: 'upgrade-from-published'
        exclude:
          - pkg: 'krill'
            mode: 'upgrade-from-published'
            image: 'ubuntu:jammy'
          - pkg: 'krillup'
            mode: 'upgrade-from-published'
            image: 'ubuntu:jammy'    # ubuntu/22.04
    steps:
    # Set some environment variables that will be available to "run" steps below in this job, and some output variables
    # that will be available in GH Action step definitions below.
    - name: Set vars
      id: setvars
      shell: bash
      env:
        MATRIX_IMAGE: ${{ matrix.image }}
      run: |
        # Get the operating system and release name (e.g. ubuntu and xenial) from the image name (e.g. ubuntu:xenial) by
        # extracting only the parts before and after but not including the colon:
        OS_NAME=${MATRIX_IMAGE%:*}
        OS_REL=${MATRIX_IMAGE#*:}

        echo "OS_NAME=${OS_NAME}" >> $GITHUB_ENV
        echo "OS_REL=${OS_REL}" >> $GITHUB_ENV

        case ${MATRIX_IMAGE} in
          centos:8)
            # the CentOS 8 LXD image no longer exists since CentOS 8 hit EOL.
            # use the Rocky Linux (a CentOS 8 compatible O/S) LXD image instead.
            echo "LXC_IMAGE=images:rockylinux/8/cloud" >> $GITHUB_ENV
            ;;
          *)
            echo "LXC_IMAGE=images:${OS_NAME}/${OS_REL}/cloud" >> $GITHUB_ENV
            ;;
        esac

    - name: Download package
      uses: actions/download-artifact@v2
      with:
<<<<<<< HEAD
        name: ${{ env.OS_NAME }}_${{ env.OS_REL }}_${{ matrix.target }}
=======
        name: ${{ matrix.pkg }}_${{ env.OS_NAME }}_${{ env.OS_REL }}_${{ matrix.target }}
>>>>>>> ba29ef34

    - name: Add current user to LXD group
      run: |
        sudo usermod --append --groups lxd $(whoami)

    - name: Initialize LXD
      run: |
        sudo lxd init --auto

    - name: Check LXD configuration
      run: |
        sg lxd -c "lxc info"

    # Use of IPv6 sometimes prevents yum update being able to resolve
    # mirrorlist.centos.org.
    - name: Disable LXD assignment of IPv6 addresses
      run: |
        sg lxd -c "lxc network set lxdbr0 ipv6.address none"

    - name: Launch LXC container
      run: |
        # security.nesting=true is needed to avoid error "Failed to set up mount namespacing: Permission denied" in a
        # Debian 10 container.
        sg lxd -c "lxc launch ${LXC_IMAGE} -c security.nesting=true testcon"

    # Run package update and install man and sudo support (missing in some
    # LXC/LXD O/S images) but first wait for cloud-init to finish otherwise the
    # network isn't yet ready. Don't use cloud-init status --wait as that isn't
    # supported on older O/S's like Ubuntu 16.04 and Debian 9. Use the sudo
    # package provided configuration files otherwise when using sudo we get an
    # error that the root user isn't allowed to use sudo.
    - name: Prepare container
      shell: bash
      run: |
        echo "Waiting for cloud-init.."
        while ! sudo lxc exec testcon -- ls -la /var/lib/cloud/data/result.json; do
          sleep 1s
        done

        case ${OS_NAME} in
          debian|ubuntu)
            sg lxd -c "lxc exec testcon -- apt-get update"
            sg lxd -c "lxc exec testcon -- apt-get install -y -o Dpkg::Options::=\"--force-confnew\" apt-transport-https ca-certificates man sudo wget"
            ;;
          centos)
            if [[ "${MATRIX_IMAGE}" == "centos:8" ]]; then
              # allow CentOS 8 to continue working now that it is EOL
              # see: https://stackoverflow.com/a/70930049
              sg lxd -c "lxc exec testcon -- sed -i -e 's|mirrorlist=|#mirrorlist=|g' -e 's|#baseurl=http://mirror.centos.org|baseurl=http://vault.centos.org|g' /etc/yum.repos.d/CentOS-Linux-*"
            fi
            sg lxd -c "lxc exec testcon -- yum update -y"
            sg lxd -c "lxc exec testcon -- yum install -y man"
            ;;
        esac

    - name: Install previously published ${{ matrix.pkg }} package
      if: ${{ matrix.mode == 'upgrade-from-published' }}
      run: |
        case ${OS_NAME} in
          debian|ubuntu)
            echo "deb [arch=amd64] https://packages.nlnetlabs.nl/linux/${OS_NAME}/ ${OS_REL} main" >$HOME/nlnetlabs.list
            sg lxd -c "lxc file push $HOME/nlnetlabs.list testcon/etc/apt/sources.list.d/"
            sg lxd -c "lxc exec testcon -- wget -q https://packages.nlnetlabs.nl/aptkey.asc"
            sg lxd -c "lxc exec testcon -- apt-key add ./aptkey.asc"
            sg lxd -c "lxc exec testcon -- apt update"
            sg lxd -c "lxc exec testcon -- apt install -y ${{ matrix.pkg }}"
            ;;
          centos)
            echo '[nlnetlabs]' >$HOME/nlnetlabs.repo
            echo 'name=NLnet Labs' >>$HOME/nlnetlabs.repo
            echo 'baseurl=https://packages.nlnetlabs.nl/linux/centos/$releasever/main/$basearch' >>$HOME/nlnetlabs.repo
            echo 'enabled=1' >>$HOME/nlnetlabs.repo
            sg lxd -c "lxc file push $HOME/nlnetlabs.repo testcon/etc/yum.repos.d/"
            sg lxd -c "lxc exec testcon -- rpm --import https://packages.nlnetlabs.nl/aptkey.asc"
            sg lxd -c "lxc exec testcon -- yum install -y ${{ matrix.pkg }}"
            ;;
        esac

    - name: Copy newly built ${{ matrix.pkg }} package into the LXC container
      run: |
        case ${OS_NAME} in
          debian|ubuntu)
            DEB_FILE=$(ls -1 debian/*.deb)
            sg lxd -c "lxc file push ${DEB_FILE} testcon/tmp/"
            echo "PKG_FILE=$(basename $DEB_FILE)" >> $GITHUB_ENV
            ;;
          centos)
            RPM_FILE=$(ls -1 generate-rpm/*.rpm)
            sg lxd -c "lxc file push ${RPM_FILE} testcon/tmp/"
            echo "PKG_FILE=$(basename $RPM_FILE)" >> $GITHUB_ENV
            ;;
        esac

    - name: Install the newly built ${{ matrix.pkg }} package
      if: ${{ matrix.mode == 'fresh-install' }}
      run: |
        case ${OS_NAME} in
          debian|ubuntu)
            sg lxd -c "lxc exec testcon -- apt-get -y install /tmp/${PKG_FILE}"
            ;;
          centos)
            sg lxd -c "lxc exec testcon -- yum install -y /tmp/${PKG_FILE}"
            ;;
        esac

    - name: Test the installed krill package
      if: ${{ matrix.pkg == 'krill' }}
      run: |
        echo -e "\nKRILLC VERSION:"
        sg lxd -c "lxc exec testcon -- krillc --version"

        echo -e "\nKRILL VERSION:"
        sg lxd -c "lxc exec testcon -- krill --version"

        echo -e "\nKRILL CONF:"
        sg lxd -c "lxc exec testcon -- cat /etc/krill.conf"

        echo -e "\nKRILL DATA DIR:"
        sg lxd -c "lxc exec testcon -- ls -la /var/lib/krill"

        echo -e "\nKRILL SERVICE STATUS BEFORE ENABLE:"
        sg lxd -c "lxc exec testcon -- systemctl status krill || true"

        echo -e "\nENABLE KRILL SERVICE:"
        sg lxd -c "lxc exec testcon -- systemctl enable krill"

        echo -e "\nKRILL SERVICE STATUS AFTER ENABLE:"
        sg lxd -c "lxc exec testcon -- systemctl status krill || true"

        echo -e "\nSTART KRILL SERVICE:"
        sg lxd -c "lxc exec testcon -- systemctl start krill"
        
        echo -e "\nKRILL SERVICE STATUS AFTER START:"
        sleep 1s
        sg lxd -c "lxc exec testcon -- systemctl status krill"

        echo -e "\nKRILL MAN PAGE:"
        sg lxd -c "lxc exec testcon -- man -P cat krill"

    - name: Test the installed krillup package
      if: ${{ matrix.pkg == 'krillup' }}
      run: |
        echo -e "\nKRILLUP VERSION:"
        sg lxd -c "lxc exec testcon -- krillup --version"

        echo -e "\nKRILLUP MAN PAGE:"
        sg lxd -c "lxc exec testcon -- man -P cat krillup"

    - name: Upgrade from the published ${{ matrix.pkg }} package to the newly built package
      if: ${{ matrix.mode == 'upgrade-from-published' }}
      run: |
        case ${OS_NAME} in
          debian|ubuntu)
            sg lxd -c "lxc exec testcon -- apt-get -y install /tmp/${PKG_FILE}"
            ;;
          centos)
            sg lxd -c "lxc exec testcon -- yum install -y /tmp/${PKG_FILE}"
            ;;
        esac

    - name: Test the upgraded krill package
      if: ${{ matrix.mode == 'upgrade-from-published' && matrix.pkg == 'krill' }}
      run: |
        echo -e "\nKRILLC VERSION:"
        sg lxd -c "lxc exec testcon -- krillc --version"

        echo -e "\nKRILL VERSION:"
        sg lxd -c "lxc exec testcon -- krill --version"

        echo -e "\nKRILL CONF:"
        sg lxd -c "lxc exec testcon -- cat /etc/krill.conf"

        echo -e "\nKRILL DATA DIR:"
        sg lxd -c "lxc exec testcon -- ls -la /var/lib/krill"

        echo -e "\nKRILL SERVICE STATUS:"
        sg lxd -c "lxc exec testcon -- systemctl status krill || true"

        echo -e "\nKRILL MAN PAGE:"
        sg lxd -c "lxc exec testcon -- man -P cat krill"

  # -------------------------------------------------------------------------------------------------------------------
  # Job: 'docker'
  # -------------------------------------------------------------------------------------------------------------------
  # Build and push architecture specific images (but NOT the main image that is used by end users). Sanity check the
  # image if possible (i.e. if it is x86-64, non-x86-64 architecture images cannot be run by this workflow yet). Logs
  # in to Docker Hub using secrets configured in this GitHub repository.
  docker:
    needs: cross
    runs-on: ubuntu-latest
    strategy:
      fail-fast: false
      matrix:
        # matrix field notes:
        #   platform:    used by Docker to use the right architecture base image.
        #   shortname:   used by us to tag the architecture specific "manifest" image.
        #   crosstarget: (optional) used to download the correct cross-compiled binary that was produced earlier by the
        #                'cross' job above.
        #   mode:        (optional) set to 'copy' for cross-compiled targets.
        #   cargo_args:  (optional) can be used when testing, e.g. set to '--no-default-features' to speed up the Krill
        #                build.
        include:
          - platform:    'linux/amd64'
            shortname:   'amd64'
            mode:        'build'

          - platform:    'linux/arm/v7'
            shortname:   'armv7'
            crosstarget: 'armv7-unknown-linux-musleabihf'
            mode:        'copy'

          - platform:    'linux/arm64'
            shortname:   'arm64'
            crosstarget: 'aarch64-unknown-linux-musl'
            mode:        'copy'
    outputs:
      dockerbasetag: ${{ steps.meta.outputs.tags }}
    env:
      PUSH: ${{ contains(github.ref, 'refs/tags/v') || github.ref == 'refs/heads/main' }}
      TEST: ${{ !contains(github.ref, 'refs/tags/v') && github.ref != 'refs/heads/main' }}
    steps:
      - name: Checkout repository
        uses: actions/checkout@v2

      - uses: docker/setup-qemu-action@v1
        # Don't use QEmu for compiling, it's way too slow on GitHub Actions.
        # Only use it for making images that will contain prebuilt binaries.
        if: ${{ matrix.mode == 'copy' }}
        with:
          platforms: ${{ matrix.platform }}

      - uses: docker/setup-buildx-action@v1

      - name: Extract metadata for tagging the Docker image
        id: meta
        uses: docker/metadata-action@v3
        with:
          # We don't include the Docker Hub account name prefix in the `images:` value even though the images will be
          # pushed to that Docker Hub "account" because otherwise GitHub Actions sees that it contains the value that
          # is stored in ${{ secrets.DOCKER_HUB_ID }} and refuses to allow the `tags` output value of metadata-action
          # to be used as a job output, showing in the log in the "Complete job" step:
          #   Warning: Skip output 'dockerbasetag' since it may contain secret.
          # Instead we prepend the account name further down when invoking Docker.
          images: krill
          flavor: |
            latest=false
          tags: |
            type=semver,pattern={{version}},prefix=v
            type=raw,value=unstable,enable=${{ github.ref == 'refs/heads/main' }}
            type=raw,value=latest,enable=${{ github.ref != 'refs/heads/main' && !contains(github.ref, '-') }}
            type=raw,value=test,enable=${{ env.TEST }}

      # NOTE: Unfortunately the wait action appears to be unreliable. The project GH issues include examples of it not
      # working properly and I've had it finish without saying the waited on job completed but instead it just stopped
      # and then the next build step executed prematurely and failed.
      # - name: Wait on cross job
      #   if: ${{ matrix.mode == 'copy' }}
      #   # Use v1.0.0 until https://github.com/lewagon/wait-on-check-action/issues/52 is resolved
      #   uses: lewagon/wait-on-check-action@v1.0.0
      #   with:
      #     ref: ${{ github.ref }}
      #     repo-token: ${{ secrets.GITHUB_TOKEN }}
      #     check-name: cross (${{ matrix.crosstarget }})

      - name: Download cross compiled binaries
        if: ${{ matrix.mode == 'copy' }}
        uses: actions/download-artifact@v2
        with:
          name: cross-binaries-${{ matrix.crosstarget }}
          path: dockerbin/${{ matrix.platform }}

      - name: Log into Docker Hub
        uses: docker/login-action@v1
        with:
          username: ${{ secrets.DOCKER_HUB_ID }}
          password: ${{ secrets.DOCKER_HUB_TOKEN }}

      # Build a single architecture specific Docker image with an explicit architecture extension in the Docker
      # tag value. We have to push it to Docker Hub otherwise we can't make the multi-arch manifest below. If the
      # image fails testing (or doesn't work but wasn't caught because it is non-x86-64 which we can't at the moment
      # test here) it will have been pushed to Docker Hub but is NOT the image we expect people to use, that is the
      # combined multi-arch image that lacks the architecture specific tag value extension and that will ONLY be
      # pushed if all architecture specific images build and (where supported) passt he sanity check below.
      - name: Build Docker image
        uses: docker/build-push-action@v2
        with:
          context: .
          platforms: ${{ matrix.platform }}
          push: ${{ env.PUSH }}
          load: ${{ env.TEST }}
          tags: ${{ secrets.DOCKER_HUB_ID }}/${{ steps.meta.outputs.tags }}-${{ matrix.shortname }}
          build-args: |
            MODE=${{ matrix.mode }}
            CARGO_ARGS=${{ matrix.cargo_args }}

      # Do a basic sanity check of the created image using the test tag to select the image to run, but only if the
      # image is for the x86-64 architecture as we don't yet have a way to run non-x86-64 architecture images.
      - name: Sanity check
        if: ${{ matrix.platform == 'linux/amd64' }}
        run: |
          docker run --rm ${{ secrets.DOCKER_HUB_ID }}/${{ steps.meta.outputs.tags }}-${{ matrix.shortname }} krillc --version

  # -------------------------------------------------------------------------------------------------------------------
  # Job: 'docker-multi-arch'
  # -------------------------------------------------------------------------------------------------------------------
  # Create a Docker multi-arch "manifest" referencing the individual already pushed architecture specific images on
  # Docker Hub and push the manifest to Docker Hub as our "main" application image Docker Hub that end users will use.
  # Logs in to Docker Hub using secrets configured in this GitHub repository.
  docker-multi-arch:
    needs: docker
    if: contains(github.ref, 'refs/tags/v') || github.ref == 'refs/heads/main'
    runs-on: ubuntu-latest
    steps:
      - name: Log into Docker Hub
        uses: docker/login-action@v1
        with:
          username: ${{ secrets.DOCKER_HUB_ID }}
          password: ${{ secrets.DOCKER_HUB_TOKEN }}

      # Push the image and tags to Docker Hub.
      # The build uses the cached build outputs from the step above so we don't have to wait for the build again.
      #
      # On push of a tag to refs/tags/v1.2.3 the Docker tags will be 'v1.2.3' and 'latest' because of:
      #   type=semver,pattern={{version}},prefix=v
      #   type=raw,value=latest,enable=${{ github.ref != 'refs/heads/main' && !contains(github.ref, '-') }}
      #                                    ^^^^^^^^^^^^^ true, not main       ^^^^^^^^^ true, no dash found
      #
      #   Note: we don't use semver,pattern={{raw}} because while that preserves the leading v in v1.2.3 it
      #   discards the leading v in v1.2.3-rc4.
      #
      # On push of a tag to refs/tags/v1.2.3-rc1 the Docker tags will be 'v1.2.3' but NOT 'latest' because of:
      #   type=semver,pattern={{raw}}
      #   type=raw,value=latest,enable=${{ github.ref != 'refs/heads/main' && !contains(github.ref, '-') }}
      #                                    ^^^^^^^^^^^^^ true, not main       ^^^^^^^^^ false, dash found
      #
      # On push to refs/heads/main the Docker tag will be 'unstable' because of:
      #   type=raw,value=unstable,enable=${{ github.ref == 'refs/heads/main' }}
      - name: Create multi-arch manifest
        run: |
          docker manifest create \
            ${{ secrets.DOCKER_HUB_ID }}/${{ needs.docker.outputs.dockerbasetag }} \
            --amend ${{ secrets.DOCKER_HUB_ID }}/${{ needs.docker.outputs.dockerbasetag }}-amd64 \
            --amend ${{ secrets.DOCKER_HUB_ID }}/${{ needs.docker.outputs.dockerbasetag }}-armv7 \
            --amend ${{ secrets.DOCKER_HUB_ID }}/${{ needs.docker.outputs.dockerbasetag }}-arm64

      - name: Push multi-arch image to Docker Hub
        run: |
          docker manifest push ${{ secrets.DOCKER_HUB_ID }}/${{ needs.docker.outputs.dockerbasetag }}

  # -------------------------------------------------------------------------------------------------------------------
  # Job: 'cleanup'
  # -------------------------------------------------------------------------------------------------------------------
  # Delete cross-compilation workflow artifacts as they are no longer needed and will break the external manual process
  # for publishing artifacts attached to this workflow to packages.nlnetlabs.nl.
  cleanup:
    needs: [pkg-test, docker]
    if: always()
    runs-on: ubuntu-latest
    steps:
      # Delete temporary artifacts that contain binaries produced by the `cross` job. All artifacts existing when the
      # workflow completes are expected by the packages.nlnetlabs.nl scripting to contain DEB or RPM or other supported
      # package archives, not intermediate artifacts such as binaries to be packaged. Failure to delete this temporary
      # artifact will cause later publication to packages.nlnetlabs.nl using artifacts from this workflow run to fail.
      - name: Delete temporary cross compiled binaries artifacts
        uses: jimschubert/delete-artifacts-action@v1
        with:
          log_level: 'debug'
          pattern: 'cross-binaries-.+'<|MERGE_RESOLUTION|>--- conflicted
+++ resolved
@@ -152,25 +152,18 @@
     shell: bash --noprofile --norc -eo pipefail -x {0}
 
 jobs:
-<<<<<<< HEAD
   # -------------------------------------------------------------------------------------------------------------------
   # Job: 'cross'
   # -------------------------------------------------------------------------------------------------------------------
   # Cross-compiles packages in a separate job so that we can run it on the GitHub Actions runner host directly rather
   # than inside a Docker container (as is done by the `pkg` job below). We do this because we use `cargo cross` to
   # handle the complexity of using the right compile-time tooling and dependencies for cross compilation to work, and 
-=======
-  # Cross-compile packages in a separate job so that we can run it on the GitHub Actions runner host directly rather
-  # than inside a Docker container (as is done by the `pkg` workflow). We do this because we use `cargo cross` to handle
-  # the complexity of using the right compile-time tooling and dependencies for cross compilation to work, and 
->>>>>>> ba29ef34
   # `cargo cross` works by launching its own Docker container. Trying to launch a Docker container from within a Docker
   # container, the so-called Docker-in-Docker scenario, is more difficult for `cargo cross` to handle correctly and
   # didn't work when I tried it, even with `CROSS_DOCKER_IN_DOCKER=true` set in the environment, hence this approach.
   #
   # See: https://github.com/rust-embedded/cross#docker-in-docker
   cross:
-<<<<<<< HEAD
     runs-on: ubuntu-latest
     strategy:
       matrix:
@@ -194,48 +187,19 @@
         use-cross: true
         command: build
         args: --locked --release --features static-openssl --target ${{ matrix.target }}
-=======
-    strategy:
-      matrix:
-        target:
-          - 'armv7-unknown-linux-gnueabihf'
-          - 'aarch64-unknown-linux-gnu'
-    name: cross
-    runs-on: ubuntu-latest
-    steps:
-    # Git clone the Krill code in the branch we were invoked on.
-    - name: Checkout repository
-      uses: actions/checkout@v1
-
-    - name: Install cargo cross      
-      run: |
-        cargo install cross
-
-    - name: Cross compile
-      env:
-        CROSS_TARGET: ${{ matrix.target }}
-      run: |
-        cross build --locked --release --features static-openssl --target ${CROSS_TARGET}
->>>>>>> ba29ef34
 
     - name: Upload built binaries
       uses: actions/upload-artifact@v2
       with:
-<<<<<<< HEAD
         name: cross-binaries-${{ matrix.target }}
-=======
-        name: ${{ matrix.target }}
->>>>>>> ba29ef34
         path: |
           target/${{ matrix.target }}/release/krill
           target/${{ matrix.target }}/release/krillc
-
-<<<<<<< HEAD
+          target/${{ matrix.target }}/release/krillup
+
   # -------------------------------------------------------------------------------------------------------------------
   # Job: 'pkg'
   # -------------------------------------------------------------------------------------------------------------------
-=======
->>>>>>> ba29ef34
   # Use the cargo-deb and cargo-generate-rpm Rust crates to build Debian and RPM packages respectively for installing
   # Krill.
   # See:
@@ -243,7 +207,6 @@
   #   - https://github.com/cat-in-136/cargo-generate-rpm
   pkg:
     needs: cross
-<<<<<<< HEAD
     runs-on: ubuntu-latest
     # Build on the platform we are targeting in order to avoid https://github.com/rust-lang/rust/issues/57497.
     # Specifying container causes all of the steps in this job to run inside a Docker container (which is why the
@@ -251,13 +214,9 @@
     container: ${{ matrix.image }}
     strategy:
       matrix:
-=======
-    strategy:
-      matrix:
         pkg:
           - 'krill'
           - 'krillup'
->>>>>>> ba29ef34
         image:
           - 'ubuntu:xenial'   # ubuntu/16.04
           - 'ubuntu:bionic'   # ubuntu/18.04
@@ -267,30 +226,12 @@
           - 'debian:buster'   # debian/10
           - 'debian:bullseye' # debian/11
           - 'centos:7'
-<<<<<<< HEAD
-          - 'centos:8'
+          - 'rockylinux:8'    # compatible with EOL centos:8
         target:
           - 'x86_64'
         include:
           # cargo-generate-rpm doesn't support specifying feature variations in Cargo.toml so we have to do it via
           # custom build arguments instead.
-          - image: 'centos:7'
-            extra_build_args: '--features static-openssl'
-
-          # package for the Raspberry Pi 4b as an ARMv7 cross compiled variant of the Debian Bullseye upon which
-          # Raspbian 11 is based.
-          - image: 'debian:bullseye'
-            target: 'armv7-unknown-linux-gnueabihf'
-
-          # package for the ROCK64 as an AARCH64 cross compiled variant of Debian Buster upon which Armbian 21 is
-          # based.
-          - image: 'debian:buster'
-            target: 'aarch64-unknown-linux-gnu'
-=======
-          - 'rockylinux:8'    # compatible with EOL centos:8
-        target:
-          - 'x86_64'
-        include:
           # For CentOS 7 we want to statically link with OpenSSL, but `cargo generate-rpm` doesn't build the code for
           # us unlike `cargo deb`, so we have to control the feature set used for building ourselves rather than in
           # `Cargo.toml`.
@@ -308,22 +249,22 @@
           # image we are building it in.
           - image: 'rockylinux:8'
             os: 'centos:8'
->>>>>>> ba29ef34
+
+          # package for the Raspberry Pi 4b as an ARMv7 cross compiled variant of the Debian Bullseye upon which
+          # Raspbian 11 is based.
+          - image: 'debian:bullseye'
+            target: 'armv7-unknown-linux-gnueabihf'
+
+          # package for the ROCK64 as an AARCH64 cross compiled variant of Debian Buster upon which Armbian 21 is
+          # based.
+          - image: 'debian:buster'
+            target: 'aarch64-unknown-linux-gnu'
     env:
       CARGO_DEB_VER: 1.34.2
       CARGO_GENERATE_RPM_VER: 0.6.0
       # A Krill version of the form 'x.y.z-dev' denotes a dev build that is newer than the released x.y.z version but is
       # not yet a new release.
       NEXT_VER_LABEL: dev
-<<<<<<< HEAD
-=======
-    name: pkg
-    runs-on: ubuntu-latest
-    # Build on the platform we are targeting in order to avoid https://github.com/rust-lang/rust/issues/57497.
-    # Specifying container causes all of the steps in this job to run inside a Docker container.
-    container: ${{ matrix.image }}
-
->>>>>>> ba29ef34
     steps:
     - name: Set vars
       id: setvars
@@ -336,17 +277,12 @@
       run: |
         # Get the operating system and release name (e.g. ubuntu and xenial) from the image name (e.g. ubuntu:xenial) by
         # extracting only the parts before and after but not including the colon:
-<<<<<<< HEAD
-        echo "OS_NAME=${MATRIX_IMAGE%:*}" >> $GITHUB_ENV
-        echo "OS_REL=${MATRIX_IMAGE#*:}" >> $GITHUB_ENV
-=======
         IMAGE="${MATRIX_IMAGE}"
         if [ "${MATRIX_OS}" != "" ]; then
           IMAGE="${MATRIX_OS}"
         fi
         echo "OS_NAME=${IMAGE%:*}" >> $GITHUB_ENV
         echo "OS_REL=${IMAGE#*:}" >> $GITHUB_ENV
->>>>>>> ba29ef34
 
     - name: Checkout repository
       uses: actions/checkout@v2
@@ -400,11 +336,7 @@
         path: |
           ~/.cargo/registry
           ~/.cargo/git
-<<<<<<< HEAD
-        key: ${{ matrix.image }}-${{ matrix.target}}-cargo-${{ hashFiles('**/Cargo.lock') }}
-=======
-        key: ${{ matrix.image }}-${{ matrix.pkg }}-cargo-${{ hashFiles('**/Cargo.lock') }}
->>>>>>> ba29ef34
+        key: ${{ matrix.image }}-${{ matrix.pkg }}-${{ matrix.target }}-cargo-${{ hashFiles('**/Cargo.lock') }}
 
     # Speed up tooling installation by only re-downloading and re-building dependent crates if we change the version of
     # the tool that we are using.
@@ -413,14 +345,14 @@
       uses: actions/cache@v2
       with:
         path: ~/.cargo/bin/cargo-deb
-        key: ${{ matrix.image }}-${{ matrix.pkg }}-cargo-deb-${{ env.CARGO_DEB_VER }}
+        key: ${{ matrix.image }}-${{ matrix.pkg }}-${{ matrix.target }}-cargo-deb-${{ env.CARGO_DEB_VER }}-${{ endsWith(matrix.image, 'xenial')}}
 
     - name: Cache Cargo Generate RPM if available
       id: cache-cargo-generate-rpm
       uses: actions/cache@v2
       with:
         path: ~/.cargo/bin/cargo-generate-rpm
-        key: ${{ matrix.image }}-${{ matrix.pkg }}-cargo-generate-rpm-${{ env.CARGO_GENERATE_RPM_VER }}
+        key: ${{ matrix.image }}-${{ matrix.pkg }}-${{ matrix.target }}-cargo-generate-rpm-${{ env.CARGO_GENERATE_RPM_VER }}
 
     # Only install cargo-deb or cargo-generate-rpm if not already fetched from the cache.
     - name: Install Cargo Deb if needed
@@ -451,7 +383,6 @@
             ;;
         esac
 
-<<<<<<< HEAD
     # NOTE: Unfortunately the wait action appears to be unreliable. The project GH issues include examples of it not
     # working properly and I've had it finish without saying the waited on job completed but instead it just stopped
     # and then the next build step executed prematurely and failed.
@@ -469,26 +400,14 @@
       uses: actions/download-artifact@v2
       with:
         name: cross-binaries-${{ matrix.target }}
-=======
-    - name: Download cross compiled binaries
-      if: ${{ matrix.target != 'x86_64' }}
-      id: download
-      uses: actions/download-artifact@v2
-      with:
-        name: ${{ matrix.target }}
->>>>>>> ba29ef34
         path: target/${{ matrix.target }}/release
 
     # Instruct cargo-deb or cargo-generate-rpm to build the package based on Cargo.toml settings and command line
     # arguments.
     - name: Create the package
       env:
-<<<<<<< HEAD
+        MATRIX_PKG: ${{ matrix.pkg }}
         MATRIX_IMAGE: ${{ matrix.image }}
-        CROSS_TARGET: ${{ matrix.target }}
-=======
-        MATRIX_PKG: ${{ matrix.pkg }}
->>>>>>> ba29ef34
         EXTRA_BUILD_ARGS: ${{ matrix.extra_build_args }}
         CROSS_TARGET: ${{ matrix.target }}
       run: |
@@ -546,10 +465,7 @@
             echo "${MATRIX_PKG} (${PKG_KRILL_VER}) unstable; urgency=medium" >target/debian/changelog
             echo "  * See: https://github.com/NLnetLabs/krill/releases/tag/v${KRILL_NEW_VER}" >>target/debian/changelog
             echo " -- maintainer ${MAINTAINER}  ${RFC5322_TS}" >>target/debian/changelog
-<<<<<<< HEAD
-=======
-
->>>>>>> ba29ef34
+
             if [[ "${CROSS_TARGET}" == "x86_64" ]]; then
               EXTRA_CARGO_DEB_ARGS=
               VARIANT="${OS_NAME}-${OS_REL}"
@@ -557,8 +473,6 @@
               EXTRA_CARGO_DEB_ARGS="--no-build --no-strip --target ${CROSS_TARGET} --output target/debian"
               VARIANT="${OS_NAME}-${OS_REL}-${CROSS_TARGET}"
             fi
-<<<<<<< HEAD
-=======
 
             if [ "${MATRIX_PKG}" == "krillup" ]; then
               # Ugly hack to use an alternate Cargo Deb configuration for krillup.
@@ -566,7 +480,6 @@
                      -e 's/^\[package\.metadata\.krillup-deb/[package.metadata.deb/' Cargo.toml
             fi
 
->>>>>>> ba29ef34
             DEB_VER="${PKG_KRILL_VER}-1${OS_REL}"
             cargo deb --variant ${VARIANT} --deb-version ${DEB_VER} -v ${EXTRA_CARGO_DEB_ARGS} -- --locked ${EXTRA_BUILD_ARGS}
             ;;
@@ -645,20 +558,11 @@
     - name: Upload package
       uses: actions/upload-artifact@v2
       with:
-<<<<<<< HEAD
-        name: ${{ env.OS_NAME }}_${{ env.OS_REL }}_${{ matrix.target }}
-=======
         name: ${{ matrix.pkg }}_${{ env.OS_NAME }}_${{ env.OS_REL }}_${{ matrix.target }}
->>>>>>> ba29ef34
         path: |
           target/debian/*.deb
           target/generate-rpm/*.rpm
 
-<<<<<<< HEAD
-  # -------------------------------------------------------------------------------------------------------------------
-  # Job: 'pkg-test'
-  # -------------------------------------------------------------------------------------------------------------------
-=======
     # Delete the temporary artifact that contains binaries produced by the `cross` job that ran before us. All artifacts
     # existing once the workflow completes are expected by the packages.nlnetlabs.nl scripting to contain DEB or RPM or
     # other supported package archives, not intermediate artifacts such as binaries to be packaged. Failure to delete
@@ -671,23 +575,22 @@
       with:
         name: ${{ matrix.target }}
 
->>>>>>> ba29ef34
+  # -------------------------------------------------------------------------------------------------------------------
+  # Job: 'pkg-test'
+  # -------------------------------------------------------------------------------------------------------------------
   # Download and sanity check on target operating systems the packages created by previous jobs (see above). Don't test
   # on GH runners as they come with lots of software and libraries pre-installed and thus are not representative of the
   # actual deployment targets, nor do GH runners support all targets that we want to test. Don't test in Docker
   # containers as they do not support systemd.
   pkg-test:
     needs: pkg
-    runs-on: ubuntu-latest
+    runs-on: ubuntu-20.04
     strategy:
       fail-fast: false
       matrix:
-<<<<<<< HEAD
-=======
         pkg:
           - 'krill'
           - 'krillup'
->>>>>>> ba29ef34
         image:
           - 'ubuntu:xenial'   # ubuntu/16.04
           - 'ubuntu:bionic'   # ubuntu/18.04
@@ -752,11 +655,7 @@
     - name: Download package
       uses: actions/download-artifact@v2
       with:
-<<<<<<< HEAD
-        name: ${{ env.OS_NAME }}_${{ env.OS_REL }}_${{ matrix.target }}
-=======
         name: ${{ matrix.pkg }}_${{ env.OS_NAME }}_${{ env.OS_REL }}_${{ matrix.target }}
->>>>>>> ba29ef34
 
     - name: Add current user to LXD group
       run: |
@@ -836,6 +735,7 @@
         esac
 
     - name: Copy newly built ${{ matrix.pkg }} package into the LXC container
+      if: ${{ matrix.mode == 'fresh-install' }}
       run: |
         case ${OS_NAME} in
           debian|ubuntu)
@@ -946,7 +846,7 @@
   # in to Docker Hub using secrets configured in this GitHub repository.
   docker:
     needs: cross
-    runs-on: ubuntu-latest
+    runs-on: ubuntu-20.04
     strategy:
       fail-fast: false
       matrix:
@@ -1068,7 +968,7 @@
   docker-multi-arch:
     needs: docker
     if: contains(github.ref, 'refs/tags/v') || github.ref == 'refs/heads/main'
-    runs-on: ubuntu-latest
+    runs-on: ubuntu-20.04
     steps:
       - name: Log into Docker Hub
         uses: docker/login-action@v1
@@ -1114,7 +1014,7 @@
   cleanup:
     needs: [pkg-test, docker]
     if: always()
-    runs-on: ubuntu-latest
+    runs-on: ubuntu-20.04
     steps:
       # Delete temporary artifacts that contain binaries produced by the `cross` job. All artifacts existing when the
       # workflow completes are expected by the packages.nlnetlabs.nl scripting to contain DEB or RPM or other supported
