# GitHub Actions workflow for building and testing our O/S packages.
#
# Workflow speed:
# ===============
# This workflow uses GitHub Actions caching to avoid rebuilding Rust cargo-deb, cargo generate-rpm and our compiled
# dependencies on every run. At the time of writing the GH cache contents expire after a week if not used so the next
# build may be much slower as it will have to re-download/build/install lots of Rust crates.
#
# This workflow does NOT use the lewagon/wait-on-check-action GitHub Action to enable individual sub-jobs of a matrix
# job to wait only for their corresponding "upstream" matrix sub-job (e.g. DEB packaging for x86-64 doesn't need to
# wait on cross-compilation while DEB packaging for ARMv7 does need to wait but only for the ARMv7 cross-compile but
# not for the AARCH64 cross-compile). It was tried, it was great, it speeds up the workflow, but it was unreliable.
# There are known issues with the GitHub Action and having a fragile workflow fail sporadically because the wait
# wrongly proceeds to the next step before the dependent step completed successfully is not acceptable. Perhaps this
# will be better later, or an alternative approach exists that has not yet been found.
#
# DEB/RPM packaging:
# ==================
# DEB and RPM packages are built inside Docker containers as GH Runners have extra libraries and packages installed
# which can cause package building to succeed but package installation on a real target O/S to fail, due to being built
# against too recent version of a package such as libssl or glibc.
#
# Packages are built using the cargo deb and cargo generate-rpm projects, not using official Debian and RedHat tools.
# This allows us to keep the configuration in `Cargo.toml` but can mean that we sometimes hit limitations of those
# tools (e.g. we contributed systemd unit activation support to cargo deb to overcome that lacking capability).
#
# DEB/RPM testing:
# ================
# DEB and RPM packages are tested inside LXC/LXD containers because Docker containers don't by default support init
# managers such as systemd but we want to test systemd service unit installation and activation.
#
# RHEL 8/CentOS 8 support:
# ========================
# We were building with the now discontinued CentOS 8. We continue to build them in a CentOS 8 Docker image but install
# packages from the CentOS 8 vault to work around the forced breakage introduced by RedHat. For testing we were forced
# to switch to using a Rocky Linux (CentOS 8 compatible) LXC/LXD image because the CentOS 8 LXC/LXD image was pulled
# from the LXC/LXD image repositories. In future we may want to explicitly build for Rocky Linux instead or as well as
# CentOS 8.
#
# Docker packaging:
# =================
# Docker packaging was originally done using Docker Hub but long delays and repeated spurious failures caused us to
# migrate Docker packaging to GitHub Actions and which is now part of this workflow.
#
# Images use an Alpine base image for reduced image size and thus download time, and also for faster and simpler
# installation of dependencies (apk add is way faster and simpler than apt install for example). However Alpine is
# MUSL based rather than GLIBC based, so cross-compiled binaries (see below) must target MUSL when intending to be
# used within a Docker container.
#
# Images are built using Docker Buildkit (officially supported by Docker and used by default by the Docker Build Push
# GitHub Action) which speeds up especially the non-x86-64 architecture case.
#
# Per architecture images are built and pushed to Docker Hub with xxx-<arch> tags, and then a Docker Manifest is
# created which groups these images into a single multi-arch image without the -<arch> extension on the tag. The
# manifest is then also pushed to Docker Hub.
#
# Building of both x86-64 and non-x86-64 architecture images are handled by a single Dockerfile which supports two
# modes of operation. In the default 'build' mode our app is compiled within the Docker container and only the final
# artifacts are kept in the final Docker image. In the alternate 'copy' mode our binaries are copied into the
# build container and compilation within the container is skipped.
#
# Multi-arch image creation is NOT done using Docker Buildkit multi-arch support because (a) that does not support
# configuring the different invocations of the Dockerfile differently (e.g. with MODE=copy for the non-x86-64 cases
# and providing different the binaries to copy in to the image in each case) and (b) because it compiles our app in
# parallel for each architecture at once on a single GitHub Actions runner host which is VERY SLOW even for just a
# couple of architectures. Instead we leverage the GitHub Actions matrix building support to build each image in
# parallel. This means however that we have to manually invoke the `docker manifest` command as it is not handled
# automagically for us.
#
# Docker authentication:
# ======================
# Publication to Docker Hub depends on a Docker Hub username and access token being available in the GitHub secrets
# available to this workflow.
#
# Package publication:
# ====================
# Docker packages are published immediately to Docker Hub. DEB and RPM packages are only available to NLnet Labs team
# members with access to the workflow artifacts. Publication of DEB and RPM packages to packages.nlnetlabs.nl requires
# that the separate packaging process outside of GitHub be invoked manually.
#
# Non-x86-64 packaging:
# ====================
# This workflow uses the Rust Tools team Cargo Cross project to cross-compile for architectures other than x86 64, e.g.
# ARMv7/armhf and ARM64/aarch64.
#
# Note: Different tools (rustc, QEmu, Docker, etc) use slightly different names for these targets which can be
# confusing.
#
# Cross-compilation is NOT done using the support built-in to Cargo because this requires for each target architecture
# that you manually install the appropriate toolchain, set the appropriate environment variables, install the
# appropriate strip tool, and store with the source code a .cargo/config.toml file telling Cargo which tool paths to
# use for which architecture. However this comes with a couple of limitations: (a) Cargo Cross itself uses Docker and
# has known issues running Docker-in-Docker from within a Docker container (which is how what was the main job of this
# workflow runs), (b) we are "limited" to base images/architectures supported by Cargo Cross (but there are quite
# a few of these) and (c) if the base Cargo Cross image doesn't include packages or tooling needed by `cargo build`
# then building will fail. For these reasons cross compilation is done as a pre-job in this workflow (so that it can
# run on the GitHub runner Host rather than inside a Docker container).
#
# Non-x86-64 testing:
# ===================
# Only x86-64 architecture packages are sanity checked. Non-x86-64 architecture packages are built but not tested as
# the binaries won't run on the x86-64 GitHub runner host, Docker or LXC/LXD containers. It might be possible to use
# QEmu for this but that is not done at this time.
#
# Artifacts:
# ==========
# The output of this workflow is two-fold:
#   - Images pushed directly to Docker Hub.
#   - Artifacts are uploaded to GitHub on workflow completion and appear as-if attached to the workflow run.
# The latter are consumed by the separate manual external process for publishing to packages.nlnetlabs.nl.
#
# This workflow also uses artifacts internally to pass cross-compiled binares from one workflow job to another.
#   - Cross-compiled binary artifacts are uploaded to GitHub by the 'cross' job.
#   - Both the 'pkg' and 'docker' jobs download these cross-compiled binary artifacts for inclusion in the
#     packages they create.
# Such 'internal' artifacts are named with a 'tmp-' prefix and are ignored by the separate manual external process
# for publishing to packages.nlnetlabs.nl.

name: Packaging

env:
  DOCKER_REPO: ${{ github.repository_owner }}

on:
  push:
    branches:
      - main
    tags:
      - v*

    paths-ignore:
      - '.dockerignore'
      - '.github/workflow/pkg.yml'
      - 'Changelog.md'
      - 'Dockerfile'
      - 'doc/**'
      - 'docker/**'
      - 'LICENSE'
      - 'README.md'
      - 'tests/e2e/**'

  # Triggering on PRs and arbitrary branch pushes is not enabled because most of the time only the CI build should be
  # triggered, not the packaging build. In cases where you want to test changes to this workflow this trigger enables
  # you to manually invoke this workflow on an arbitrary branch as needed.
  workflow_dispatch:

defaults:
  run:
    # see: https://docs.github.com/en/actions/reference/workflow-syntax-for-github-actions#using-a-specific-shell
    shell: bash --noprofile --norc -eo pipefail -x {0}

jobs:
  # -------------------------------------------------------------------------------------------------------------------
  # Job: 'cross'
  # -------------------------------------------------------------------------------------------------------------------
  # Cross-compiles packages in a separate job so that we can run it on the GitHub Actions runner host directly rather
  # than inside a Docker container (as is done by the `pkg` job below). We do this because we use `cargo cross` to
  # handle the complexity of using the right compile-time tooling and dependencies for cross compilation to work, and 
  # `cargo cross` works by launching its own Docker container. Trying to launch a Docker container from within a Docker
  # container, the so-called Docker-in-Docker scenario, is more difficult for `cargo cross` to handle correctly and
  # didn't work when I tried it, even with `CROSS_DOCKER_IN_DOCKER=true` set in the environment, hence this approach.
  #
  # See: https://github.com/rust-embedded/cross#docker-in-docker
  cross:
    runs-on: ubuntu-20.04
    strategy:
      matrix:
        target:
          # must be one of: https://github.com/cross-rs/cross#supported-targets
          # use MUSL targets for binaries intended to be included in Docker images
          # as the Alpine base image we use has MUSL, not GNU LIBC.
          - 'arm-unknown-linux-musleabihf'    # for Docker
          - 'armv7-unknown-linux-musleabihf'  # for Docker
          - 'aarch64-unknown-linux-musl'      # for Docker

          # use GNU LIBC targets otherwise as Debian et al use GNU LIBC, not MUSL.
          - 'arm-unknown-linux-gnueabihf'     # for DEB
          - 'armv7-unknown-linux-gnueabihf'   # for DEB
          - 'aarch64-unknown-linux-gnu'       # for DEB
    steps:
    - name: Checkout repository
      uses: actions/checkout@v1

    - name: Cross compile
      uses: actions-rs/cargo@v1
      with:
        use-cross: true
        command: build
        args: --locked --release --features static-openssl --target ${{ matrix.target }}

    # Upload cross compiled binaries as GitHub Actions artifacts for use by the `pkg` job below. We can't use job
    # outputs as those are limited to 50 MB which we could easily exceed. We can't use actions/cache as cached items
    # are not necessarily available on different operating systems as the cache mechanism uses different namespaces
    # for different compression types and different compression types by operating system. As we don't want these
    # artifacts to be packaged by the scripts that upload to packages.nlnetlabs.nl we prefix the artifact name with
    # `tmp-` which will be ignored by packages.nlnetlabs.nl scripts.
    - name: Upload built binaries
      uses: actions/upload-artifact@v3
      with:
        name: tmp-cross-binaries-${{ matrix.target }}
        path: |
          target/${{ matrix.target }}/release/krill
          target/${{ matrix.target }}/release/krillc
          target/${{ matrix.target }}/release/krillup

  # -------------------------------------------------------------------------------------------------------------------
  # Job: 'pkg'
  # -------------------------------------------------------------------------------------------------------------------
  # Use the cargo-deb and cargo-generate-rpm Rust crates to build Debian and RPM packages respectively for installing
  # our app. See:
  #   - https://github.com/mmstick/cargo-deb
  #   - https://github.com/cat-in-136/cargo-generate-rpm
  pkg:
    needs: cross
    runs-on: ubuntu-latest
    # Build on the platform we are targeting in order to avoid https://github.com/rust-lang/rust/issues/57497.
    # Specifying container causes all of the steps in this job to run inside a Docker container (which is why the
    # cross-compilation needs to happen above in its own non-containerized job).
    container: ${{ matrix.image }}
    strategy:
      matrix:
        pkg:
          - 'krill'
          - 'krillup'
        image:
          - 'ubuntu:xenial'   # ubuntu/16.04
          - 'ubuntu:bionic'   # ubuntu/18.04
          - 'ubuntu:focal'    # ubuntu/20.04
          - 'ubuntu:jammy'    # ubuntu/22.04
          - 'debian:stretch'  # debian/9
          - 'debian:buster'   # debian/10
          - 'debian:bullseye' # debian/11
          - 'centos:7'
          - 'rockylinux:8'    # compatible with EOL centos:8
        target:
          - 'x86_64'
        include:
          # cargo-generate-rpm doesn't support specifying feature variations in Cargo.toml so we have to do it via
          # custom build arguments instead.
          # For CentOS 7 we want to statically link with OpenSSL, but `cargo generate-rpm` doesn't build the code for
          # us unlike `cargo deb`, so we have to control the feature set used for building ourselves rather than in
          # `Cargo.toml`.
          - image: 'centos:7'
            extra_build_args: '--features static-openssl'

          # CentOS 8 became EOL and is in theory still usable as a build container as there is still a Docker image
          # available, and package installation can be done by switching the yum config in the container to use packages
          # from the CentOS 8 vault rather than the now offline actual CentOS 8 repository. However, due to experiencing
          # lots of timed out connections to the vault we will build the CentOS 8 compatible package in a Rocky Linux
          # container instead, as Rocky Linux is 100% compatible with CentOS 8. The server at packages.nlnetlabs.nl
          # however has a repo for CentOS 8, not Rocky Linux, and determines the repo to publish in based on the name of
          # the archive that we produce below which is in turn based by default on the container image used to build. We
          # therefore in this case need to specify that the O/S we are building for has a different name than the Docker
          # image we are building it in.
          - image: 'rockylinux:8'
            os: 'centos:8'

          # package for the Raspberry Pi 4b as an ARMv7 cross compiled variant of the Debian Bullseye upon which
          # Raspbian 11 is based.
          - pkg: 'krill'
            image: 'debian:bullseye'
            target: 'armv7-unknown-linux-gnueabihf'
          - pkg: 'krillup'
            image: 'debian:bullseye'
            target: 'armv7-unknown-linux-gnueabihf'

          # package for the Raspberry Pi 1b as an ARMv6 cross compiled variant of the Debian Buster upon which
          # Raspbian 10 is based.
          - pkg: 'krill'
            image: 'debian:buster'
            target: 'arm-unknown-linux-gnueabihf'
          - pkg: 'krillup'
            image: 'debian:buster'
            target: 'arm-unknown-linux-gnueabihf'

          # package for the ROCK64 as an AARCH64 cross compiled variant of Debian Buster upon which Armbian 21 is
          # based.
          - pkg: 'krill'
            image: 'debian:buster'
            target: 'aarch64-unknown-linux-gnu'
          - pkg: 'krillup'
            image: 'debian:buster'
            target: 'aarch64-unknown-linux-gnu'
    env:
      CARGO_DEB_VER: 1.38.4
      CARGO_GENERATE_RPM_VER: 0.8.0
      # A version of the form 'x.y.z-dev' denotes a dev build that is newer than the released x.y.z version but is not
      # yet a new release.
      NEXT_VER_LABEL: dev
    steps:
    - name: Set vars
      id: setvars
      shell: bash
      env:
        MATRIX_IMAGE: ${{ matrix.image }}
        MATRIX_OS: ${{ matrix.os }}
      run: |
        # Get the operating system and release name (e.g. ubuntu and xenial) from the image name (e.g. ubuntu:xenial) by
        # extracting only the parts before and after but not including the colon:
        IMAGE="${MATRIX_IMAGE}"
        if [ "${MATRIX_OS}" != "" ]; then
          IMAGE="${MATRIX_OS}"
        fi
        echo "OS_NAME=${IMAGE%:*}" >> $GITHUB_ENV
        echo "OS_REL=${IMAGE#*:}" >> $GITHUB_ENV

    - name: Checkout repository
      uses: actions/checkout@v2

    # Allow CentOS 8 to continue working now that it is EOL
    # See: https://stackoverflow.com/a/70930049
    - name: CentOS 8 EOL workaround
      if: matrix.image == 'centos:8'
      run: |
        sed -i -e 's|mirrorlist=|#mirrorlist=|g' -e 's|#baseurl=http://mirror.centos.org|baseurl=http://vault.centos.org|g' /etc/yum.repos.d/CentOS-Linux-*

    # Install Rust the hard way rather than using a GH Action because the action doesn't work inside a Docker container.
    - name: Install Rust
      env:
        DEBIAN_FRONTEND: noninteractive
      run: |
        case ${OS_NAME} in
          debian|ubuntu)
            apt-get update
            apt-get install -y curl
            ;;
          centos)
            yum update -y
            ;;
        esac

        curl --proto '=https' --tlsv1.2 -sSf https://sh.rustup.rs | sh -s -- --profile minimal -y
        echo "$HOME/.cargo/bin" >> $GITHUB_PATH

    - name: Install compilation and other dependencies
      env:
        DEBIAN_FRONTEND: noninteractive
      run: |
        case ${OS_NAME} in
          debian|ubuntu)
            apt-get install -y build-essential jq lintian pkg-config libssl-dev
            ;;
          centos)
            yum install epel-release -y
            yum update -y
            yum install -y jq rpmlint openssl-devel
            yum groupinstall -y "Development Tools"
            ;;
        esac

    # Speed up Rust builds by caching unchanged built dependencies.
    # See: https://github.com/actions/cache/blob/master/examples.md#rust---cargo
    - name: Cache Dot Cargo
      uses: actions/cache@v3
      with:
        path: |
          ~/.cargo/registry
          ~/.cargo/git
        key: ${{ matrix.image }}-${{ matrix.pkg }}-${{ matrix.target }}-cargo-${{ hashFiles('**/Cargo.lock') }}

    # Speed up tooling installation by only re-downloading and re-building dependent crates if we change the version of
    # the tool that we are using.
    - name: Cache Cargo Deb if available
      id: cache-cargo-deb
      uses: actions/cache@v3
      with:
        path: ~/.cargo/bin/cargo-deb
        key: ${{ matrix.image }}-${{ matrix.pkg }}-${{ matrix.target }}-cargo-deb-${{ env.CARGO_DEB_VER }}-${{ endsWith(matrix.image, 'xenial')}}

    - name: Cache Cargo Generate RPM if available
      id: cache-cargo-generate-rpm
      uses: actions/cache@v3
      with:
        path: ~/.cargo/bin/cargo-generate-rpm
        key: ${{ matrix.image }}-${{ matrix.pkg }}-${{ matrix.target }}-cargo-generate-rpm-${{ env.CARGO_GENERATE_RPM_VER }}

    # Only install cargo-deb or cargo-generate-rpm if not already fetched from the cache.
    - name: Install Cargo Deb if needed
      if: steps.cache-cargo-deb.outputs.cache-hit != 'true'
      run: |
        case ${OS_NAME} in
          debian|ubuntu)
            if [[ "${OS_REL}" == "xenial" ]]; then
              # Disable use of the default lzma feature which causes XZ compression to be used which then causes Lintian
              # to fail with error:
              #   E: krill: malformed-deb-archive newer compressed control.tar.xz
              # Passing --fast to cargo-deb to disable use of XZ compression didn't help.
              # See: https://github.com/kornelski/cargo-deb/issues/12
              EXTRA_CARGO_INSTALL_ARGS="--no-default-features"
            else
              EXTRA_CARGO_INSTALL_ARGS=""
            fi
            cargo install cargo-deb --version ${CARGO_DEB_VER} --locked ${EXTRA_CARGO_INSTALL_ARGS}
            ;;
        esac

    - name: Install Cargo Generate RPM if needed
      if: steps.cache-cargo-generate-rpm.outputs.cache-hit != 'true'
      run: |
        case ${OS_NAME} in
          centos)
            cargo install cargo-generate-rpm --version ${CARGO_GENERATE_RPM_VER} --locked
            ;;
        esac

    - name: Download cross compiled binaries
      if: ${{ matrix.target != 'x86_64' }}
      uses: actions/download-artifact@v3
      with:
        name: tmp-cross-binaries-${{ matrix.target }}
        path: target/${{ matrix.target }}/release

    # Instruct cargo-deb or cargo-generate-rpm to build the package based on Cargo.toml settings and command line
    # arguments.
    - name: Create the package
      env:
        MATRIX_PKG: ${{ matrix.pkg }}
        MATRIX_IMAGE: ${{ matrix.image }}
        EXTRA_BUILD_ARGS: ${{ matrix.extra_build_args }}
        CROSS_TARGET: ${{ matrix.target }}
      run: |
        # Debian
        # ==============================================================================================================
        # Packages for different distributions (e.g. Stretch, Buster) of the same O/S (e.g. Debian) when served from a
        # single package repository MUST have unique package_ver_architecture triples. Cargo deb can vary the name based
        # on the 'variant' config section in use, but doesn't do so according to Debian policy (as it modifies the
        # package name, not the package version).
        #   Format: package_ver_architecture
        #   Where ver has format: [epoch:]upstream_version[-debian_revision]
        #   And debian_version should be of the form: 1<xxx>
        #   Where it is common to set <xxx> to the O/S name.
        # See:
        #   - https://unix.stackexchange.com/a/190899
        #   - https://www.debian.org/doc/debian-policy/ch-controlfields.html#version
        # Therefore we generate the version ourselves.
        #
        # In addition, Semantic Versioning and Debian version policy cannot express a pre-release label in the same way.
        # For example 0.8.0-rc.1 is a valid Cargo.toml [package].version value but when used as a Debian package version
        # 0.8.0-rc.1 would be considered _NEWER_ than the final 0.8.0 release. To express this in a Debian compatible
        # way we must replace the dash '-' with a tilda '~'.
        #
        # RPM
        # ==============================================================================================================
        # Handle the release candidate case where the version string needs to have dash replaced by tilda. The cargo
        # build command won't work if the version key in Cargo.toml contains a tilda but we have to put the tilda there
        # for when we run cargo generate-rpm so that it uses it.
        # 
        # For background on RPM versioning see:
        #   https://docs.fedoraproject.org/en-US/packaging-guidelines/Versioning/
        #
        # COMMON
        # ==============================================================================================================
        # Finally, sometimes we want a version to be NEWER than the latest release but without having to decide what
        # higher semver number to bump to. In this case we do NOT want dash '-' to become '~' because `-` is treated as
        # higher and tilda is treated as lower.
        APP_VER=$(cargo read-manifest | jq -r '.version')
        APP_NEW_VER=$(echo $APP_VER | tr '-' '~')
        PKG_APP_VER=$(echo $APP_NEW_VER | sed -e "s/~$NEXT_VER_LABEL/-$NEXT_VER_LABEL/")

        case ${OS_NAME} in
          debian|ubuntu)
            MAINTAINER="The NLnet Labs RPKI Team <rpki@nlnetlabs.nl>"

            # Generate the RFC 5322 format date by hand instead of using date --rfc-email because that option doesn't
            # exist on Ubuntu 16.04 and Debian 9
            RFC5322_TS=$(LC_TIME=en_US.UTF-8 date +'%a, %d %b %Y %H:%M:%S %z')

            # Generate the changelog file that Debian packages are required to have.
            # See: https://www.debian.org/doc/manuals/maint-guide/dreq.en.html#changelog
            if [ ! -d target/debian ]; then
              mkdir -p target/debian
            fi
            echo "${MATRIX_PKG} (${PKG_APP_VER}) unstable; urgency=medium" >target/debian/changelog
            echo "  * See: https://github.com/${{ env.GITHUB_REPOSITORY }}/releases/tag/v${APP_NEW_VER}" >>target/debian/changelog
            echo " -- maintainer ${MAINTAINER}  ${RFC5322_TS}" >>target/debian/changelog

            if [[ "${CROSS_TARGET}" == "x86_64" ]]; then
              EXTRA_CARGO_DEB_ARGS=
              VARIANT="${OS_NAME}-${OS_REL}"
            else
              EXTRA_CARGO_DEB_ARGS="--no-build --no-strip --target ${CROSS_TARGET} --output target/debian"
              VARIANT="${OS_NAME}-${OS_REL}-${CROSS_TARGET}"
            fi

            if [ "${MATRIX_PKG}" == "krillup" ]; then
              # Ugly hack to use an alternate Cargo Deb configuration for krillup.
              sed -i -e 's/^\[package\.metadata\.deb\]/[package.metadata.moved-deb]/' \
                     -e 's/^\[package\.metadata\.krillup-deb/[package.metadata.deb/' Cargo.toml
            fi

            DEB_VER="${PKG_APP_VER}-1${OS_REL}"
            cargo deb --deb-version ${DEB_VER} --variant ${VARIANT} -v ${EXTRA_CARGO_DEB_ARGS} -- --locked ${EXTRA_BUILD_ARGS}
            ;;
          centos)
            # Build and strip our app binaries as cargo generate-rpm doesn't do this for us
            cargo build --release --locked -v ${EXTRA_BUILD_ARGS}
            find target/release -maxdepth 1 -type f -executable | xargs strip -s -v

            # TODO: It might be possible to replace the hacky copying of the service file below with some clever use of
            # `--set-metadata` when invoking cargo generate-rpm. Of particular interest is the new `--variant` command
            # line argument which might enable us to work the same way as we do for cargo deb above.
            # See: https://github.com/cat-in-136/cargo-generate-rpm/issues/18

            # Fix the version string to be used for the RPM package
            sed -i -e "s/$APP_VER/$PKG_APP_VER/" Cargo.toml

            # Select the correct systemd service unit file for the target operating system
            case "${OS_NAME}:${OS_REL}" in
              centos:7)
                SYSTEMD_SERVICE_UNIT_FILE="krill-ubuntu-xenial.krill.service"
                # yum install fails on older CentOS with the default LZMA compression used by cargo generate-rpm since v0.5.0
                # see: https://github.com/cat-in-136/cargo-generate-rpm/issues/30
                EXTRA_CARGO_GENERATE_RPM_ARGS="--payload-compress gzip"
                ;;
              centos:8)
                SYSTEMD_SERVICE_UNIT_FILE="krill-ubuntu-focal.krill.service"
                EXTRA_CARGO_GENERATE_RPM_ARGS=""
                ;;
              *)
                echo >&2 "ERROR: Unsupported matrix image value: '${OS_NAME}:${OS_REL}'"
                ;;
            esac

            case ${MATRIX_PKG} in
              krill)
                # Copy the chosen systemd service unit file to where Cargo.toml expects it to be
                mkdir -p target/rpm
                cp pkg/common/${SYSTEMD_SERVICE_UNIT_FILE} target/rpm/krill.service
                ;;
              krillup)
                # Ugly hack to use an alternate configuration as `cargo generate-rpm` doesn't support
                # the `cargo deb` concept of variants.
                sed -i -e 's/^\[package\.metadata\.generate-rpm/[package.metadata.moved-generate-rpm/' \
                       -e 's/^\[package\.metadata\.krillup-generate-rpm/[package.metadata.generate-rpm/' Cargo.toml
                ;;
            esac

<<<<<<< HEAD
            # https://github.com/NLnetLabs/krill/issues/907
            # cargo-generate-rpm doesn't support setting scripts to files, and we can't refer to a file that 
            # installed such as /usr/share/krill/rpm/postuninst because 'yum remove' removes the file before it
            # can be executed (hence post-uninstall rather than pre-uninstall...). So instead embed the entire
            # uninstall script in the TOML settings using the cargo-generate-rpm --set-metadata (aka -s)
            # command line argument.
            POSTINST="post_install_script = '''$(cat pkg/rpm/postinst)'''"
            POSTUNINST="post_uninstall_script = '''$(cat pkg/rpm/postuninst)'''"

            cargo generate-rpm \
                -s "version=\"${PKG_APP_VER}\"" \
                -s "$POSTINST" \
                -s "$POSTUNINST" \
                ${EXTRA_CARGO_GENERATE_RPM_ARGS}
=======
            cargo generate-rpm --set-metadata "version=\"${PKG_APP_VER}\"" ${EXTRA_CARGO_GENERATE_RPM_ARGS}
>>>>>>> 242ddb60
            ;;
        esac

    # See what O/S specific linting tools think of our package.
    - name: Verify the package
      env:
        CROSS_TARGET: ${{ matrix.target }}
      run: |
        case ${OS_NAME} in
          debian|ubuntu)
            dpkg --info target/debian/*.deb
            if [[ "${CROSS_TARGET}" == "x86_64" ]]; then
              EXTRA_LINTIAN_ARGS=
            else
              EXTRA_LINTIAN_ARGS="--suppress-tags unstripped-binary-or-object,statically-linked-binary"
            fi
            lintian --version
            lintian -v ${EXTRA_LINTIAN_ARGS} target/debian/*.deb
            ;;
          centos)
            # cargo generate-rpm creates RPMs that rpmlint considers to have errors so don't use the rpmlint exit code
            # otherwise we will always abort the workflow.
            rpmlint target/generate-rpm/*.rpm || true
            ;;
        esac

    # Upload the produced package. The artifact will be available via the GH Actions job summary and build log pages,
    # but only to users logged in to GH with sufficient rights in this project. The uploaded artifact is also downloaded
    # by the next job (see below) to sanity check that it can be installed and results in a working Krill installation.
    - name: Upload package
      uses: actions/upload-artifact@v3
      with:
        name: ${{ matrix.pkg }}_${{ env.OS_NAME }}_${{ env.OS_REL }}_${{ matrix.target }}
        path: |
          target/debian/*.deb
          target/generate-rpm/*.rpm

  # -------------------------------------------------------------------------------------------------------------------
  # Job: 'pkg-test'
  # -------------------------------------------------------------------------------------------------------------------
  # Download and sanity check on target operating systems the packages created by previous jobs (see above). Don't test
  # on GH runners as they come with lots of software and libraries pre-installed and thus are not representative of the
  # actual deployment targets, nor do GH runners support all targets that we want to test. Don't test in Docker
  # containers as they do not support systemd.
  pkg-test:
    needs: pkg
    runs-on: ubuntu-20.04
    strategy:
      fail-fast: false
      matrix:
        pkg:
          - 'krill'
          - 'krillup'
        image:
          - 'ubuntu:xenial'   # ubuntu/16.04
          - 'ubuntu:bionic'   # ubuntu/18.04
          - 'ubuntu:focal'    # ubuntu/20.04
          - 'ubuntu:jammy'    # ubuntu/22.04
          # - 'debian:stretch'  # debian/9 - LXC image is no longer available on images.linuxcontainers.org
          - 'debian:buster'   # debian/10
          - 'debian:bullseye' # debian/11
          - 'centos:7'
          - 'centos:8'
        mode:
          - 'fresh-install'
          - 'upgrade-from-published'
        target:
          - 'x86_64'
        # if we later add a new O/S or variant we won't have yet ever published the package so can't do a test upgrade
        # over last published version. In that case add lines here like so to disable the upgrade from published test
        # for that O/S (remember to change debian:bullseye to the correct O/S name!):
        #
        # exclude:
        #   - image: 'debian:bullseye'
        #     mode: 'upgrade-from-published'
        exclude:
          - pkg: 'krill'
            mode: 'upgrade-from-published'
            image: 'ubuntu:jammy'
          - pkg: 'krillup'
            mode: 'upgrade-from-published'
            image: 'ubuntu:jammy'    # ubuntu/22.04
    steps:
    # Set some environment variables that will be available to "run" steps below in this job, and some output variables
    # that will be available in GH Action step definitions below.
    - name: Set vars
      id: setvars
      shell: bash
      env:
        MATRIX_IMAGE: ${{ matrix.image }}
      run: |
        # Get the operating system and release name (e.g. ubuntu and xenial) from the image name (e.g. ubuntu:xenial) by
        # extracting only the parts before and after but not including the colon:
        OS_NAME=${MATRIX_IMAGE%:*}
        OS_REL=${MATRIX_IMAGE#*:}

        echo "OS_NAME=${OS_NAME}" >> $GITHUB_ENV
        echo "OS_REL=${OS_REL}" >> $GITHUB_ENV

        case ${MATRIX_IMAGE} in
          centos:8)
            # the CentOS 8 LXD image no longer exists since CentOS 8 hit EOL.
            # use the Rocky Linux (a CentOS 8 compatible O/S) LXD image instead.
            echo "LXC_IMAGE=images:rockylinux/8/cloud" >> $GITHUB_ENV
            ;;
          *)
            echo "LXC_IMAGE=images:${OS_NAME}/${OS_REL}/cloud" >> $GITHUB_ENV
            ;;
        esac

    - name: Download package
      uses: actions/download-artifact@v3
      with:
        name: ${{ matrix.pkg }}_${{ env.OS_NAME }}_${{ env.OS_REL }}_${{ matrix.target }}

    - name: Add current user to LXD group
      run: |
        sudo usermod --append --groups lxd $(whoami)

    - name: Initialize LXD
      run: |
        sudo lxd init --auto

    - name: Check LXD configuration
      run: |
        sg lxd -c "lxc info"

    # Use of IPv6 sometimes prevents yum update being able to resolve mirrorlist.centos.org.
    - name: Disable LXD assignment of IPv6 addresses
      run: |
        sg lxd -c "lxc network set lxdbr0 ipv6.address none"

    - name: Launch LXC container
      run: |
        # security.nesting=true is needed to avoid error "Failed to set up mount namespacing: Permission denied" in a
        # Debian 10 container.
        sg lxd -c "lxc launch ${LXC_IMAGE} -c security.nesting=true testcon"

    # Run package update and install man and sudo support (missing in some LXC/LXD O/S images) but first wait for
    # cloud-init to finish otherwise the network isn't yet ready. Don't use cloud-init status --wait as that isn't
    # supported on older O/S's like Ubuntu 16.04 and Debian 9. Use the sudo package provided configuration files
    # otherwise when using sudo we get an error that the root user isn't allowed to use sudo.
    - name: Prepare container
      shell: bash
      run: |
        echo "Waiting for cloud-init.."
        while ! sudo lxc exec testcon -- ls -la /var/lib/cloud/data/result.json; do
          sleep 1s
        done

        case ${OS_NAME} in
          debian|ubuntu)
            sg lxd -c "lxc exec testcon -- apt-get update"
            sg lxd -c "lxc exec testcon -- apt-get install -y -o Dpkg::Options::=\"--force-confnew\" apt-transport-https ca-certificates man sudo wget"
            ;;
          centos)
            if [[ "${MATRIX_IMAGE}" == "centos:8" ]]; then
              # allow CentOS 8 to continue working now that it is EOL
              # see: https://stackoverflow.com/a/70930049
              sg lxd -c "lxc exec testcon -- sed -i -e 's|mirrorlist=|#mirrorlist=|g' -e 's|#baseurl=http://mirror.centos.org|baseurl=http://vault.centos.org|g' /etc/yum.repos.d/CentOS-Linux-*"
            fi
            sg lxd -c "lxc exec testcon -- yum update -y"
            sg lxd -c "lxc exec testcon -- yum install -y man"
            ;;
        esac

    - name: Copy the newly built ${{ matrix.pkg }} package into the LXC container
      run: |
        case ${OS_NAME} in
          debian|ubuntu)
            DEB_FILE=$(ls -1 debian/*.deb)
            sg lxd -c "lxc file push ${DEB_FILE} testcon/tmp/"
            echo "PKG_FILE=$(basename $DEB_FILE)" >> $GITHUB_ENV
            ;;
          centos)
            RPM_FILE=$(ls -1 generate-rpm/*.rpm)
            sg lxd -c "lxc file push ${RPM_FILE} testcon/tmp/"
            echo "PKG_FILE=$(basename $RPM_FILE)" >> $GITHUB_ENV
            ;;
        esac

    - name: Install previously published ${{ matrix.pkg }} package
      if: ${{ matrix.mode == 'upgrade-from-published' }}
      run: |
        case ${OS_NAME} in
          debian|ubuntu)
            echo "deb [arch=amd64] https://packages.nlnetlabs.nl/linux/${OS_NAME}/ ${OS_REL} main" >$HOME/nlnetlabs.list
            sg lxd -c "lxc file push $HOME/nlnetlabs.list testcon/etc/apt/sources.list.d/"
            sg lxd -c "lxc exec testcon -- wget -q https://packages.nlnetlabs.nl/aptkey.asc"
            sg lxd -c "lxc exec testcon -- apt-key add ./aptkey.asc"
            sg lxd -c "lxc exec testcon -- apt update"
            sg lxd -c "lxc exec testcon -- apt install -y ${{ matrix.pkg }}"
            ;;
          centos)
            echo '[nlnetlabs]' >$HOME/nlnetlabs.repo
            echo 'name=NLnet Labs' >>$HOME/nlnetlabs.repo
            echo 'baseurl=https://packages.nlnetlabs.nl/linux/centos/$releasever/main/$basearch' >>$HOME/nlnetlabs.repo
            echo 'enabled=1' >>$HOME/nlnetlabs.repo
            sg lxd -c "lxc file push $HOME/nlnetlabs.repo testcon/etc/yum.repos.d/"
            sg lxd -c "lxc exec testcon -- rpm --import https://packages.nlnetlabs.nl/aptkey.asc"
            sg lxd -c "lxc exec testcon -- yum install -y ${{ matrix.pkg }}"
            ;;
        esac

    - name: Install the newly built ${{ matrix.pkg }} package
      if: ${{ matrix.mode == 'fresh-install' }}
      run: |
        case ${OS_NAME} in
          debian|ubuntu)
            sg lxd -c "lxc exec testcon -- apt-get -y install /tmp/${PKG_FILE}"
            ;;
          centos)
            sg lxd -c "lxc exec testcon -- yum install -y /tmp/${PKG_FILE}"
            ;;
        esac

    - name: Test the installed ${{ matrix.pkg }} package
      if: ${{ matrix.pkg == 'krill' }}
      run: |
        echo -e "\nKRILLC VERSION:"
        sg lxd -c "lxc exec testcon -- krillc --version"

        echo -e "\nKRILL VERSION:"
        sg lxd -c "lxc exec testcon -- krill --version"

        echo -e "\nKRILL CONF:"
        sg lxd -c "lxc exec testcon -- cat /etc/krill.conf"

        echo -e "\nKRILL DATA DIR:"
        sg lxd -c "lxc exec testcon -- ls -la /var/lib/krill"

        echo -e "\nKRILL SERVICE STATUS BEFORE ENABLE:"
        sg lxd -c "lxc exec testcon -- systemctl status krill || true"

        echo -e "\nENABLE KRILL SERVICE:"
        sg lxd -c "lxc exec testcon -- systemctl enable krill"

        echo -e "\nKRILL SERVICE STATUS AFTER ENABLE:"
        sg lxd -c "lxc exec testcon -- systemctl status krill || true"

        echo -e "\nSTART KRILL SERVICE:"
        sg lxd -c "lxc exec testcon -- systemctl start krill"
        
        echo -e "\nKRILL SERVICE STATUS AFTER START:"
        sleep 1s
        sg lxd -c "lxc exec testcon -- systemctl status krill"

        echo -e "\nKRILL MAN PAGE:"
        sg lxd -c "lxc exec testcon -- man -P cat krill"

    - name: Test the installed ${{ matrix.pkg }} package
      if: ${{ matrix.pkg == 'krillup' }}
      run: |
        echo -e "\nKRILLUP VERSION:"
        sg lxd -c "lxc exec testcon -- krillup --version"

        echo -e "\nKRILLUP MAN PAGE:"
        sg lxd -c "lxc exec testcon -- man -P cat krillup"

    - name: Upgrade from the published ${{ matrix.pkg }} package to the newly built package
      if: ${{ matrix.mode == 'upgrade-from-published' }}
      run: |
        case ${OS_NAME} in
          debian|ubuntu)
            sg lxd -c "lxc exec testcon -- apt-get -y install /tmp/${PKG_FILE}"
            ;;
          centos)
            sg lxd -c "lxc exec testcon -- yum install -y /tmp/${PKG_FILE}"
            ;;
        esac

    - name: Test the upgraded ${{ matrix.pkg }} package
      if: ${{ matrix.mode == 'upgrade-from-published' && matrix.pkg == 'krill' }}
      run: |
        echo -e "\nKRILLC VERSION:"
        sg lxd -c "lxc exec testcon -- krillc --version"

        echo -e "\nKRILL VERSION:"
        sg lxd -c "lxc exec testcon -- krill --version"

        echo -e "\nKRILL CONF:"
        sg lxd -c "lxc exec testcon -- cat /etc/krill.conf"

        echo -e "\nKRILL DATA DIR:"
        sg lxd -c "lxc exec testcon -- ls -la /var/lib/krill"

        echo -e "\nKRILL SERVICE STATUS:"
        sg lxd -c "lxc exec testcon -- systemctl status krill || true"

        echo -e "\nKRILL MAN PAGE:"
        sg lxd -c "lxc exec testcon -- man -P cat krill"

    - name: Test uninstall (without purge)
      run: |
        case ${OS_NAME} in
          debian|ubuntu)
            sg lxd -c "lxc exec testcon -- apt-get -y remove krill"
            ;;
          centos)
            sg lxd -c "lxc exec testcon -- yum remove -y krill" 2>&1 | tee remove.log
            # yum remove exits with code 0 even if scriptlets fail, so look for some sign of failure
            ! grep -qE '(err|warn|fail)' remove.log
            ;;
        esac

    - name: Test re-install
      run: |
        case ${OS_NAME} in
          debian|ubuntu)
            sg lxd -c "lxc exec testcon -- apt-get -y install /tmp/${PKG_FILE}"
            ;;
          centos)
            sg lxd -c "lxc exec testcon -- yum install -y /tmp/${PKG_FILE}" 2>&1 | tee reinstall.log
            # yum remove exits with code 0 even if scriptlets fail, so look for some sign of failure
            ! grep -qE '(err|warn|fail)' reinstall.log
            ;;
        esac


  # -------------------------------------------------------------------------------------------------------------------
  # Job: 'docker'
  # -------------------------------------------------------------------------------------------------------------------
  # Build and push architecture specific images (but NOT the main image that is used by end users). Sanity check the
  # image if possible (i.e. if it is x86-64, non-x86-64 architecture images cannot be run by this workflow yet). Logs
  # in to Docker Hub using secrets configured in this GitHub repository.
  #
  # NOTE: If you extend the set of matrix includes in this job you must also extend the call to docker manifest create
  # in the docker-manifest job below.
  docker:
    needs: cross
    runs-on: ubuntu-20.04
    strategy:
      fail-fast: false
      matrix:
        # matrix field notes:
        #   platform:    used by Docker to use the right architecture base image.
        #                the set of supported values can be seen at:
        #                  https://go.dev/doc/install/source#environment
        #                  from: https://github.com/docker-library/official-images#architectures-other-than-amd64
        #                  from: https://docs.docker.com/desktop/multi-arch/
        #                one must also take any "normalization" into account, e.g. arm64v8 -> arm64, see:
        #                  https://github.com/containerd/containerd/blob/v1.4.3/platforms/database.go#L83
        #                see also:
        #                  https://stackoverflow.com/a/70889505
        #   shortname:   used by us to tag the architecture specific "manifest" image.
        #   crosstarget: (optional) used to download the correct cross-compiled binary that was produced earlier by the
        #                'cross' job above.
        #   mode:        (optional) set to 'copy' for cross-compiled targets.
        #   cargo_args:  (optional) can be used when testing, e.g. set to '--no-default-features' to speed up the Krill
        #                build.
        include:
          - platform:    'linux/amd64'
            shortname:   'amd64'
            mode:        'build'

          - platform:    'linux/arm/v6'
            shortname:   'armv6'
            crosstarget: 'arm-unknown-linux-musleabihf'
            mode:        'copy'

          - platform:    'linux/arm/v7'
            shortname:   'armv7'
            crosstarget: 'armv7-unknown-linux-musleabihf'
            mode:        'copy'

          - platform:    'linux/arm64'
            shortname:   'arm64'
            crosstarget: 'aarch64-unknown-linux-musl'
            mode:        'copy'
    outputs:
      dockerbasetag: ${{ steps.gen_tag.outputs.encoded_tag }}
    steps:
      - name: Checkout repository
        uses: actions/checkout@v2

      - uses: docker/setup-qemu-action@v1
        # Don't use QEmu for compiling, it's way too slow on GitHub Actions.
        # Only use it for making images that will contain prebuilt binaries.
        if: ${{ matrix.mode == 'copy' }}
        with:
          platforms: ${{ matrix.platform }}

      - uses: docker/setup-buildx-action@v1

      - name: Extract metadata for tagging the Docker image
        id: meta
        uses: docker/metadata-action@v3
        with:
          images: krill
          flavor: |
            latest=false
          tags: |
            type=semver,pattern={{version}},prefix=v
            type=raw,value=unstable,enable=${{ github.ref == 'refs/heads/main' }}
            type=raw,value=latest,enable=${{ github.ref != 'refs/heads/main' && !contains(github.ref, '-') }}
            type=raw,value=test,enable=${{ !contains(github.ref, 'refs/tags/v') && github.ref != 'refs/heads/main' }}

      - name: Download cross compiled binaries
        if: ${{ matrix.mode == 'copy' }}
        uses: actions/download-artifact@v3
        with:
          name: tmp-cross-binaries-${{ matrix.crosstarget }}
          # The file downloaded to dockerbin/xxx will be used by the Dockerfile
          path: dockerbin/${{ matrix.platform }}

      - name: Log into Docker Hub
        uses: docker/login-action@v1
        with:
          username: ${{ secrets.DOCKER_HUB_ID }}
          password: ${{ secrets.DOCKER_HUB_TOKEN }}

      - name: Generate architecture specific Docker tag
        id: gen_tag
        run: |
          LOWER_REPO_NAME=$(echo "${DOCKER_REPO}" | tr '[:upper:]' '[:lower:]')
          TAG="${LOWER_REPO_NAME}/${{ steps.meta.outputs.tags }}"
          echo "::set-output name=tag::$TAG"
          echo "::set-output name=tag_with_arch::$TAG-${{ matrix.shortname }}"

          # Encode the tag value as base64 to avoid GitHub Actions refusing to pass the output on to the job that needs
          # it with warning "Skip output 'dockerbasetag' since it may contain secret.". This can happen if the
          # DOCKER_REPO value contains the DOCKER_HUB_ID value. E.g. if DOCKER_REPO were 'nlnetlabs' and the user to
          # login to Docker Hub as is also 'nlnetlabs' then Docker thinks the latter, a secret, is being leaked via the
          # workflow output 'dockerbasetag' defined above.
          ENCODED_TAG=$(echo $TAG | base64)
          echo "::set-output name=encoded_tag::$ENCODED_TAG"

      # Build a single architecture specific Docker image with an explicit architecture extension in the Docker
      # tag value. We have to push it to Docker Hub otherwise we can't make the multi-arch manifest below. If the
      # image fails testing (or doesn't work but wasn't caught because it is non-x86-64 which we can't at the moment
      # test here) it will have been pushed to Docker Hub but is NOT the image we expect people to use, that is the
      # combined multi-arch image that lacks the architecture specific tag value extension and that will ONLY be
      # pushed if all architecture specific images build and (where supported) passt he sanity check below.
      - name: Build Docker image
        uses: docker/build-push-action@v2
        with:
          context: .
          platforms: ${{ matrix.platform }}
          tags: ${{ steps.gen_tag.outputs.tag_with_arch }}
          build-args: |
            MODE=${{ matrix.mode }}
            CARGO_ARGS=${{ matrix.cargo_args }}
          load: true

      - name: Save Docker image locally
        run: |
          docker save -o /tmp/docker-${{ matrix.shortname }}-img.tar ${{ steps.gen_tag.outputs.tag_with_arch }}

      # Do a basic sanity check of the created image using the test tag to select the image to run, but only if the
      # image is for the x86-64 architecture as we don't yet have a way to run non-x86-64 architecture images.
      - name: Test run (linux/amd64 images only)
        if: ${{ matrix.platform == 'linux/amd64' }}
        run: |
          docker run --rm ${{ steps.gen_tag.outputs.tag_with_arch }} krillc --version

      # Upload the Docker image as a GitHub Actions artifact, handy when not publishing or investigating a problem
      - name: Upload built image to GitHub Actions
        uses: actions/upload-artifact@v3
        with:
          name: tmp-docker-image-${{ matrix.shortname }}
          path: /tmp/docker-${{ matrix.shortname }}-img.tar

      - name: Publish image to Docker Hub
        if: contains(github.ref, 'refs/tags/v') || github.ref == 'refs/heads/main'
        uses: docker/build-push-action@v2
        with:
          context: .
          platforms: ${{ matrix.platform }}
          tags: ${{ steps.gen_tag.outputs.tag_with_arch }}
          build-args: |
            MODE=${{ matrix.mode }}
            CARGO_ARGS=${{ matrix.cargo_args }}
          push: true


  # -------------------------------------------------------------------------------------------------------------------
  # Job: 'docker-manifest'
  # -------------------------------------------------------------------------------------------------------------------
  # Create a Docker multi-arch "manifest" referencing the individual already pushed architecture specific images on
  # Docker Hub and push the manifest to Docker Hub as our "main" application image Docker Hub that end users will use.
  # Logs in to Docker Hub using secrets configured in this GitHub repository.
  docker-manifest:
    needs: docker
    if: contains(github.ref, 'refs/tags/v') || github.ref == 'refs/heads/main'
    runs-on: ubuntu-20.04
    steps:
      - name: Log into Docker Hub
        uses: docker/login-action@v1
        with:
          username: ${{ secrets.DOCKER_HUB_ID }}
          password: ${{ secrets.DOCKER_HUB_TOKEN }}

      # Push the image and tags to Docker Hub.
      # The build uses the cached build outputs from the step above so we don't have to wait for the build again.
      #
      # On push of a tag to refs/tags/v1.2.3 the Docker tags will be 'v1.2.3' and 'latest' because of:
      #   type=semver,pattern={{version}},prefix=v
      #   type=raw,value=latest,enable=${{ github.ref != 'refs/heads/main' && !contains(github.ref, '-') }}
      #                                    ^^^^^^^^^^^^^ true, not main       ^^^^^^^^^ true, no dash found
      #
      #   Note: we don't use semver,pattern={{raw}} because while that preserves the leading v in v1.2.3 it
      #   discards the leading v in v1.2.3-rc4.
      #
      # On push of a tag to refs/tags/v1.2.3-rc1 the Docker tags will be 'v1.2.3' but NOT 'latest' because of:
      #   type=semver,pattern={{raw}}
      #   type=raw,value=latest,enable=${{ github.ref != 'refs/heads/main' && !contains(github.ref, '-') }}
      #                                    ^^^^^^^^^^^^^ true, not main       ^^^^^^^^^ false, dash found
      #
      # On push to refs/heads/main the Docker tag will be 'unstable' because of:
      #   type=raw,value=unstable,enable=${{ github.ref == 'refs/heads/main' }}
      - name: Decode encoded tag
        id: decode_tag
        run: |
          DECODED_TAG=$(echo ${{ needs.docker.outputs.dockerbasetag }} | base64 -d)
          echo "::set-output name=tag::$DECODED_TAG"

      - name: Create multi-arch manifest
        run: |
          docker manifest create \
            ${{ steps.decode_tag.outputs.tag }} \
            --amend ${{ steps.decode_tag.outputs.tag }}-amd64 \
            --amend ${{ steps.decode_tag.outputs.tag }}-armv6 \
            --amend ${{ steps.decode_tag.outputs.tag }}-armv7 \
            --amend ${{ steps.decode_tag.outputs.tag }}-arm64

      - name: Publish multi-arch image to Docker Hub
        run: |
          docker manifest push ${{ steps.decode_tag.outputs.tag }}<|MERGE_RESOLUTION|>--- conflicted
+++ resolved
@@ -535,24 +535,11 @@
                 ;;
             esac
 
-<<<<<<< HEAD
-            # https://github.com/NLnetLabs/krill/issues/907
-            # cargo-generate-rpm doesn't support setting scripts to files, and we can't refer to a file that 
-            # installed such as /usr/share/krill/rpm/postuninst because 'yum remove' removes the file before it
-            # can be executed (hence post-uninstall rather than pre-uninstall...). So instead embed the entire
-            # uninstall script in the TOML settings using the cargo-generate-rpm --set-metadata (aka -s)
-            # command line argument.
-            POSTINST="post_install_script = '''$(cat pkg/rpm/postinst)'''"
-            POSTUNINST="post_uninstall_script = '''$(cat pkg/rpm/postuninst)'''"
-
             cargo generate-rpm \
                 -s "version=\"${PKG_APP_VER}\"" \
                 -s "$POSTINST" \
                 -s "$POSTUNINST" \
                 ${EXTRA_CARGO_GENERATE_RPM_ARGS}
-=======
-            cargo generate-rpm --set-metadata "version=\"${PKG_APP_VER}\"" ${EXTRA_CARGO_GENERATE_RPM_ARGS}
->>>>>>> 242ddb60
             ;;
         esac
 
