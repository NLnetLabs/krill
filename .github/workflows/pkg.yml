# GitHub Actions workflow for building and testing Krill O/S packages.
#
# Workflow speed:
# ===============
# This workflow uses GitHub Actions caching to avoid rebuilding Rust cargo-deb, cargo generate-rpm and Krill compiled
# dependencies on every run. At the time of writing the GH cache contents expire after a week if not used so the next
# build may be much slower as it will have to re-download/build/install lots of Rust crates.
#
# This workflow does NOT use the lewagon/wait-on-check-action GitHub Action to enable individual sub-jobs of a matrix
# job to wait only for their corresponding "upstream" matrix sub-job (e.g. DEB packaging for x86-64 doesn't need to
# wait on cross-compilation while DEB packaging for ARMv7 does need to wait but only for the ARMv7 cross-compile but
# not for the AARCH64 cross-compile). It was tried, it was great, it speeds up the workflow, but it was unreliable.
# There are known issues with the GitHub Action and having a fragile workflow fail sporadically because the wait
# wrongly proceeds to the next step before the dependent step completed successfully is not acceptable. Perhaps this
# will be better later, or an alternative approach exists that has not yet been found.
#
# DEB/RPM packaging:
# ==================
# DEB and RPM packages are built inside Docker containers as GH Runners have extra libraries and packages installed
# which can cause package building to succeed but package installation on a real target O/S to fail, due to being built
# against too recent version of a package such as libssl or glibc.
#
# Packages are built using the cargo deb and cargo generate-rpm projects, not using official Debian and RedHat tools.
# This allows us to keep the configuration in `Cargo.toml` but can mean that we sometimes hit limitations of those
# tools (e.g. we contributed systemd unit activation support to cargo deb to overcome that lacking capability).
#
# DEB/RPM testing:
# ================
# DEB and RPM packages are tested inside LXC/LXD containers because Docker containers don't by default support init
# managers such as systemd but we want to test systemd service unit installation and activation.
#
# RHEL 8/CentOS 8 support:
# ========================
# We were building with the now discontinued CentOS 8. We continue to build them in a CentOS 8 Docker image but install
# packages from the CentOS 8 vault to work around the forced breakage introduced by RedHat. For testing we were forced
# to switch to using a Rocky Linux (CentOS 8 compatible) LXC/LXD image because the CentOS 8 LXC/LXD image was pulled
# from the LXC/LXD image repositories. In future we may want to explicitly build for Rocky Linux instead or as well as
# CentOS 8.
#
# Docker packaging:
# =================
# Docker packaging was originally done using Docker Hub but long delays and repeatd spurious failures caused us to
# migrate Docker packaging to GitHub Actions and which is now part of this workflow.
#
# Images use an Alpine base image for reduced image size and thus download time, and also for faster and simpler
# installation of dependencies (apk add is way faster and simpler than apt install for example). However Alpine is
# MUSL based rather than GLIBC based, so cross-compiled binaries (see below) must target MUSL when intending to be
# used within a Docker container.
#
# Images are built using Docker Buildkit (officially supported by Docker and used by default by the Docker Build Push
# GitHub Action) which speeds up especially the non-x86-64 architecture case.
#
# Per architecture images are built and pushed to Docker Hub with xxx-<arch> tags, and then a Docker Manifest is
# created which groups these images into a single multi-arch image without the -<arch> extension on the tag. The
# manifest is then also pushed to Docker Hub.
#
# Building of both x86-64 and non-x86-64 architecture images are handled by a single Dockerfile which supports two
# modes of operation. In the default 'build' mode Krill is compiled within the Docker container and only the final
# artifacts are kept in the final Docker image. In the alternate 'copy' mode Krill binaries are copied into the
# build container and compilation within the container is skipped.
#
# Multi-arch image creation is NOT done using Docker Buildkit multi-arch support because (a) that does not support
# configuring the different invocations of the Dockerfile differently (e.g. with MODE=copy for the non-x86-64 cases
# and providing different the binaries to copy in to the image in each case) and (b) because it compiles Krill in
# parallel for each architecture at once on a single GitHub Actions runner host which is VERY SLOW even for just a
# couple of architectures. Instead we leverage the GitHub Actions matrix building support to build each image in
# parallel. This means however that we have to manually invoke the `docker manifest` command as it is not handled
# automagically for us.
#
# Docker authentication:
# ======================
# Publication to Docker Hub depends on a Docker Hub username and access token being available in the GitHub secrets
# available to this workflow.
#
# Package publication:
# ====================
# Docker packages are published immediately to Docker Hub. DEB and RPM packages are only available to NLnet Labs team
# members with access to the workflow artifacts. Publication of DEB and RPM packages to packages.nlnetlabs.nl requires
# that the separate packaging process outside of GitHub be invoked manually.
#
# Non-x86-64 packaging:
# ====================
# This workflow uses the Rust Tools team Cargo Cross project to cross-compile for architectures other than x86 64, e.g.
# ARMv7/armhf and ARM64/aarch64.
#
# Note: Different tools (rustc, QEmu, Docker, etc) use slightly different names for these targets which can be
# confusing.
#
# Cross-compilation is NOT done using the support built-in to Cargo because this requires for each target architecture
# that you manually install the appropriate toolchain, set the appropriate environment variables, install the
# appropriate strip tool, and store with the source code a .cargo/config.toml file telling Cargo which tool paths to
# use for which architecture. However this comes with a couple of limitations: (a) Cargo Cross itself uses Docker and
# has known issues running Docker-in-Docker from within a Docker container (which is how what was the main job of this
# workflow runs), (b) we are "limited" to base images/architectures supported by Cargo Cross (but there are quite
# a few of these) and (c) if the base Cargo Cross image doesn't include packages or tooling needed by `cargo build`
# then building will fail. For these reasons cross compilation is done as a pre-job in this workflow (so that it can
# run on the GitHub runner Host rather than inside a Docker container) and cross-compiled packages enable the Krill
# `static-openssl` feature.
#
# Non-x86-64 testing:
# ===================
# Only x86-64 architecture packages are sanity checked. Non-x86-64 architecture packages are built but not tested as
# the binaries won't run on the x86-64 GitHub runner host, Docker or LXC/LXD containers. It might be possible to use
# QEmu for this but that is not done at this time.
#
# Artifacts:
# ==========
# The output of this workflow is two-fold:
#   - Images pushed directly to Docker Hub.
#   - Artifacts are uploaded to GitHub on workflow completion and appear as-if attached to the workflow run.
# The latter are consumed by the separate manual external process for publishing to packages.nlnetlabs.nl.
#
# This workflow also uses artifacts internally to pass cross-compiled binares from one workflow job to another.
#   - Cross-compiled binary artifacts are uploaded to GitHub by the 'cross' job.
#   - Both the 'pkg' and 'docker' jobs download these cross-compiled binary artifacts for inclusion in the
#     packages they create.
# These cross-compiled binary artifacts are deleted at the end of the workflow as they are no longer needed and their
# presence attached to the workflow run will cause the separate manual external process for publishing to
# packages.nlnetlabs.nl to fail.


name: Packaging

env:
  DOCKER_REPO: nlnetlabs

on:
  push:
    branches:
      - main

    # Triggering on tags is used to build and push appropriately tagged Docker images
    tags:
      - 'v[0-9]+.[0-9]+.[0-9]+'
      - 'v[0-9]+.[0-9]+.[0-9]+-rc[0-9]+'

    paths-ignore:
      - '.dockerignore'
      - '.github/workflow/pkg.yml'
      - 'Changelog.md'
      - 'Dockerfile'
      - 'doc/**'
      - 'docker/**'
      - 'LICENSE'
      - 'README.md'
      - 'tests/e2e/**'

  # Triggering on PRs and arbitrary branch pushes is not enabled because most of the time only the CI build should be
  # triggered, not the packaging build. In cases where you want to test changes to this workflow this trigger enables
  # you to manually invoke this workflow on an arbitrary branch as needed.
  workflow_dispatch:

defaults:
  run:
    # see: https://docs.github.com/en/actions/reference/workflow-syntax-for-github-actions#using-a-specific-shell
    shell: bash --noprofile --norc -eo pipefail -x {0}

jobs:
  # -------------------------------------------------------------------------------------------------------------------
  # Job: 'cross'
  # -------------------------------------------------------------------------------------------------------------------
  # Cross-compiles packages in a separate job so that we can run it on the GitHub Actions runner host directly rather
  # than inside a Docker container (as is done by the `pkg` job below). We do this because we use `cargo cross` to
  # handle the complexity of using the right compile-time tooling and dependencies for cross compilation to work, and 
  # `cargo cross` works by launching its own Docker container. Trying to launch a Docker container from within a Docker
  # container, the so-called Docker-in-Docker scenario, is more difficult for `cargo cross` to handle correctly and
  # didn't work when I tried it, even with `CROSS_DOCKER_IN_DOCKER=true` set in the environment, hence this approach.
  #
  # See: https://github.com/rust-embedded/cross#docker-in-docker
  cross:
    runs-on: ubuntu-latest
    strategy:
      matrix:
        target:
<<<<<<< HEAD
          - 'arm-unknown-linux-gnueabihf'
          - 'armv7-unknown-linux-gnueabihf'
          - 'aarch64-unknown-linux-gnu'
    name: cross
    runs-on: ubuntu-latest
=======
          # must be one of: https://github.com/cross-rs/cross#supported-targets
          # use MUSL targets for binaries intended to be included in Docker images
          # as the Alpine base image we use has MUSL, not GNU LIBC.
          - 'armv7-unknown-linux-musleabihf'  # for Docker
          - 'aarch64-unknown-linux-musl'      # for Docker

          # use GNU LIBC targets otherwise as Debian et al use GNU LIBC, not MUSL.
          - 'armv7-unknown-linux-gnueabihf'   # for DEB
          - 'aarch64-unknown-linux-gnu'       # for DEB
>>>>>>> 43259782
    steps:
    - name: Checkout repository
      uses: actions/checkout@v1

    - name: Cross compile
      uses: actions-rs/cargo@v1
      with:
        use-cross: true
        command: build
        args: --locked --release --features static-openssl --target ${{ matrix.target }}

    # Upload cross compiled binaries as GitHub Actions artifacts for use by
    # the `pkg` job below. We can't use job outputs as those are limited to
    # 50 MB which we could easily exceed. We can't use actions/cache as cached
    # items are not necessarily available on different operating systems as
    # the cache mechanism uses different namespaces for different compression
    # types and different compression types by operating system. As we don't
    # want these artifacts to be packaged by the scripts that upload to
    # packages.nlnetlabs.nl we prefix the artifact name with `tmp-` which will
    # be ignored by packages.nlnetlabs.nl scripts.
    - name: Upload built binaries
      uses: actions/upload-artifact@v3
      with:
        name: tmp-cross-binaries-${{ matrix.target }}
        path: |
          target/${{ matrix.target }}/release/krill
          target/${{ matrix.target }}/release/krillc
          target/${{ matrix.target }}/release/krillup

  # -------------------------------------------------------------------------------------------------------------------
  # Job: 'pkg'
  # -------------------------------------------------------------------------------------------------------------------
  # Use the cargo-deb and cargo-generate-rpm Rust crates to build Debian and RPM packages respectively for installing
  # Krill.
  # See:
  #   - https://github.com/mmstick/cargo-deb
  #   - https://github.com/cat-in-136/cargo-generate-rpm
  pkg:
    needs: cross
    runs-on: ubuntu-latest
    # Build on the platform we are targeting in order to avoid https://github.com/rust-lang/rust/issues/57497.
    # Specifying container causes all of the steps in this job to run inside a Docker container (which is why the
    # cross-compilation needs to happen above in its own non-containerized job).
    container: ${{ matrix.image }}
    strategy:
      matrix:
        pkg:
          - 'krill'
          - 'krillup'
        image:
          - 'ubuntu:xenial'   # ubuntu/16.04
          - 'ubuntu:bionic'   # ubuntu/18.04
          - 'ubuntu:focal'    # ubuntu/20.04
          - 'ubuntu:jammy'    # ubuntu/22.04
          - 'debian:stretch'  # debian/9
          - 'debian:buster'   # debian/10
          - 'debian:bullseye' # debian/11
          - 'centos:7'
          - 'rockylinux:8'    # compatible with EOL centos:8
        target:
          - 'x86_64'
        include:
          # cargo-generate-rpm doesn't support specifying feature variations in Cargo.toml so we have to do it via
          # custom build arguments instead.
          # For CentOS 7 we want to statically link with OpenSSL, but `cargo generate-rpm` doesn't build the code for
          # us unlike `cargo deb`, so we have to control the feature set used for building ourselves rather than in
          # `Cargo.toml`.
          - image: 'centos:7'
            extra_build_args: '--features static-openssl'

          # CentOS 8 became EOL and is in theory still usable as a build container as there is still a Docker image
          # available, and package installation can be done by switching the yum config in the container to use packages
          # from the CentOS 8 vault rather than the now offline actual CentOS 8 repository. However, due to experiencing
          # lots of timed out connections to the vault we will build the CentOS 8 compatible package in a Rocky Linux
          # container instead, as Rocky Linux is 100% compatible with CentOS 8. The server at packages.nlnetlabs.nl
          # however has a repo for CentOS 8, not Rocky Linux, and determines the repo to publish in based on the name of
          # the archive that we produce below which is in turn based by default on the container image used to build. We
          # therefore in this case need to specify that the O/S we are building for has a different name than the Docker
          # image we are building it in.
          - image: 'rockylinux:8'
            os: 'centos:8'

          # package for the Raspberry Pi 4b as an ARMv7 cross compiled variant of the Debian Bullseye upon which
          # Raspbian 11 is based.
<<<<<<< HEAD
          - image: 'debian:bullseye'
            target: 'armv7-unknown-linux-gnueabihf'

          # package for the Raspberry Pi 1b as an ARMv6 cross compiled variant of the Debian Buster upon which
          # Raspbian 10 is based.
          - image: 'debian:buster'
            target: 'arm-unknown-linux-gnueabihf'

          # package for the ROCK64 as an AARCH64 cross compiled variant of Debian Buster upon which Armbian 21 is based.
          - image: 'debian:buster'
=======
          - pkg: 'krill'
            image: 'debian:bullseye'
            target: 'armv7-unknown-linux-gnueabihf'
          - pkg: 'krillup'
            image: 'debian:bullseye'
            target: 'armv7-unknown-linux-gnueabihf'

          # package for the ROCK64 as an AARCH64 cross compiled variant of Debian Buster upon which Armbian 21 is
          # based.
          - pkg: 'krill'
            image: 'debian:buster'
            target: 'aarch64-unknown-linux-gnu'
          - pkg: 'krillup'
            image: 'debian:buster'
>>>>>>> 43259782
            target: 'aarch64-unknown-linux-gnu'
    env:
      CARGO_DEB_VER: 1.34.2
      CARGO_GENERATE_RPM_VER: 0.6.0
      # A Krill version of the form 'x.y.z-dev' denotes a dev build that is newer than the released x.y.z version but is
      # not yet a new release.
      NEXT_VER_LABEL: dev
    steps:
    - name: Set vars
      id: setvars
      shell: bash
      env:
        MATRIX_IMAGE: ${{ matrix.image }}
        MATRIX_OS: ${{ matrix.os }}
      run: |
        # Get the operating system and release name (e.g. ubuntu and xenial) from the image name (e.g. ubuntu:xenial) by
        # extracting only the parts before and after but not including the colon:
        IMAGE="${MATRIX_IMAGE}"
        if [ "${MATRIX_OS}" != "" ]; then
          IMAGE="${MATRIX_OS}"
        fi
        echo "OS_NAME=${IMAGE%:*}" >> $GITHUB_ENV
        echo "OS_REL=${IMAGE#*:}" >> $GITHUB_ENV

    - name: Checkout repository
      uses: actions/checkout@v2

    # Allow CentOS 8 to continue working now that it is EOL
    # See: https://stackoverflow.com/a/70930049
    - name: CentOS 8 EOL workaround
      if: matrix.image == 'centos:8'
      run: |
        sed -i -e 's|mirrorlist=|#mirrorlist=|g' -e 's|#baseurl=http://mirror.centos.org|baseurl=http://vault.centos.org|g' /etc/yum.repos.d/CentOS-Linux-*

    # Install Rust the hard way rather than using a GH Action because the action doesn't work inside a Docker container.
    - name: Install Rust
      env:
        DEBIAN_FRONTEND: noninteractive
      run: |
        case ${OS_NAME} in
          debian|ubuntu)
            apt-get update
            apt-get install -y curl
            ;;
          centos)
            yum update -y
            ;;
        esac

        curl --proto '=https' --tlsv1.2 -sSf https://sh.rustup.rs | sh -s -- --profile minimal -y
        echo "$HOME/.cargo/bin" >> $GITHUB_PATH

    - name: Install compilation and other dependencies
      env:
        DEBIAN_FRONTEND: noninteractive
      run: |
        case ${OS_NAME} in
          debian|ubuntu)
            apt-get install -y build-essential jq libssl-dev lintian pkg-config
            ;;
          centos)
            yum install epel-release -y
            yum update -y
            yum install -y jq openssl-devel rpmlint
            yum groupinstall -y "Development Tools"
            ;;
        esac

    # Speed up Krill Rust builds by caching unchanged built dependencies.
    # See: https://github.com/actions/cache/blob/master/examples.md#rust---cargo
    - name: Cache Dot Cargo
      uses: actions/cache@v2
      with:
        path: |
          ~/.cargo/registry
          ~/.cargo/git
<<<<<<< HEAD
        key: ${{ matrix.image }}-${{ matrix.target }}-${{ matrix.pkg }}-cargo-${{ hashFiles('**/Cargo.lock') }}
=======
        key: ${{ matrix.image }}-${{ matrix.pkg }}-${{ matrix.target }}-cargo-${{ hashFiles('**/Cargo.lock') }}
>>>>>>> 43259782

    # Speed up tooling installation by only re-downloading and re-building dependent crates if we change the version of
    # the tool that we are using.
    - name: Cache Cargo Deb if available
      id: cache-cargo-deb
      uses: actions/cache@v2
      with:
        path: ~/.cargo/bin/cargo-deb
        key: ${{ matrix.image }}-${{ matrix.pkg }}-${{ matrix.target }}-cargo-deb-${{ env.CARGO_DEB_VER }}-${{ endsWith(matrix.image, 'xenial')}}

    - name: Cache Cargo Generate RPM if available
      id: cache-cargo-generate-rpm
      uses: actions/cache@v2
      with:
        path: ~/.cargo/bin/cargo-generate-rpm
        key: ${{ matrix.image }}-${{ matrix.pkg }}-${{ matrix.target }}-cargo-generate-rpm-${{ env.CARGO_GENERATE_RPM_VER }}

    # Only install cargo-deb or cargo-generate-rpm if not already fetched from the cache.
    - name: Install Cargo Deb if needed
      if: steps.cache-cargo-deb.outputs.cache-hit != 'true'
      run: |
        case ${OS_NAME} in
          debian|ubuntu)
            if [[ "${OS_REL}" == "xenial" ]]; then
              # Disable use of the default lzma feature which causes XZ compression to be used
              # which then causes Lintian to fail with error:
              #   E: krill: malformed-deb-archive newer compressed control.tar.xz
              # Passing --fast to cargo-deb to disable use of XZ compression didn't help.
              # See: https://github.com/kornelski/cargo-deb/issues/12
              EXTRA_CARGO_INSTALL_ARGS="--no-default-features"
            else
              EXTRA_CARGO_INSTALL_ARGS=""
            fi
            cargo install cargo-deb --version ${CARGO_DEB_VER} --locked ${EXTRA_CARGO_INSTALL_ARGS}
            ;;
        esac

    - name: Install Cargo Generate RPM if needed
      if: steps.cache-cargo-generate-rpm.outputs.cache-hit != 'true'
      run: |
        case ${OS_NAME} in
          centos)
            cargo install cargo-generate-rpm --version ${CARGO_GENERATE_RPM_VER} --locked
            ;;
        esac

    # NOTE: Unfortunately the wait action appears to be unreliable. The project GH issues include examples of it not
    # working properly and I've had it finish without saying the waited on job completed but instead it just stopped
    # and then the next build step executed prematurely and failed.
    # - name: Wait on cross job
    #   if: ${{ matrix.target != 'x86_64' }}
    #   # Use v1.0.0 until https://github.com/lewagon/wait-on-check-action/issues/52 is resolved
    #   uses: lewagon/wait-on-check-action@v1.0.0
    #   with:
    #     ref: ${{ github.ref }}
    #     repo-token: ${{ secrets.GITHUB_TOKEN }}
    #     check-name: cross (${{ matrix.target }})

    - name: Download cross compiled binaries
      if: ${{ matrix.target != 'x86_64' }}
      uses: actions/download-artifact@v3
      with:
        name: tmp-cross-binaries-${{ matrix.target }}
        path: target/${{ matrix.target }}/release

    # Instruct cargo-deb or cargo-generate-rpm to build the package based on Cargo.toml settings and command line
    # arguments.
    - name: Create the package
      env:
        MATRIX_PKG: ${{ matrix.pkg }}
        MATRIX_IMAGE: ${{ matrix.image }}
        EXTRA_BUILD_ARGS: ${{ matrix.extra_build_args }}
        CROSS_TARGET: ${{ matrix.target }}
      run: |
        # Debian
        # ==============================================================================================================
        # Packages for different distributions (e.g. Stretch, Buster) of the same O/S (e.g. Debian) when served from a
        # single package repository MUST have unique package_ver_architecture triples. Cargo deb can vary the name based
        # on the 'variant' config section in use, but doesn't do so according to Debian policy (as it modifies the
        # package name, not the package version).
        #   Format: package_ver_architecture
        #   Where ver has format: [epoch:]upstream_version[-debian_revision]
        #   And debian_version should be of the form: 1<xxx>
        #   Where it is common to set <xxx> to the O/S name.
        # See:
        #   - https://unix.stackexchange.com/a/190899
        #   - https://www.debian.org/doc/debian-policy/ch-controlfields.html#version
        # Therefore we generate the version ourselves.
        #
        # In addition, Semantic Versioning and Debian version policy cannot express a pre-release label in the same way.
        # For example 0.8.0-rc.1 is a valid Cargo.toml [package].version value but when used as a Debian package version
        # 0.8.0-rc.1 would be considered _NEWER_ than the final 0.8.0 release. To express this in a Debian compatible
        # way we must replace the dash '-' with a tilda '~'.
        #
        # RPM
        # ==============================================================================================================
        # Handle the release candidate case where the version string needs to have dash replaced by tilda. The cargo
        # build command won't work if the version key in Cargo.toml contains a tilda but we have to put the tilda there
        # for when we run cargo generate-rpm so that it uses it.
        # 
        # For background on RPM versioning see:
        #   https://docs.fedoraproject.org/en-US/packaging-guidelines/Versioning/
        #
        # COMMON
        # ==============================================================================================================
        # Finally, sometimes we want a version to be NEWER than the latest release but without having to decide what
        # higher semver number to bump to. In this case we do NOT want dash '-' to become '~' because `-` is treated as
        # higher and tilda is treated as lower.
        KRILL_VER=$(cargo read-manifest | jq -r '.version')
        KRILL_NEW_VER=$(echo $KRILL_VER | tr '-' '~')
        PKG_KRILL_VER=$(echo $KRILL_NEW_VER | sed -e "s/~$NEXT_VER_LABEL/-$NEXT_VER_LABEL/")

        case ${OS_NAME} in
          debian|ubuntu)
            MAINTAINER="The NLnet Labs RPKI Team <rpki@nlnetlabs.nl>"

            # Generate the RFC 5322 format date by hand instead of using date --rfc-email because that option doesn't exist
            # on Ubuntu 16.04 and Debian 9
            RFC5322_TS=$(LC_TIME=en_US.UTF-8 date +'%a, %d %b %Y %H:%M:%S %z')

            # Generate the changelog file that Debian packages are required to have.
            # See: https://www.debian.org/doc/manuals/maint-guide/dreq.en.html#changelog
            if [ ! -d target/debian ]; then
              mkdir -p target/debian
            fi
            echo "${MATRIX_PKG} (${PKG_KRILL_VER}) unstable; urgency=medium" >target/debian/changelog
            echo "  * See: https://github.com/NLnetLabs/krill/releases/tag/v${KRILL_NEW_VER}" >>target/debian/changelog
            echo " -- maintainer ${MAINTAINER}  ${RFC5322_TS}" >>target/debian/changelog

            if [[ "${CROSS_TARGET}" == "x86_64" ]]; then
              EXTRA_CARGO_DEB_ARGS=
              VARIANT="${OS_NAME}-${OS_REL}"
            else
              EXTRA_CARGO_DEB_ARGS="--no-build --no-strip --target ${CROSS_TARGET} --output target/debian"
              VARIANT="${OS_NAME}-${OS_REL}-${CROSS_TARGET}"
            fi

            if [ "${MATRIX_PKG}" == "krillup" ]; then
              # Ugly hack to use an alternate Cargo Deb configuration for krillup.
              sed -i -e 's/^\[package\.metadata\.deb\]/[package.metadata.moved-deb]/' \
                     -e 's/^\[package\.metadata\.krillup-deb/[package.metadata.deb/' Cargo.toml
            fi

            DEB_VER="${PKG_KRILL_VER}-1${OS_REL}"
            cargo deb --variant ${VARIANT} --deb-version ${DEB_VER} -v ${EXTRA_CARGO_DEB_ARGS} -- --locked ${EXTRA_BUILD_ARGS}
            ;;
          centos)
            # Build Krill as cargo generate-rpm can't do this yet
            cargo build --release --locked -v ${EXTRA_BUILD_ARGS}

            # Strip Krill binaries as cargo generate-rpm can't do this yet
            find target/release -maxdepth 1 -type f -executable | xargs strip -s -v

            # Fix the version string to be used for the RPM package
            sed -i -e "s/$KRILL_VER/$PKG_KRILL_VER/" Cargo.toml

            # Select the correct systemd service unit file for the target operating system
            case "${OS_NAME}:${OS_REL}" in
              centos:7)
                SYSTEMD_SERVICE_UNIT_FILE="krill-ubuntu-xenial.krill.service"
                # yum install fails on older CentOS with the default LZMA compression used by cargo generate-rpm since v0.5.0
                # see: https://github.com/cat-in-136/cargo-generate-rpm/issues/30
                EXTRA_CARGO_GENERATE_RPM_ARGS="--payload-compress gzip"
                ;;
              centos:8)
                SYSTEMD_SERVICE_UNIT_FILE="krill-ubuntu-focal.krill.service"
                EXTRA_CARGO_GENERATE_RPM_ARGS=""
                ;;
              *)
                echo >&2 "ERROR: Unsupported matrix image value: '${OS_NAME}:${OS_REL}'"
                ;;
            esac

            case ${MATRIX_PKG} in
              krill)
                # Copy the chosen systemd service unit file to where Cargo.toml expects it to be
                mkdir -p target/rpm
                cp pkg/common/${SYSTEMD_SERVICE_UNIT_FILE} target/rpm/krill.service
                ;;
              krillup)
                # Ugly hack to use an alternate configuration as `cargo generate-rpm` doesn't support
                # the `cargo deb` concept of variants.
                sed -i -e 's/^\[package\.metadata\.generate-rpm/[package.metadata.moved-generate-rpm/' \
                       -e 's/^\[package\.metadata\.krillup-generate-rpm/[package.metadata.generate-rpm/' Cargo.toml
                ;;
            esac

            cargo generate-rpm ${EXTRA_CARGO_GENERATE_RPM_ARGS}
            ;;
        esac

    # See what O/S specific linting tools think of our package.
    - name: Verify the package
      env:
        CROSS_TARGET: ${{ matrix.target }}
      run: |
        case ${OS_NAME} in
          debian|ubuntu)
            dpkg --info target/debian/*.deb
            if [[ "${CROSS_TARGET}" == "x86_64" ]]; then
              EXTRA_LINTIAN_ARGS=
            else
              EXTRA_LINTIAN_ARGS="--suppress-tags unstripped-binary-or-object"
            fi
            lintian --version
            lintian -v ${EXTRA_LINTIAN_ARGS} target/debian/*.deb
            ;;
          centos)
            # cargo generate-rpm creates RPMs that rpmlint considers to have
            # errors so don't use the rpmlint exit code otherwise we will always
            # abort the workflow.
            rpmlint target/generate-rpm/*.rpm || true
            ;;
        esac

    # Upload the produced package. The artifact will be available via the GH Actions job summary and build log pages,
    # but only to users logged in to GH with sufficient rights in this project. The uploaded artifact is also downloaded
    # by the next job (see below) to sanity check that it can be installed and results in a working Krill installation.
    - name: Upload package
      uses: actions/upload-artifact@v3
      with:
        name: ${{ matrix.pkg }}_${{ env.OS_NAME }}_${{ env.OS_REL }}_${{ matrix.target }}
        path: |
          target/debian/*.deb
          target/generate-rpm/*.rpm

  # -------------------------------------------------------------------------------------------------------------------
  # Job: 'pkg-test'
  # -------------------------------------------------------------------------------------------------------------------
  # Download and sanity check on target operating systems the packages created by previous jobs (see above). Don't test
  # on GH runners as they come with lots of software and libraries pre-installed and thus are not representative of the
  # actual deployment targets, nor do GH runners support all targets that we want to test. Don't test in Docker
  # containers as they do not support systemd.
  pkg-test:
    needs: pkg
    runs-on: ubuntu-20.04
    strategy:
      fail-fast: false
      matrix:
        pkg:
          - 'krill'
          - 'krillup'
        image:
          - 'ubuntu:xenial'   # ubuntu/16.04
          - 'ubuntu:bionic'   # ubuntu/18.04
          - 'ubuntu:focal'    # ubuntu/20.04
          - 'ubuntu:jammy'    # ubuntu/22.04
          # - 'debian:stretch'  # debian/9 - LXC image is no longer available on images.linuxcontainers.org

          - 'debian:buster'   # debian/10
          - 'debian:bullseye' # debian/11
          - 'centos:7'
          - 'centos:8'
        mode:
          - 'fresh-install'
          - 'upgrade-from-published'
        target:
          - 'x86_64'
        # if we later add a new O/S or variant we won't have yet ever published
        # the package so can't do a test upgrade over last published version. In
        # that case add lines here like so to disable the upgrade from published
        # test for that O/S (remember to change debian:bullseye to the correct
        # O/S name!):
        #
        #
        # exclude:
        #   - image: 'debian:bullseye'
        #     mode: 'upgrade-from-published'
        exclude:
          - pkg: 'krill'
            mode: 'upgrade-from-published'
            image: 'ubuntu:jammy'
          - pkg: 'krillup'
            mode: 'upgrade-from-published'
            image: 'ubuntu:jammy'    # ubuntu/22.04
    steps:
    # Set some environment variables that will be available to "run" steps below in this job, and some output variables
    # that will be available in GH Action step definitions below.
    - name: Set vars
      id: setvars
      shell: bash
      env:
        MATRIX_IMAGE: ${{ matrix.image }}
      run: |
        # Get the operating system and release name (e.g. ubuntu and xenial) from the image name (e.g. ubuntu:xenial) by
        # extracting only the parts before and after but not including the colon:
        OS_NAME=${MATRIX_IMAGE%:*}
        OS_REL=${MATRIX_IMAGE#*:}

        echo "OS_NAME=${OS_NAME}" >> $GITHUB_ENV
        echo "OS_REL=${OS_REL}" >> $GITHUB_ENV

        case ${MATRIX_IMAGE} in
          centos:8)
            # the CentOS 8 LXD image no longer exists since CentOS 8 hit EOL.
            # use the Rocky Linux (a CentOS 8 compatible O/S) LXD image instead.
            echo "LXC_IMAGE=images:rockylinux/8/cloud" >> $GITHUB_ENV
            ;;
          *)
            echo "LXC_IMAGE=images:${OS_NAME}/${OS_REL}/cloud" >> $GITHUB_ENV
            ;;
        esac

    - name: Download package
      uses: actions/download-artifact@v3
      with:
        name: ${{ matrix.pkg }}_${{ env.OS_NAME }}_${{ env.OS_REL }}_${{ matrix.target }}

    - name: Add current user to LXD group
      run: |
        sudo usermod --append --groups lxd $(whoami)

    - name: Initialize LXD
      run: |
        sudo lxd init --auto

    - name: Check LXD configuration
      run: |
        sg lxd -c "lxc info"

    # Use of IPv6 sometimes prevents yum update being able to resolve
    # mirrorlist.centos.org.
    - name: Disable LXD assignment of IPv6 addresses
      run: |
        sg lxd -c "lxc network set lxdbr0 ipv6.address none"

    - name: Launch LXC container
      run: |
        # security.nesting=true is needed to avoid error "Failed to set up mount namespacing: Permission denied" in a
        # Debian 10 container.
        sg lxd -c "lxc launch ${LXC_IMAGE} -c security.nesting=true testcon"

    # Run package update and install man and sudo support (missing in some
    # LXC/LXD O/S images) but first wait for cloud-init to finish otherwise the
    # network isn't yet ready. Don't use cloud-init status --wait as that isn't
    # supported on older O/S's like Ubuntu 16.04 and Debian 9. Use the sudo
    # package provided configuration files otherwise when using sudo we get an
    # error that the root user isn't allowed to use sudo.
    - name: Prepare container
      shell: bash
      run: |
        echo "Waiting for cloud-init.."
        while ! sudo lxc exec testcon -- ls -la /var/lib/cloud/data/result.json; do
          sleep 1s
        done

        case ${OS_NAME} in
          debian|ubuntu)
            sg lxd -c "lxc exec testcon -- apt-get update"
            sg lxd -c "lxc exec testcon -- apt-get install -y -o Dpkg::Options::=\"--force-confnew\" apt-transport-https ca-certificates man sudo wget"
            ;;
          centos)
            if [[ "${MATRIX_IMAGE}" == "centos:8" ]]; then
              # allow CentOS 8 to continue working now that it is EOL
              # see: https://stackoverflow.com/a/70930049
              sg lxd -c "lxc exec testcon -- sed -i -e 's|mirrorlist=|#mirrorlist=|g' -e 's|#baseurl=http://mirror.centos.org|baseurl=http://vault.centos.org|g' /etc/yum.repos.d/CentOS-Linux-*"
            fi
            sg lxd -c "lxc exec testcon -- yum update -y"
            sg lxd -c "lxc exec testcon -- yum install -y man"
            ;;
        esac

    - name: Install previously published ${{ matrix.pkg }} package
      if: ${{ matrix.mode == 'upgrade-from-published' }}
      run: |
        case ${OS_NAME} in
          debian|ubuntu)
            echo "deb [arch=amd64] https://packages.nlnetlabs.nl/linux/${OS_NAME}/ ${OS_REL} main" >$HOME/nlnetlabs.list
            sg lxd -c "lxc file push $HOME/nlnetlabs.list testcon/etc/apt/sources.list.d/"
            sg lxd -c "lxc exec testcon -- wget -q https://packages.nlnetlabs.nl/aptkey.asc"
            sg lxd -c "lxc exec testcon -- apt-key add ./aptkey.asc"
            sg lxd -c "lxc exec testcon -- apt update"
            sg lxd -c "lxc exec testcon -- apt install -y ${{ matrix.pkg }}"
            ;;
          centos)
            echo '[nlnetlabs]' >$HOME/nlnetlabs.repo
            echo 'name=NLnet Labs' >>$HOME/nlnetlabs.repo
            echo 'baseurl=https://packages.nlnetlabs.nl/linux/centos/$releasever/main/$basearch' >>$HOME/nlnetlabs.repo
            echo 'enabled=1' >>$HOME/nlnetlabs.repo
            sg lxd -c "lxc file push $HOME/nlnetlabs.repo testcon/etc/yum.repos.d/"
            sg lxd -c "lxc exec testcon -- rpm --import https://packages.nlnetlabs.nl/aptkey.asc"
            sg lxd -c "lxc exec testcon -- yum install -y ${{ matrix.pkg }}"
            ;;
        esac

    - name: Copy the newly built ${{ matrix.pkg }} package into the LXC container
      run: |
        case ${OS_NAME} in
          debian|ubuntu)
            DEB_FILE=$(ls -1 debian/*.deb)
            sg lxd -c "lxc file push ${DEB_FILE} testcon/tmp/"
            echo "PKG_FILE=$(basename $DEB_FILE)" >> $GITHUB_ENV
            ;;
          centos)
            RPM_FILE=$(ls -1 generate-rpm/*.rpm)
            sg lxd -c "lxc file push ${RPM_FILE} testcon/tmp/"
            echo "PKG_FILE=$(basename $RPM_FILE)" >> $GITHUB_ENV
            ;;
        esac

    - name: Install the newly built ${{ matrix.pkg }} package
      if: ${{ matrix.mode == 'fresh-install' }}
      run: |
        case ${OS_NAME} in
          debian|ubuntu)
            sg lxd -c "lxc exec testcon -- apt-get -y install /tmp/${PKG_FILE}"
            ;;
          centos)
            sg lxd -c "lxc exec testcon -- yum install -y /tmp/${PKG_FILE}"
            ;;
        esac

    - name: Test the installed krill package
      if: ${{ matrix.pkg == 'krill' }}
      run: |
        echo -e "\nKRILLC VERSION:"
        sg lxd -c "lxc exec testcon -- krillc --version"

        echo -e "\nKRILL VERSION:"
        sg lxd -c "lxc exec testcon -- krill --version"

        echo -e "\nKRILL CONF:"
        sg lxd -c "lxc exec testcon -- cat /etc/krill.conf"

        echo -e "\nKRILL DATA DIR:"
        sg lxd -c "lxc exec testcon -- ls -la /var/lib/krill"

        echo -e "\nKRILL SERVICE STATUS BEFORE ENABLE:"
        sg lxd -c "lxc exec testcon -- systemctl status krill || true"

        echo -e "\nENABLE KRILL SERVICE:"
        sg lxd -c "lxc exec testcon -- systemctl enable krill"

        echo -e "\nKRILL SERVICE STATUS AFTER ENABLE:"
        sg lxd -c "lxc exec testcon -- systemctl status krill || true"

        echo -e "\nSTART KRILL SERVICE:"
        sg lxd -c "lxc exec testcon -- systemctl start krill"
        
        echo -e "\nKRILL SERVICE STATUS AFTER START:"
        sleep 1s
        sg lxd -c "lxc exec testcon -- systemctl status krill"

        echo -e "\nKRILL MAN PAGE:"
        sg lxd -c "lxc exec testcon -- man -P cat krill"

    - name: Test the installed krillup package
      if: ${{ matrix.pkg == 'krillup' }}
      run: |
        echo -e "\nKRILLUP VERSION:"
        sg lxd -c "lxc exec testcon -- krillup --version"

        echo -e "\nKRILLUP MAN PAGE:"
        sg lxd -c "lxc exec testcon -- man -P cat krillup"

    - name: Upgrade from the published ${{ matrix.pkg }} package to the newly built package
      if: ${{ matrix.mode == 'upgrade-from-published' }}
      run: |
        case ${OS_NAME} in
          debian|ubuntu)
            sg lxd -c "lxc exec testcon -- apt-get -y install /tmp/${PKG_FILE}"
            ;;
          centos)
            sg lxd -c "lxc exec testcon -- yum install -y /tmp/${PKG_FILE}"
            ;;
        esac

    - name: Test the upgraded krill package
      if: ${{ matrix.mode == 'upgrade-from-published' && matrix.pkg == 'krill' }}
      run: |
        echo -e "\nKRILLC VERSION:"
        sg lxd -c "lxc exec testcon -- krillc --version"

        echo -e "\nKRILL VERSION:"
        sg lxd -c "lxc exec testcon -- krill --version"

        echo -e "\nKRILL CONF:"
        sg lxd -c "lxc exec testcon -- cat /etc/krill.conf"

        echo -e "\nKRILL DATA DIR:"
        sg lxd -c "lxc exec testcon -- ls -la /var/lib/krill"

        echo -e "\nKRILL SERVICE STATUS:"
        sg lxd -c "lxc exec testcon -- systemctl status krill || true"

        echo -e "\nKRILL MAN PAGE:"
        sg lxd -c "lxc exec testcon -- man -P cat krill"

  # -------------------------------------------------------------------------------------------------------------------
  # Job: 'docker'
  # -------------------------------------------------------------------------------------------------------------------
  # Build and push architecture specific images (but NOT the main image that is used by end users). Sanity check the
  # image if possible (i.e. if it is x86-64, non-x86-64 architecture images cannot be run by this workflow yet). Logs
  # in to Docker Hub using secrets configured in this GitHub repository.
  #
  # NOTE: If you extend the set of matrix includes in this job you must also extend the call to docker manifest create
  # in the docker-manifest job below.
  docker:
    needs: cross
    runs-on: ubuntu-20.04
    strategy:
      fail-fast: false
      matrix:
        # matrix field notes:
        #   platform:    used by Docker to use the right architecture base image.
        #   shortname:   used by us to tag the architecture specific "manifest" image.
        #   crosstarget: (optional) used to download the correct cross-compiled binary that was produced earlier by the
        #                'cross' job above.
        #   mode:        (optional) set to 'copy' for cross-compiled targets.
        #   cargo_args:  (optional) can be used when testing, e.g. set to '--no-default-features' to speed up the Krill
        #                build.
        include:
          - platform:    'linux/amd64'
            shortname:   'amd64'
            mode:        'build'

          - platform:    'linux/arm/v7'
            shortname:   'armv7'
            crosstarget: 'armv7-unknown-linux-musleabihf'
            mode:        'copy'

          - platform:    'linux/arm64'
            shortname:   'arm64'
            crosstarget: 'aarch64-unknown-linux-musl'
            mode:        'copy'
    outputs:
      dockerbasetag: ${{ steps.meta.outputs.tags }}
    env:
      PUSH: ${{ contains(github.ref, 'refs/tags/v') || github.ref == 'refs/heads/main' }}
      TEST: ${{ !contains(github.ref, 'refs/tags/v') && github.ref != 'refs/heads/main' }}
    steps:
      - name: Checkout repository
        uses: actions/checkout@v2

      - uses: docker/setup-qemu-action@v1
        # Don't use QEmu for compiling, it's way too slow on GitHub Actions.
        # Only use it for making images that will contain prebuilt binaries.
        if: ${{ matrix.mode == 'copy' }}
        with:
          platforms: ${{ matrix.platform }}

      - uses: docker/setup-buildx-action@v1

      - name: Extract metadata for tagging the Docker image
        id: meta
        uses: docker/metadata-action@v3
        with:
          images: krill
          flavor: |
            latest=false
          tags: |
            type=semver,pattern={{version}},prefix=v
            type=raw,value=unstable,enable=${{ github.ref == 'refs/heads/main' }}
            type=raw,value=latest,enable=${{ github.ref != 'refs/heads/main' && !contains(github.ref, '-') }}
            type=raw,value=test,enable=${{ env.TEST }}

      # NOTE: Unfortunately the wait action appears to be unreliable. The project GH issues include examples of it not
      # working properly and I've had it finish without saying the waited on job completed but instead it just stopped
      # and then the next build step executed prematurely and failed.
      # - name: Wait on cross job
      #   if: ${{ matrix.mode == 'copy' }}
      #   # Use v1.0.0 until https://github.com/lewagon/wait-on-check-action/issues/52 is resolved
      #   uses: lewagon/wait-on-check-action@v1.0.0
      #   with:
      #     ref: ${{ github.ref }}
      #     repo-token: ${{ secrets.GITHUB_TOKEN }}
      #     check-name: cross (${{ matrix.crosstarget }})

      - name: Download cross compiled binaries
        if: ${{ matrix.mode == 'copy' }}
        uses: actions/download-artifact@v3
        with:
          name: tmp-cross-binaries-${{ matrix.crosstarget }}
          # The file downloaded to dockerbin/xxx will be used by the Dockerfile
          path: dockerbin/${{ matrix.platform }}

      - name: Log into Docker Hub
        uses: docker/login-action@v1
        with:
          username: ${{ secrets.DOCKER_HUB_ID }}
          password: ${{ secrets.DOCKER_HUB_TOKEN }}

      # Build a single architecture specific Docker image with an explicit architecture extension in the Docker
      # tag value. We have to push it to Docker Hub otherwise we can't make the multi-arch manifest below. If the
      # image fails testing (or doesn't work but wasn't caught because it is non-x86-64 which we can't at the moment
      # test here) it will have been pushed to Docker Hub but is NOT the image we expect people to use, that is the
      # combined multi-arch image that lacks the architecture specific tag value extension and that will ONLY be
      # pushed if all architecture specific images build and (where supported) passt he sanity check below.
      - name: Build & save Docker image
        uses: docker/build-push-action@v2
        with:
          context: .
          platforms: ${{ matrix.platform }}
          tags: ${{ env.DOCKER_REPO }}/${{ steps.meta.outputs.tags }}-${{ matrix.shortname }}
          build-args: |
            MODE=${{ matrix.mode }}
            CARGO_ARGS=${{ matrix.cargo_args }}
          load: true
          outputs: type=docker,dest=/tmp/docker-${{ matrix.shortname }}-img.tar

      # Do a basic sanity check of the created image using the test tag to select the image to run, but only if the
      # image is for the x86-64 architecture as we don't yet have a way to run non-x86-64 architecture images.
      - name: Sanity check
        if: ${{ matrix.platform == 'linux/amd64' }}
        run: |
          docker run --rm ${{ env.DOCKER_REPO }}/${{ steps.meta.outputs.tags }}-${{ matrix.shortname }} krillc --version

      # Upload the Docker image as a GitHub Actions artifact, handy when not publishing or investigating a problem
      - name: Upload built image
        uses: actions/upload-artifact@v3
        with:
          name: tmp-docker-image-${{ matrix.shortname }}
          path: /tmp/docker-${{ matrix.shortname }}-img.tar

      - name: Publish Docker image
        if: ${{ env.PUSH }}
        uses: docker/build-push-action@v2
        with:
          context: .
          platforms: ${{ matrix.platform }}
          tags: ${{ env.DOCKER_REPO }}/${{ steps.meta.outputs.tags }}-${{ matrix.shortname }}
          build-args: |
            MODE=${{ matrix.mode }}
            CARGO_ARGS=${{ matrix.cargo_args }}
          push: true


  # -------------------------------------------------------------------------------------------------------------------
  # Job: 'docker-manifest'
  # -------------------------------------------------------------------------------------------------------------------
  # Create a Docker multi-arch "manifest" referencing the individual already pushed architecture specific images on
  # Docker Hub and push the manifest to Docker Hub as our "main" application image Docker Hub that end users will use.
  # Logs in to Docker Hub using secrets configured in this GitHub repository.
  docker-manifest:
    needs: docker
    if: contains(github.ref, 'refs/tags/v') || github.ref == 'refs/heads/main'
    runs-on: ubuntu-20.04
    steps:
      - name: Log into Docker Hub
        uses: docker/login-action@v1
        with:
          username: ${{ secrets.DOCKER_HUB_ID }}
          password: ${{ secrets.DOCKER_HUB_TOKEN }}

      # Push the image and tags to Docker Hub.
      # The build uses the cached build outputs from the step above so we don't have to wait for the build again.
      #
      # On push of a tag to refs/tags/v1.2.3 the Docker tags will be 'v1.2.3' and 'latest' because of:
      #   type=semver,pattern={{version}},prefix=v
      #   type=raw,value=latest,enable=${{ github.ref != 'refs/heads/main' && !contains(github.ref, '-') }}
      #                                    ^^^^^^^^^^^^^ true, not main       ^^^^^^^^^ true, no dash found
      #
      #   Note: we don't use semver,pattern={{raw}} because while that preserves the leading v in v1.2.3 it
      #   discards the leading v in v1.2.3-rc4.
      #
      # On push of a tag to refs/tags/v1.2.3-rc1 the Docker tags will be 'v1.2.3' but NOT 'latest' because of:
      #   type=semver,pattern={{raw}}
      #   type=raw,value=latest,enable=${{ github.ref != 'refs/heads/main' && !contains(github.ref, '-') }}
      #                                    ^^^^^^^^^^^^^ true, not main       ^^^^^^^^^ false, dash found
      #
      # On push to refs/heads/main the Docker tag will be 'unstable' because of:
      #   type=raw,value=unstable,enable=${{ github.ref == 'refs/heads/main' }}
      - name: Create multi-arch manifest
        run: |
          docker manifest create \
            ${{ env.DOCKER_REPO}}/${{ needs.docker.outputs.dockerbasetag }} \
            --amend ${{ env.DOCKER_REPO }}/${{ needs.docker.outputs.dockerbasetag }}-amd64 \
            --amend ${{ env.DOCKER_REPO }}/${{ needs.docker.outputs.dockerbasetag }}-armv7 \
            --amend ${{ env.DOCKER_REPO }}/${{ needs.docker.outputs.dockerbasetag }}-arm64

      - name: Push multi-arch image to Docker Hub
        run: |
          docker manifest push ${{ env.DOCKER_REPO }}/${{ needs.docker.outputs.dockerbasetag }}<|MERGE_RESOLUTION|>--- conflicted
+++ resolved
@@ -172,23 +172,17 @@
     strategy:
       matrix:
         target:
-<<<<<<< HEAD
-          - 'arm-unknown-linux-gnueabihf'
-          - 'armv7-unknown-linux-gnueabihf'
-          - 'aarch64-unknown-linux-gnu'
-    name: cross
-    runs-on: ubuntu-latest
-=======
           # must be one of: https://github.com/cross-rs/cross#supported-targets
           # use MUSL targets for binaries intended to be included in Docker images
           # as the Alpine base image we use has MUSL, not GNU LIBC.
+          - 'arm-unknown-linux-musleabihf'    # for Docker
           - 'armv7-unknown-linux-musleabihf'  # for Docker
           - 'aarch64-unknown-linux-musl'      # for Docker
 
           # use GNU LIBC targets otherwise as Debian et al use GNU LIBC, not MUSL.
+          - 'arm-unknown-linux-gnueabihf'     # for DEB
           - 'armv7-unknown-linux-gnueabihf'   # for DEB
           - 'aarch64-unknown-linux-gnu'       # for DEB
->>>>>>> 43259782
     steps:
     - name: Checkout repository
       uses: actions/checkout@v1
@@ -273,24 +267,21 @@
 
           # package for the Raspberry Pi 4b as an ARMv7 cross compiled variant of the Debian Bullseye upon which
           # Raspbian 11 is based.
-<<<<<<< HEAD
-          - image: 'debian:bullseye'
-            target: 'armv7-unknown-linux-gnueabihf'
-
-          # package for the Raspberry Pi 1b as an ARMv6 cross compiled variant of the Debian Buster upon which
-          # Raspbian 10 is based.
-          - image: 'debian:buster'
-            target: 'arm-unknown-linux-gnueabihf'
-
-          # package for the ROCK64 as an AARCH64 cross compiled variant of Debian Buster upon which Armbian 21 is based.
-          - image: 'debian:buster'
-=======
           - pkg: 'krill'
             image: 'debian:bullseye'
             target: 'armv7-unknown-linux-gnueabihf'
           - pkg: 'krillup'
             image: 'debian:bullseye'
             target: 'armv7-unknown-linux-gnueabihf'
+
+          # package for the Raspberry Pi 1b as an ARMv6 cross compiled variant of the Debian Buster upon which
+          # Raspbian 10 is based.
+          - pkg: 'krill'
+            image: 'debian:buster'
+            target: 'arm-unknown-linux-gnueabihf'
+          - pkg: 'krillup'
+            image: 'debian:buster'
+            target: 'arm-unknown-linux-gnueabihf'
 
           # package for the ROCK64 as an AARCH64 cross compiled variant of Debian Buster upon which Armbian 21 is
           # based.
@@ -299,7 +290,6 @@
             target: 'aarch64-unknown-linux-gnu'
           - pkg: 'krillup'
             image: 'debian:buster'
->>>>>>> 43259782
             target: 'aarch64-unknown-linux-gnu'
     env:
       CARGO_DEB_VER: 1.34.2
@@ -376,11 +366,7 @@
         path: |
           ~/.cargo/registry
           ~/.cargo/git
-<<<<<<< HEAD
-        key: ${{ matrix.image }}-${{ matrix.target }}-${{ matrix.pkg }}-cargo-${{ hashFiles('**/Cargo.lock') }}
-=======
         key: ${{ matrix.image }}-${{ matrix.pkg }}-${{ matrix.target }}-cargo-${{ hashFiles('**/Cargo.lock') }}
->>>>>>> 43259782
 
     # Speed up tooling installation by only re-downloading and re-building dependent crates if we change the version of
     # the tool that we are using.
