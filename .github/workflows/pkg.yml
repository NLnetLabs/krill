--- conflicted
+++ resolved
@@ -59,14 +59,10 @@
           "debian:10",
         ]
     env:
-<<<<<<< HEAD
       CARGO_DEB_VER: CUSTOM
-=======
-      CARGO_DEB_VER: 1.23.1
       # A Krill version of the form 'x.y.z-plus' denotes a dev build that is
       # newer than the released x.y.z version but is not yet a new release.
       NEXT_VER_LABEL: plus
->>>>>>> b2ded887
     name: deb-pkg
     runs-on: ubuntu-latest
     # Build on the oldest platform we are targeting in order to avoid
@@ -158,9 +154,6 @@
         # Debian package version 0.8.0-rc.1 would be considered _NEWER_ than
         # the final 0.8.0 release. To express this in a Debian compatible way we
         # must replace the dash '-' with a tilda '~'.
-<<<<<<< HEAD
-        KRILL_VER=$(cargo read-manifest | jq -r '.version' | tr '-' '~')
-=======
         #
         # Finally, sometimes we want a version to be NEWER than the latest
         # release but without having to decide what higher semver number to bump
@@ -168,7 +161,6 @@
         # is treated as higher and tilda is treated as lower.
         KRILL_VER=$(cargo read-manifest | jq -r '.version' | tr '-' '~')
         KRILL_VER=$(echo $KRILL_VER | sed -e "s/~$NEXT_VER_LABEL/-$NEXT_VER_LABEL/")
->>>>>>> b2ded887
         case ${MATRIX_IMAGE} in
           ubuntu:16.04) OS_REL=xenial ;;
           ubuntu:18.04) OS_REL=bionic ;;
