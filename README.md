[![Rust Crate Status](https://img.shields.io/crates/v/krill.svg?color=brightgreen)](https://crates.io/crates/krill)
[![GitHub Actions Build Status](https://github.com/NLnetLabs/krill/workflows/CI/badge.svg)](https://github.com/NLnetLabs/krill/actions/workflows/ci.yml)
[![Docker Pulls](https://img.shields.io/docker/pulls/nlnetlabs/krill?color=brightgreen)](https://hub.docker.com/r/nlnetlabs/krill)
[![Documentation Status](https://readthedocs.org/projects/rpki/badge/?version=latest)](https://krill.docs.nlnetlabs.nl/)

[![](https://img.shields.io/discord/818584154278199396?label=rpki%20on%20discord&logo=discord)](https://discord.gg/8dvKB5Ykhy)
[![Mastodon Follow](https://img.shields.io/mastodon/follow/109262826617293067?domain=https%3A%2F%2Ffosstodon.org&style=social)](https://fosstodon.org/@nlnetlabs)

# Krill

Krill is a Resource Public Key Infrastructure (RPKI) daemon, featuring a
Certificate Authority (CA) and publication server, written in Rust.  If you have
any feedback, we would love to hear from you. Don’t hesitate to [create an issue
on Github](https://github.com/NLnetLabs/krill/issues/new) or post a message on
our [RPKI mailing list](https://lists.nlnetlabs.nl/mailman/listinfo/rpki) or
[Discord server](https://discord.gg/8dvKB5Ykhy). 

For more information please refer to the [documentation](https://krill.docs.nlnetlabs.nl/en/stable/).

# Public Krill Testbed Service

In case you want to try out Krill, or test new Krill releases, then you may want
to use our public Krill testbed service. You can read more about this service
in this [blog post](https://blog.nlnetlabs.nl/testing-the-waters-with-krill/).

# Changelog

## 0.13.0 'DRY'

<<<<<<< HEAD
RC7 fixes the following issue:
- Prevent adding customer AS as provider on ASPA objects #1058
- Give clear error for ASPA with duplicate providers #1061
=======
### Summary
>>>>>>> a03cedc7

This release contains an important fix for an issue affecting v0.12.x Publication
Servers (see PR #1023). It is recommended that affected installations are upgraded
as soon as possible.

The user interface was completely re-implemented in this release resulting in
a smaller browser footprint. Functionality is mostly unchanged, except that users
can now have an optional comment with each of their ROA configurations. These
comments are not part of published ROA objects - they are meant for local bookkeeping
only.

ASPA objects are now supported through the CLI by default. We hope to add UI support
later this year.

Krill can now be used as a full RPKI Trust Anchor, using a detached (possibly offline)
signer for Trust Anchor key operations.

### Publication Server

Krill 0.12.x Publication servers suffer from an issue where multiple entries
for the same URI, but with different hashes can appear in a single RRDP snapshot.

This problem was solved by removing published objects data duplication in the
Krill architecture and ensuring that the URI rather than an object's hash is
used as its primary key internally. More information can be found in pull
request #1023.

We recommend that existing 0.12.x Publication Server installations are upgraded
to this version.

### Updated User Interface

A lot of changes were introduced in this release. For most users the following
improvements will be most visible and relevant:
- Updated UI to new and smaller code base (#995)
- Allow ROA comments in UI (#995)

The new krill-ui project has its own repository where issues can be tracked:
https://github.com/NLnetLabs/krill-ui

### ASPA Support

ASPA support is now enabled in the CLI (#1031). We hope to add UI support
later this year.

We added a number of new restrictions 
- Krill MUST NOT create only a single AFI ASPA (#1063)
- ASPA object MUST NOT allow the customer AS in the provider AS list (#1058)

You can read more about ASPA support here:
https://krill.docs.nlnetlabs.nl/en/0.13.0/manage-aspas.html

### API Changes

We removed the repository next update time from the stats and metrics output.
It was inaccurate (usually 8 hours off), and not very informative. More useful
metrics are still provided: last exchange and last successful exchange. If these
times differ, then there is an issue that may need attention.

### Krill as a Trust Anchor

A lot of work has been done to support using Krill as a Trust Anchor. If you
are not an RIR, then you will not need to run your own RPKI TA for normal
RPKI operations. That said, some users may want to operate their own TA outside
of the TAs provided by the RIRs for testing, study or research reasons. Or
perhaps even to manage private use address space.

You can read more about this here:
https://krill.docs.nlnetlabs.nl/en/0.13.0-rc1/trust-anchor.html

Implemented issues:
- Support offline TA (#976)
- Support initialising offline TA with existing key (#979)
- Bulk import/configure CAs with ROAs (#968, #969) 
- Support migration of existing TAs (#978)
- Use new TA for embedded (test) TA (#977)

### Other Changes

Publication Server Improvements:
- Remove published object data duplication (#1023)
- Delete repository files by URI (#991)

Miscellaneous improvements and fixes:
- Log for which child / parent / publisher CMS validation failed (#1027)
- Permit setting CKA_PRIVATE to CK_FALSE on PKCS#11 RSA public keys (#1019)
- Ensure that the CSR uses a trailing slash for id-ad-caRepository (#1030)
- Accept id-cert with path len constraints (#966)
- Publication Server should check uri, not hash, in publish elements (#981)

The overview of all issues for this release can be found here:
https://github.com/NLnetLabs/krill/projects/24


## 0.12.3 'Sakura'

This release contains a feature that enables Publication Server operators to
remove unwanted, surplus, files from their repository. This feature was cherry
picked from the upcoming major release branch so that Publication Server
operators can use this without delay.

Note that if you do not use Krill to operate a Publication Server, then there
is no need to upgrade to this version now.

For more details see: https://github.com/NLnetLabs/krill/pull/1022

## 0.12.2 'Dijkstra'

This release fixes a locking issue that can affect a Krill Publication Server
with a large number of concurrent publishers. See PR #1007.

If you only use Krill as an RPKI Certificate Authority and publish elsewhere,
e.g. in an RPKI Publication Server provided by your RIR or NIR, then there is
no need to update to this release.

## 0.12.1 'Safety Belts'

This release introduces two fixes for the Krill Publication Server. If you
only use Krill as an RPKI Certificate Authority and publish elsewhere, e.g.
in an RPKI Publication Server provided by your RIR or NIR, then there is no
need to update to this release.

Firstly, this release fixes CVE-2023-0158:
https://nlnetlabs.nl/downloads/krill/CVE-2023-0158.txt

This CVE describes an exposure where remote attackers could cause Krill to
crash if it is used as an RPKI Publication Server and if its "/rrdp" endpoint
is accessible over the public internet.

Note that servers are not affected if the advice in our documentation was followed
and a separate web server is used to serve the RRDP data:

https://krill.docs.nlnetlabs.nl/en/stable/publication-server.html#synchronise-repository-data

Secondly, locking was added in this release to ensure that updates to the
repository content are always applied sequentially. This fixes a concurrency
issue introduced in Krill 0.12.0 that could result in rejecting an update
from a publishing CA. In such cases the affected update would not be visible
for RPKI validators, until a later publication attempt would be successful.

We advise that users upgrade to this version of Krill if they use it as their
RPKI Publication Server. We also continue to recommend that a separate web
server is used for serving the RRDP data.

## 0.12.0 'Crickets'

This release vastly reduces the CPU usage by Publication Servers for big RPKI
repositories.

In addition to this we added a small feature, and fixed an interop issue:
- Listen on IPv4+IPv6 #955
- Fix rfc6492 interop (AKI format) #948

Upgrade instructions this release are here:
https://krill.docs.nlnetlabs.nl/en/stable/upgrade.html#v0-12-0

The overview of all issues for this release can be found here:
https://github.com/NLnetLabs/krill/projects/23

Full documentation can be found here:
https://krill.docs.nlnetlabs.nl/

## 0.11.0 'What about that ROA?'

In this release we introduce two features in the Krill API and CLI:
- Support optional comment for each ROA configuration #863
- Show ROA object(s) for each ROA configuration #864

This is not yet supported in the UI, but will be in the near future as the
current UI will get a make-over soon.

Other than this we included a few minor issues and fixes:
- Query initialisation parameters for Krill pubserver (rrdp/rsync URI) #835
- Tasks for removed CAs should not result in errors #906
- Disallow negative numbers in config #808

Documentation can be found here:
https://krill.docs.nlnetlabs.nl/en/stable/

And here:
https://krill.docs.nlnetlabs.nl/en/stable/upgrade.html#v0-11-0

## 0.10.3 'Down Under'

This release fixes an interoperability issue with the APNIC CA system which
didn't occur in the public test environment. See issue #933.

## 0.10.2 'All Types'

This release fixes an issue where Krill 0.10.0 and 0.10.1 parent CAs would issue
an RFC 6492 Resource Class List Response with a missing, rather than empty,
attribute for resource types that a child CA had no entitlements for. See
issue #925.

Note this issue did not impact CAs that have no delegated child CAs. Futhermore,
it would result in the child CA rejecting the parent response, log an error, and
try synchronising again, but it would not result in any changes to the CA certificate
issued by the parent to the child.

Furthermore, this release fixes an issue where the data for a Publication Server
(if configured) would not be migrated if the previous Krill version was 0.9.0.
See issue #928.

## 0.10.1 'Slash'

Krill 0.10.0, or rather rpki-rs 0.15.4 became quite strict in its validation of
the RFC 8183 XML files used when setting up a CA. As a result Krill 0.10.0 rejected
the XML generated by earlier versions because the trailing slash in the XML namespace
was missing.

Because the namespace is not critical in this context, this new Krill release will
no longer reject the XML files because of this missing trailing slash.

## 0.10.0 'Hush'

In this release we introduce the following major features:
- BGPSec Router Certificate Signing
- Support the use of Hardware Security Modules (HSMs) for key operations

The documentation has more information:

| Subject   | Section                                                        |
|-----------|----------------------------------------------------------------|
|API changes|https://krill.docs.nlnetlabs.nl/en/stable/upgrade.html#v0-10-0  |
|BGPSec     |https://krill.docs.nlnetlabs.nl/en/stable/cli.html#krillc-bgpsec|
|HSM support|https://krill.docs.nlnetlabs.nl/en/stable/hsm.html              |

Besides these major features we added a number of small improvements
and bugfixes:
- CRL revocation dates in the future #788
- Prevent that two krill instances modify the same data #829
- Let user force RRDP session reset on restore #828
- Various code improvements aimed at maintainability
- Using a jitter of 0 results in a panic #859
- Security fixes in KMIP dependencies #860 (HSM support)
- Add SSLKEYLOGFILE support #615
- Allow explicit disabling of HTTPS #913

The full list of changes can be found here:
https://github.com/NLnetLabs/krill/projects/19

## 0.9.6 'Newer ROAs Please'

This release fixes an issue introduced in 0.9.5 where the background job to
automatically renew ROAs was not added to Krill's task queue on startup. Thanks
to Alberto Leiva for finding this issue!

All users who upgraded to 0.9.5 are advised to upgrade to this version as soon
as possible. Not doing so can lead to ROAs expiring and becoming invalid. If you
did not upgrade to 0.9.5 you are not affected by this issue.

This release contains no other changes.

## 0.9.5 'Have You considered these Upgrades?'

This release is primarily intended to improve support for migrations of pre-0.9.0
installations. The upgrade code has been separated more cleanly into a step where
the new 0.9.0 data structures are prepared in a new directory first, and a second
step where this new data is made active and the old data is archived. Earlier versions
of krill were performing data migrations in-place.

If you simply upgrade krill and restart it, then it will automatically execute both
steps. If the preparation step should fail, then the original data remains unchanged.
You can then downgrade back to your previous krill version. This is in itself is
an improvement over 0.9.4 and earlier, because for those versions you would have
to make a back-up of your data first, and restore it in order to revert your upgrade.

Furthermore, we have now added a new command line tool called 'krillup', which can
be installed and upgraded separately to krill itself. This new tool can be used
to execute the krill migration *preparation* step only. Meaning, you can install
this tool on your server and do all the preparations, and only then upgrade krill.

This has the following advantages:
- The downtime for data migrations is reduced for servers with lots of data
- If the preparation fails, there is no need to revert a krill update

In addition to this we have also made some changes to the CA parent refresh logic.
Krill CAs were checking their entitlements with their parents every 10 minutes,
and this causes too much load on parent CAs with many children. There should be
no need to check this often. CAs will now check every 24 to 36 hours, using a
random spread. This will decrease the load on parent CAs significantly.

Note that you can always force a 'parent refresh' sooner through the UI or command
line (krillc bulk refresh). You may want to use this if your parent informs you
through other channels that your resources have changed - e.g. you were allocated
a new prefix.

Secondly, because the next synchronisation time is now difficult to predict in the
code that reports the parent status - it is now no longer shown in the UI/API.
We may add this back in a future release. See issue #807.

You can read more about this upgrade process here:
https://krill.docs.nlnetlabs.nl/en/latest/upgrade.html

In addition to this we added a few other quick fixes in this release:
- Make RRDP session reset manual option #793
- Improve http connection error reporting #776
- Fix deserialization bug for CAs with children #774
- Connect to local parent directly #791
- Do not sign/validate RFC6492 messages to/from local parent #797
- Use per CA locking for CA statuses #795
- Decrease CA update frequency and use jitter to spread load #802
- Accept missing tag in RFC8181 Error Response #809
- Improve efficiency of connection status tracking #811
- Do not resync CAs with repo on startup if there are too many #818

The full list of changes can be found here:
https://github.com/NLnetLabs/krill/projects/20

## 0.9.4 'One shall be the number thou shalt count from'

This release includes the following:
- RRDP serial should start from 1, not 0 (#741)
- Allow configuring RFC6492/8181 client timeouts (#743)

The first addresses a non-critical bug found when running Krill as a Publication
Server. The second addresses an issue seen in Krill 0.7.3 running with 100s of
CAs in a single Krill instance - timeouts have not been seen in Krill 0.9.x - but
it does not hurt to give operators control over this configuration.

If you are using Krill for RPKI CA functions only, and you have already
upgraded to version 0.9.3 then there is no immediate need to upgrade to this
version. If you are running a version from before 0.9.3, then you are still
advised to upgrade to this version for the reasons list under version 0.9.3.

## 0.9.3 'The Thundering Herd'

This release adds the following features and fixes:
- Prevent a thundering herd of hosted CAs publishing at the same time (#692) 
- Re-issue ROAs to ensure that short EE subject names are used (#700)
- Handle rate limits when updating parents (#680)
- Support experimental ASPA objects through CLI (#685)

Note that ASPA objects are not intended for use in production environments just yet.
We have added experimental support for this to support the development of the ASPA
standards in the IETF. Information on how to use Krill to manage ASPA objects can
be found here:
https://krill.docs.nlnetlabs.nl/en/prototype-aspa-support/manage-aspas.html

The full list of changes can be found here:
https://github.com/NLnetLabs/krill/projects/18

## 0.9.2 'Motive and Opportunity'

This release includes two features aimed at users who run a Krill CA to maintain ROAs:
- Warn about ROA configurations for resources no longer held #602
- Re-enable migration of CA content to a new Publication Server #480

In addition to this we have added a lot of smaller improvements:
- Synchronize the manifest EE lifetime and next update time #589
- Improve error reporting on I/O errors #587
- Add rsync URI to testbed TAL #624
- Improve status reporting and monitoring #651, #650, #648

The following features were added to support users who operate Krill as a parent
CA, or Publication Server:
- Optionally suspend inactive child CAs using krill 0.9.2 and up #670
- Perform RRDP session reset on restart #533
- Use unguessable URIs for RRDP deltas and snapshots #515

The updated documentation for this release can be found here:
https://krill.docs.nlnetlabs.nl/en/0.9.2/index.html

The full list of changes can be found here:
https://github.com/NLnetLabs/krill/projects/16

## 0.9.1 'All for One'

This release fixes an issue where the Publication Server would lock up (#606). Users who do
not use Krill to operate their own Publication Server do not need to upgrade to this release.

This locking issue was cause by slow deserialisation of the repository content. It primarily
affected large repositories because more content makes this process slower, and having more
publishers who publish regularly means it is triggered more frequently.

## 0.9.0 'One for All'

This is the first major release of Krill in a while.

While basic ROA management is unchanged, there were many changes under the hood:

- Multi-user support in the User Interface (local users or OpenID Connect)
- Reduce disk space usage and growth over time
- API and naming consistency (in preparation for 1.0 in future)
- Publication Server improvements (to whom it may concern)
- Many small improvements and minor bug fixes

For a full list of issues that were included in this release see:
https://github.com/NLnetLabs/krill/projects/4

Updated documentation is available here:
https://krill.docs.nlnetlabs.nl/en/stable/index.html

With multi-user support you can now give people in your organization individual access rights to
your CA - and they no longer need to share a password. If you have an OpenID Connect provider then
you can integrate Krill with it. Read more here:
https://krill.docs.nlnetlabs.nl/en/stable/multi-user.html

Krill versions before 0.9.0 keep a lot of data around that is not strictly needed. This can clog up
your system *and* it makes the Krill history difficult to parse. History can seen using `krillc history`.
We will include support for inspecting history in the UI soon.

There were some API and CLI changes introduced in this release. Over time things had become a bit
inconsistent and we felt we needed to fix that before we can consider going for the Krill 1.0 release.
If you are using automation then these changes may break your current integrations. Please have a
look at the following page to see if and how this affects you:
https://krill.docs.nlnetlabs.nl/en/stable/upgrade.html

Note that your Krill data store will be upgraded automatically if you upgrade to this release. This
upgrade can take some time, up to around 30 minutes dependent on the amount of history which accumulated
over time and the speed of your system. During the migration you will not be able to update your ROAs,
but your existing ROAs will remain available to RPKI validators. I.e. there is no downtime expected
with regards to RPKI validation.

We have tested this on various (big) Krill instances running CAs as well as Publication Servers. Still,
we recommend that you make a backup of your data store before upgrading. In case the upgrade should
unexpectedly fail for you, please restore your old data, run the previous binary, and contact us so
that we can make a fix. Alternatively, copy your data except for the `keys` directory to a test system
and then use the new Krill binary there with the following env variable set so you can test the data
migration:

   KRILL_UPGRADE_ONLY=1

Finally, note that you need to run at least Krill 0.6.0 in order to upgrade. If you run an older version
you will need to upgrade to version 0.8.2 first.

## 0.8.2 'Can't touch this'

As it turned out the previous release (0.8.1) still insisted on cleaning up 'redundant ROAs'
when migrating to that version. This clean-up would not cause any issues with regards to the
validity of your announcements. However, we realized in 0.8.1 that users should be the once
to decide whether they want to have extra ROAs or not. Therefore this clean-up should have
been removed then.

This release removes this clean-up and introduces no other changes. We recommend that users
who did not upgrade already upgrade to this release. However, if you already successfully 
upgraded to 0.8.1, then upgrading to this release is not needed.

## 0.8.1 'The Gentle Art' 

The ROA guidance introduced in release 0.8.0 was more strict than it should be. This release
allows users to create redundant ROAs once again, while providing guidance in the form of warnings
and suggestions only. Full documentation on the Krill suggestions have been added to the
[online documentation](https://rpki.readthedocs.io/en/latest/krill/manage-roas.html).

In addition to this we have included some small improvements for the Krill Publication
Server.

## 0.8.0 'The Art of ROA Maintenance'

This release includes all changes from the -rc1 and -rc2 release candidates. In addition to this
the main UI (everything except the testbed pages) now includes Spanish translations.

In summary this upgrade is recommended to all Krill users. It offers improved ROA guidance support
in the UI, better status reporting on interactions between your CA and its parent and repository,
and a number of improvements aimed at improving resiliency.

Furthermore, we would like to draw attention once more to our [testbed](https://blog.nlnetlabs.nl/testing----123-delegated-rpki/) 
which allows new users to get familiar with Krill, and existing users to try out new functionality
before upgrading.

## 0.8.0-rc2 'The Small Print'

Because of some changes we decided to have another RC release before 0.8.0, which is now planned
for Monday 26 October 2020.

The reason for these changes is that while documenting the 0.8.0 release we decided that we would
like to include two more small features:
- Detect and remove surplus events at start-up #332
- Add option to force recover on Krill startup #333

Issue #332 will allow Krill to recover smoothly in case the Krill process stopped in the middle
of writing changes to disk. This also allows for backup strategies where the data directory is saved
in its entirety from cron while Krill is running - half completed transactions will be discarded on
restore.

Issue #333 should not be needed, but is added as an option in case of severe data corruption. It
will force Krill to try to go back to its last 'recoverable' state. Of course this state may be too
far in the past to be useful. So, please make sure you do your backups.

We have now added the updated translations for: German, Dutch, Portuguese and French. That only
leaves Spanish out of the currently supported languages. Since these changes do not change the logic
we feel safe to include Spanish when we release 0.8.0 without the need for an additional release
candidate.


## 0.8.0-rc1 'Festina Lente'

As of now we will use release candidates as part of the Krill release process. If no major issues
are found we plan to do the real 0.8.0 release on Monday 19 October 2020.

This new release brings a number of internal improvements, as well as new features.

#### New or updated features:

- added detailed ROA suggestions
- warn about ROAs which are too permissive
- support AS0 ROAs (see below!)
- allow aggregation of ROAs to lower the number of objects
- allow archiving old data in order to save space
- added a best effort recovery in case data on disk is incomplete (e.g. resulting from a full disk)
- better reporting on communication with parents and repository
- re-sync with parents and repository on start-up
- crash in case data cannot be written to disk (prevent inconsistent states)

We want to invite users to test this new version and give us feedback, in particular with regards
to ROA suggestions, and so-called AS0 ROAs:
 
ROAs that use AS0 can be used in the RPKI to indicate that the holder of a prefix does NOT want
the prefix to be routed on the global internet. In our understanding this precludes that ROAs for
a real ASN for those resources should be made. Krill will therefore refuse to make AS0 ROAs for
prefixes already covered by a real ASN ROA, and vice versa. Furthermore the presence of an AS0
ROA implies that announcements for covered prefixes are intentionally RPKI invalid. Therefore
Krill will not suggest to authorize such announcements.

#### Open issues before 0.8.0:

The UI still needs translations for the updated pages. We will reach out to our translators and
include these in the release. Since text changes will not affect the inner workings of Krill we
believe we can do these changes without the need for an additional release candidate cycle. If you
want to contribute to the translations please contact us!  


## 0.7.4 'Multipass!'

There is no need to upgrade to this version. It was created only so that you can continue
to compile Krill locally using the latest Rust compiler.

As it turns out the use of many asynchronous calls, the cool stuff which make Krill thread safe,
cause the compiler to do quite a bit of work in a process called 'Monomorphization'. The latest
compiler version will go on strike as a result, unless we instruct it beforehand that more work
is coming its way.

## 0.7.3 'Slow Food'

This release fixes an issue where the BGP Ris Dump files were reloaded and checked too
frequently causing high CPU and bandwidth usage.

## 0.7.2 'Small Bites'

This release fixes an issue where BGP RIS Dump files that were not properly retrieved would
cause a thread to choke. As this can lead to lock poisoning this type of event could cause
other Krill processes to stop functioning properly. All users of Krill 0.7.0 and 0.7.1 are
advised to upgrade.

In addition to this German translations have been added to the UI.

## 0.7.1 'Sobremesa'

This release fixes the ROA migration introduced in 0.7.0. We identified an issue where the
clean up of ROAs would fail because Krill tried adding explicit forms of ROAs - with max
length set - before removing the implicit definitions.

## 0.7.0 'Escondidinho de Lagosta'

This release brings significant improvements aimed at maintaining your ROAs. For now, Krill
will download aggregated BGP dumps from the RIPE NCC Routing Information Service (*) and
analyse how your ROAs affect announcements seen for your resources. In future we will extend
this system, so that it can use near-real-time data, or even a local feed with your own BGP
information instead. 

For these changes to work well we needed to do some work on cleaning up existing ROAs. Until
now Krill has allowed the creation of essentially duplicate, or nonsensical ROAs, such as:
* ROAs for an ASN and prefix with and without an explicit max length matching the prefix 
* ROAs for a prefix and ASN which were already permitted by another ROA.  

On upgrade Krill will clean up such redundant authorizations for ROAs. For example if the
following authorizations would exist:

 192.168.0.0/16      => 64496
 192.168.0.0/24      => 64496
 192.168.0.0/16-24   => 64496
 
Then only this last authorization needs to be kept, the first two are also covered by it.

Before this release it was also possible to have the same authorization with, and without, using
an explicit max length. For example:

 192.168.0.0/16      => 64496
 192.168.0.0/16-16   => 64496

Now Krill will *always* use an explicit max length in the definitions. Note however, that it is
still best practice to use the same max length as the announced prefix length, so Krill will just
set this by default if it is not specified.

*: https://www.ripe.net/analyse/internet-measurements/routing-information-service-ris

## 0.6.3 'Play it again, Sam'

This release addresses an issue where users with a CA that has delegated children, which in turn
had performed a key roll over in the past, could not upgrade to Release 0.6.2.

Users who already successfully upgraded to Release 0.6.2 do not need to upgrade urgently. This
release includes a number of fixes for minor issues, which will also be included in the 0.7.0
Release which is due in 2-4 weeks:
* `krillc issues` fails with `Error: Unknown API method` (#248)
* `krillc parents` help text refers incorrectly to publisher request instead of child request (#251)
* Normalize request/response `krillc help` texts (#252)
* `krillc` incorrectly reports XML as a supported output format (#253)
* Inconsistent use of "cas" in `krillc bulk` subcommand summary text (#254)
* Be consistent when referring to ending with a / (#255)

## 0.6.2 'That was even faster!'

So, as it turns out.. the code used to determine the age of snapshot files used in the previous
release was not safe on all platforms. This release fixes this!

Users who upgraded to 0.6.1 and see messages like: "Creation time is not available on this
platform currently" in their logs, please upgrade!

## 0.6.1 'That was fast!'

This release fixes an issue where the Krill Repository Server deleted RRDP snapshot files as soon
as a new notification file was published. This leads to issues in case a cached notification file
is served to validators. 

Users who use Krill as their own Repository Server are advised to upgrade.

Users who publish at a repository provided to them by a third party (e.g. nic.br) can safely skip
this release.  

## 0.6.0 'Go with the Flow'

The most visible change in this release is that the embedded Lagosta UI now includes French, Greek
and Spanish translations. But, the vast majority of the work went into making Krill use asynchronous
code.

We migrated from actix-web to Hyper. Hyper is a fast, safe and fully asynchronous web framework
which has a lot of momentum behind it. This change also meant that we needed to ensure that
Krill itself uses safe asynchronous code whenever it connects to a remote system, like a parent
or repository, or in case of the CLI the Krill API itself.

In addition to this we improved the history API to ensure that Krill will no longer use an
excessive amount of history in cases where a CA has a long history. The API is still subject to
change, and therefore we will only document this in future. In the meantime however, the CLI
may be used to show the history of your CA.

Lagosta:
* Now includes French, Greek and Spanish translations
* Minor improvements in functionality

Krill back-end:
* Migrated from actix-web to hyper.
* Krill now uses asynchronous code where applicable.
* Krill CA history improved. (prevent server crash due to excessive memory usage) 

Breaking changes:
* The API end-points for bulk operations changed to /api/v1/bulk/*
* The API end-point for CA issues moved to /api/v1/cas/{handle}/issues
* The history API changed, this is not yet stable and therefore undocumented

## 0.5.0 'Serve no Turf'

The most striking change in this release is the inclusion of a new front-end: Lagosta.

Lagosta 0.1 'Fritto Misto' supports the following features:
* Set up your Krill CA under an RIR/NIR parent
* Configure your CA to publish at a remote repository
* Maintain ROAs
* Internationalization (English and Portuguese)

Please talk to us if you want to contribute other languages! Many advanced features are currently available in the CLI only, but we will continue to extend the front-end functionality.
 
On a technical note: the front-end is based on static HTML/CSS and JS (Vue) which is served as static files to your browser by Krill. This front-end application then uses the same API back-end as the CLI. 

The following features and improvements were introduced to the core Krill and CLI:
* Added option to CLI to generate a Krill config file.
* Added check for reporting status between CAs and their parents and repository
* Added simple Prometheus endpoint (/metrics)
* Disable the embedded repository by default (see docs for info)
* Added guards against using 'localhost' in non-test environments 

Breaking changes:
* The error responses have been overhauled.
* Some CLI options have been changed to make naming and behavior more consistent.

For more information please have a look at [Read the Docs](https://rpki.readthedocs.io/en/latest/krill/index.html).

We wish to thank Cynthia Revström for the great help she provided in ironing out some issues we found when setting up Krill under ARIN.

## 0.4.2 'Finer Things'

This release fixes a bug, and introduces minor usability improvements:
* Certain adjacent resources were encoded incorrectly (#161)
* Let users explicitly specify a repository before adding a parent (#160)
* Allow timezone to be set on the Docker container (#156)
* Improve error messaging when failing to start Krill (#155)
* Improve readability for CLI error responses (#162)
* Introduce configurable size limits for data submitted to Krill (#158)

Note that contrary to previous versions a new CA is set up without a default repository. For most
users we recommend that a remote (RFC 8181) repository is used, e.g. provided by their RIR or NIR.
A repository MUST be configured before a parent can be added to a CA.

## 0.4.1 'Fogo de Krill'

This release fixes two issues:
* Certain resource sets were handled incorrectly (#152)
* Krill should not allow impossible max length values for ROAs (#153)

We recommend that all users upgrade to this release. There were no configuration or data model
changes introduced, so the binary can just be used to replace any installed 0.4.0 release.  

## 0.4.0 'The Krill Factor'

This release focuses on stabilizing the API and internal data format, which allows upgrades to 
future versions of Krill without the need for complicated data migrations. We do not expect to
introduce breaking changes to the API from this point forward. Please note however, that in some
cases the JSON structure in API responses might be extended with additional information in new
JSON members.

Overview of changes:
* Document the Krill server API using OpenAPI 3 (#148)
* Stabilize JSON API (#141)
* Better API response when a method does not exist (#146)
* Support upgrading, preserving data (#53)
* Set up automated end-to-end testing (TA-CA-ROAs-validation) (#66)
* Add config option allowing to serve RRDP from a different host (#147)
* Let Krill log to syslog (#121)
* Audit commands and errors (#142)
* Log all RFC 8181 and 6492 protocol messages (#143)


## 0.3.0 'The Krilling is on the wall'

This release focused on remote publication.

You can now use Krill as an RFC8181 compliant Repository Server. If you want to use it as a dedicated
repository server only, you can simply do this by not configuring any CAs in that particular instance.

You can now also update your CAs to use a remote RFC8181 Repository Server. This is particularly
useful if you want to outsource the responsibility of 24/7 availability of your RPKI repository
to a third party.   

We have also made some breaking changes to the API. So, you may have to look again at any
automation you may have set previously up for release 0.2.0.

Updated documentation can be found on [Read the Docs](https://rpki.readthedocs.io/en/latest/krill/index.html).

Two of the known issues listed under release 0.2.0 have been solved:
 * CAs now do full re-syncs when publishing (solves #116)
 * RIPE NCC RPKI Validator 3.1 now validates our objects (solves #115) 

The next release of Krill is aimed for early December and will focus fully on stability, and the
other known issues listed under release 0.2.0. But, note that there may still be small API changes
in the coming release, as we are still optimizing things.

## 0.2.0 'Interkrillactic, Planetary'

This release focused on testing, and fixing, any issues found when running Krill under various
parent CAs (Apnic, Lacnic and RIPE NCC). ROAs were tested using routinator, OctoRPKI, FORT, RIPE
NCC RPKI Validator 2.x and 3.x.

Furthermore, the CLI got a big overhaul aimed at making it easier to use, especially for users
who manage one CA only. You can now use ENV variables to set defaults for the Krill instance to
connect to, the token, and which CA you want to operate on.

We also added the '--api' argument which will simply print out the API call that the CLI would
have made, without executing it. We plan to add proper (OpenAPI) documentation for the API, but
for the moment this can help to explore it.

Updated documentation can be found on [Read the Docs](https://rpki.readthedocs.io/en/latest/krill/index.html).

Known issues:
* Despite our best efforts RIPE NCC RPKI Validator 3.1 is the only remaining RP we tested, which
  does not seem to like our manifests. We will look into this again later. (#115)
* There appears to be a race condition that can cause commands to be processed twice. (#64)
* Showing the full history, or logging it in case of the above condition, uses too much memory. (#112)
* The CA and publication server can be out of sync after a re-start. (#116)

Work for the next release has already started. [Release 0.3](https://github.com/NLnetLabs/krill/projects/6)
will focus on (remote) publication, and will also solve the out-of-sync issue.

## 0.1.0 'A View to a Krill'

This is the first version of Krill that we are testing in the real world. Please note that the
API and data structures have not yet stabilized. 

Features:
* Run an embedded Trust Anchor for testing purposes
* Run a CA under an embedded Trust Anchor
* Run a CA under APNIC (Lacnic, RIPE NCC and other remote parents coming soon)
* Have multiple parent CAs for one logical CA
* Have multiple child CAs, embedded or remote
* Create ROAs based on intent
* Publish locally
* API and CLI

Known issues:
* Krill does not handle concurrent updates well. See this [issue](https://github.com/NLnetLabs/krill/issues/64).
* The UI is very basic and behind the CLI.<|MERGE_RESOLUTION|>--- conflicted
+++ resolved
@@ -27,13 +27,7 @@
 
 ## 0.13.0 'DRY'
 
-<<<<<<< HEAD
-RC7 fixes the following issue:
-- Prevent adding customer AS as provider on ASPA objects #1058
-- Give clear error for ASPA with duplicate providers #1061
-=======
 ### Summary
->>>>>>> a03cedc7
 
 This release contains an important fix for an issue affecting v0.12.x Publication
 Servers (see PR #1023). It is recommended that affected installations are upgraded
