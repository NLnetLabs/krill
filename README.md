--- conflicted
+++ resolved
@@ -46,11 +46,8 @@
 - RFC 8183 XML responses submitted via the UI are incorrectly escaped #875
 - Run as user 'krill' inside Docker containers, not 'root' #882
 - API to upload repository response should not change #895
-<<<<<<< HEAD
+- API to add parent should not change #898
 - Fix: Encode ranges as prefixes where possible #903
-=======
-- API to add parent should not change #898
->>>>>>> 7f791331
 
   WARNING: You will need to ensure that any Krill data files stored outside
   the container are writable by UID/GID 1012 (or whichever UID and GID
