--- conflicted
+++ resolved
@@ -29,12 +29,9 @@
 - Make krill.lock file optional and opt-in #856
 - BGPSec Router Certificate should NOT contain SIA extension #854
 - Manifest of 0.10.0-rc1 includes CRL, but nothing else #853
-<<<<<<< HEAD
-- HSM support in v0.10.0-rc2 doesn't compile on FreeBSD 13.1 #861
-=======
+- v0.10.0-rc2 doesn't compile on FreeBSD 13.1 #861 (HSM support).
 - Security fixes in KMIP dependencies (HSM support).
 - Handle more PKCS#11 transient failure scenarios (HSM support).
->>>>>>> 3e1ae937
 
 In this release we introduce the following major features:
 - BGPSec Router Certificate Signing
