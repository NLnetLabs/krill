[package]
# Note: some of these values are also used when building Debian packages below.
name    = "krill"
version = "0.9.3-rc1"
edition = "2018"
authors = [ "The NLnet Labs RPKI team <rpki-team@nlnetlabs.nl>" ]
description = "Resource Public Key Infrastructure (RPKI) daemon"
homepage = "https://www.nlnetlabs.nl/projects/rpki/krill/"
repository = "https://github.com/NLnetLabs/krill"
keywords = ["rpki", "routing-security", "bgp"]
readme = "README.md"
license = "MPL-2.0"
exclude = [
  "test-resources/*",
  "tests/*",
  ".github/*",
  "docker/*",
  "pkg/*",
  "Dockerfile",
]
build = "build.rs"

[dependencies]
backoff               = { version = "0.3.0", optional = true }
base64                = "^0.13"
basic-cookies         = { version = "^0.1", optional = true }
bcder                 = "0.6.1"
bytes                 = "1"
chrono                = { version = "^0.4", features = ["serde"] }
clap                  = "^2.33"
clokwerk              = "^0.3"
fern                  = { version = "^0.5", features = ["syslog-4"] }
futures               = "^0.3"
futures-util          = "^0.3"
hex                   = "^0.4"
hyper                 = { version = "^0.14", features = ["server"] }
intervaltree          = "0.2.6"
jmespatch             = { version = "^0.3", features = ["sync"], optional = true }
kmip                  = { version = "0.4.0", package = "kmip-protocol", features = ["tls-with-openssl"], optional = true }
libflate              = "^1"
log                   = "^0.4"
openidconnect         = { version = "^2.0.0", optional = true, default_features = false }
openssl               = { version = "^0.10", features = ["v110"] }
oso                   = { version = "^0.12", optional = true, default_features = false }
r2d2                  = { version = "0.8.9", optional = true }
rand                  = "^0.8"
regex                 = { version = "^1.4", optional = true, default_features = false, features = ["std"] }
reqwest               = { version = "0.11", features = ["json"] }
rpassword             = { version = "^5.0", optional = true }
rpki                  = { version = "0.13.0", features = [ "repository", "rrdp", "serde" ] }
scrypt                = { version = "^0.6", optional = true, default-features = false }
serde                 = { version = "^1.0", features = ["derive"] }
serde_json            = "^1.0"
tokio                 = { version = "1", features = ["rt", "rt-multi-thread", "macros", "time"] }
tokio-rustls          = "^0.22"
toml                  = "^0.5"
unicode-normalization = { version = "^0.1", optional = true }
urlparse              = { version = "^0.7", optional = true }
uuid                  = { version = "^0.8", features = [ "v4"] }
xml-rs                = "^0.8"

[target.'cfg(unix)'.dependencies]
libc            = "^0.2"
syslog          = "^4.0"

[build-dependencies]
rustc_version   = "0.2.3"

[features]
default = [ "multi-user" ]
<<<<<<< HEAD
=======
rta = []
aspa = []
multi-user = [ "basic-cookies", "jmespatch/sync", "regex", "oso", "openidconnect", "rpassword", "scrypt", "unicode-normalization", "urlparse" ]
ui-tests = []
>>>>>>> 00e93ce7
extra-debug = [ "rpki/extra-debug" ]
multi-user = [ "basic-cookies", "jmespatch/sync", "regex", "oso", "openidconnect", "rpassword", "scrypt", "unicode-normalization", "urlparse" ]
static-openssl = [ "openssl/vendored" ]
<<<<<<< HEAD

# Preview features - not ready for production use
rta = []
=======
all-except-ui-tests = [ "multi-user", "rta", "static-openssl", "aspa" ]
>>>>>>> 00e93ce7
hsm = ["backoff", "kmip", "r2d2"]

# Internal features - not for external use
all-except-ui-tests = [ "multi-user", "rta", "static-openssl" ]
ui-tests = []
hsm-tests = []

# Make sure that Krill crashes on panics, rather than losing threads and
# limping on in a bad state.
[profile.release]
panic = "abort"

[dev-dependencies]
# For user management
tiny_http = { version = "^0.8", features = ["ssl"] }
ctrlc = "^3.1"

# ------------------------------------------------------------------------------
# START DEBIAN PACKAGING
#
# Configurations for the cargo-deb cargo plugin which builds Debian packages in
# target/debian/ when invoked with: cargo deb. Tested with cargo-deb v1.23.1.
# Use `--variant` to select which section below to use. Variant sections inherit
# and override the settings in the base [package.metadata.deb] section. The
# configs vary because of differing degrees of OpenSSL and systemd support
# across operating systems.
#
# Note that as the postinst script uses the adduser command we declare a
# dependency on the adduser package to keep the lintian tool happy.
# Note: krill.conf is deliberately NOT specified as a "conf-file" because it is
# generated.
#
# The GitHub Actions pkg.yml workflow definition file uses these configurations
# to build and test Ubuntu/Debian packages for Krill.
# 
# See:
#   - https://github.com/mmstick/cargo-deb
#   - https://lintian.debian.org/tags/systemd-service-file-outside-lib.html
#   - https://www.debian.org/doc/debian-policy/ch-files.html#behavior
#   - .github/workflows/pkg.yml
[package.metadata.deb]
name = "krill"
priority = "optional"
section = "net"
extended-description-file = "pkg/debian/description.txt"
license-file = ["LICENSE", "0"]
depends = "$auto, passwd, libssl1.1"
maintainer-scripts = "pkg/debian/"
changelog = "target/debian/changelog" # this will be generated by the pkg workflow
copyright = "Copyright (c) 2019, NLnet Labs. All rights reserved."
assets = [
    ["target/release/krill", "/usr/bin/krill", "755"],
    ["target/release/krillc", "/usr/bin/krillc", "755"],
    ["defaults/krill.conf", "/usr/share/doc/krill/krill.conf", "644"],
    ["doc/krill.1", "/usr/share/man/man1/krill.1", "644"],
    ["doc/krillc.1", "/usr/share/man/man1/krillc.1", "644"],
    ["pkg/common/krill.service.preset", "/lib/systemd/system-preset/50-krill.preset", "644"],
]
systemd-units = { unit-name = "krill", unit-scripts = "pkg/common", enable = false }

# Variant of the Debian packaging configuration that:
#   a) statically links with OpenSSL when building a Debian package because the
#      newest OpenSSL available on Ubuntu 16.04 at the time of writing is 1.0.2g
#      (see: https://packages.ubuntu.com/xenial/openssl) while Krill requires
#      OpenSSL >= 1.1.0.
#   b) uses a simpler systemd service unit file because Ubuntu 16.04 doesn't
#      support newer features supported by Ubuntu 18.04 and 20.04.
[package.metadata.deb.variants.ubuntu-xenial]
features = [ "static-openssl" ]
depends = "$auto, passwd"

[package.metadata.deb.variants.ubuntu-bionic]

[package.metadata.deb.variants.ubuntu-focal]

[package.metadata.deb.variants.debian-stretch]
features = [ "static-openssl" ]
depends = "$auto, passwd"

[package.metadata.deb.variants.debian-buster]

[package.metadata.deb.variants.debian-bullseye]

# END DEBIAN PACKAGING
# ------------------------------------------------------------------------------

# ------------------------------------------------------------------------------
# START RPM PACKAGING
#
# Configurations for the cargo-generate-rpm cargo plugin which builds RPM
# packages in target/generate-rpm/ when invoked with: cargo generate-rpm
#
[package.metadata.generate-rpm]
# See: https://fedoraproject.org/wiki/Licensing:Main?rd=Licensing
license = "MPLv2.0"
assets = [
    { source = "target/release/krill", dest = "/usr/bin/krill", mode = "755" },
    { source = "target/release/krillc", dest = "/usr/bin/krillc", mode = "755" },
    { source = "target/rpm/krill.service", dest = "/lib/systemd/system/krill.service", mode = "644" },
    { source = "defaults/krill.conf", dest = "/usr/share/doc/krill/krill.conf", mode = "644", doc = true },
    { source = "doc/krill.1", dest = "/usr/share/man/man1/krill.1", mode = "644", doc = true },
    { source = "doc/krillc.1", dest = "/usr/share/man/man1/krillc.1", mode = "644", doc = true },
    { source = "pkg/common/krill.service.preset", dest = "/lib/systemd/system-preset/50-krill.preset", mode = "644" },
    { source = "pkg/rpm/postinst", dest = "/usr/share/krill/rpm/postinst", mode = "755" },
    { source = "pkg/rpm/postrm", dest = "/usr/share/krill/rpm/postrm", mode = "755" },
]
post_install_script = "/usr/share/krill/rpm/postinst $*"
post_uninstall_script = "/usr/share/krill/rpm/postrm $*"

# Ensure that the useradd tool is present by depending on its package
[package.metadata.generate-rpm.requires]
shadow-utils = "*"

# END RPM PACKAGING
# ------------------------------------------------------------------------------<|MERGE_RESOLUTION|>--- conflicted
+++ resolved
@@ -68,27 +68,17 @@
 
 [features]
 default = [ "multi-user" ]
-<<<<<<< HEAD
-=======
-rta = []
-aspa = []
-multi-user = [ "basic-cookies", "jmespatch/sync", "regex", "oso", "openidconnect", "rpassword", "scrypt", "unicode-normalization", "urlparse" ]
-ui-tests = []
->>>>>>> 00e93ce7
 extra-debug = [ "rpki/extra-debug" ]
 multi-user = [ "basic-cookies", "jmespatch/sync", "regex", "oso", "openidconnect", "rpassword", "scrypt", "unicode-normalization", "urlparse" ]
 static-openssl = [ "openssl/vendored" ]
-<<<<<<< HEAD
 
 # Preview features - not ready for production use
+aspa = []
 rta = []
-=======
-all-except-ui-tests = [ "multi-user", "rta", "static-openssl", "aspa" ]
->>>>>>> 00e93ce7
 hsm = ["backoff", "kmip", "r2d2"]
 
 # Internal features - not for external use
-all-except-ui-tests = [ "multi-user", "rta", "static-openssl" ]
+all-except-ui-tests = [ "multi-user", "rta", "static-openssl", "aspa" ]
 ui-tests = []
 hsm-tests = []
 
