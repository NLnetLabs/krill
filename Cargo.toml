--- conflicted
+++ resolved
@@ -25,21 +25,11 @@
 base64          = "0.22.1"
 basic-cookies   = { version = "0.1", optional = true }
 bytes           = "1"
-<<<<<<< HEAD
-chrono          = { version = "^0.4", features = ["serde"] }
-clap            = "^2.33"
-cryptoki        = { version = "0.7", optional = true}
-fern            = { version = "^0.5", features = ["syslog-4"] }
-futures         = "^0.3"
-futures-util    = "^0.3"
-=======
 chrono          = { version = "0.4", features = ["serde"] }
 clap            = "2.33"
 cryptoki        = { version = "^0.3", optional = true }
-cryptoki-sys    = { version = "=0.1.4", optional = true } # pin cryptoki-sys because of compilation issues on various systems
 fern            = { version = "0.6.2", features = ["syslog-6"] }
 futures-util    = "0.3"
->>>>>>> fff64ce1
 fslock          = "0.2.1"
 hex             = "0.4"
 http-body-util  = "0.1"
@@ -63,18 +53,11 @@
 rpassword       = { version = "7.3.1", optional = true }
 #rpki            = { version = "0.18.0", features = ["ca", "compat", "rrdp"] }
 rpki            = { git = "https://github.com/nLnetLabs/rpki-rs", features = [ "ca", "compat", "rrdp" ] }
-<<<<<<< HEAD
-rustls-pemfile  = "1.0.4"
-scrypt          = { version = "^0.6", optional = true, default-features = false }
-secrecy         = { version = "0.8", features = ["serde"] }
-serde           = { version = "^1.0", features = ["derive", "rc"] }
-serde_json      = "^1.0"
-=======
 rustls-pemfile  = "2.1.2"
 scrypt          = { version = "0.11", optional = true, default-features = false }
+secrecy         = { version = "0.8", features = ["serde"] }
 serde           = { version = "1.0", features = ["derive", "rc"] }
 serde_json      = "1.0"
->>>>>>> fff64ce1
 tokio           = { version = "1", features = [ "macros", "rt", "rt-multi-thread", "signal", "time" ] }
 tokio-rustls    = { version = "0.26", default-features = false, features = [ "ring", "logging", "tls12" ] }
 toml            = "0.8.14"
