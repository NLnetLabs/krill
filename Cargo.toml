--- conflicted
+++ resolved
@@ -4,11 +4,7 @@
 version = "0.14.0-rc1"
 edition = "2018"
 rust-version = "1.65"
-<<<<<<< HEAD
-authors = ["The NLnet Labs RPKI team <rpki-team@nlnetlabs.nl>"]
-=======
 authors = ["NLnet Labs <rpki-team@nlnetlabs.nl>"]
->>>>>>> 222255fd
 description = "Resource Public Key Infrastructure (RPKI) daemon"
 homepage = "https://www.nlnetlabs.nl/projects/rpki/krill/"
 repository = "https://github.com/NLnetLabs/krill"
@@ -42,15 +38,8 @@
 kmip = { version = "0.4.2", package = "kmip-protocol", features = [
     "tls-with-openssl",
 ], optional = true }
-<<<<<<< HEAD
-# kvx                   = { version = "0.6.0", features = ["macros"] }
-kvx = { version = "0.7.0", git = "https://github.com/nlnetlabs/kvx", branch = "queue-finish-and-reschedule", features = [
-    "macros",
-] }
-=======
 kvx = { version = "0.8.0", features = ["macros"] }
 # kvx                   = { version = "0.6.0", git = "https://github.com/nlnetlabs/kvx", features = ["macros"] }
->>>>>>> 222255fd
 libflate = "^1"
 log = "^0.4"
 once_cell = { version = "^1.7.2", optional = true }
