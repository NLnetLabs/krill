--- conflicted
+++ resolved
@@ -1,11 +1,7 @@
 [package]
 # Note: some of these values are also used when building Debian packages below.
 name    = "krill"
-<<<<<<< HEAD
-version = "0.8.0-rc.1"
-=======
 version = "0.7.3-plus"
->>>>>>> b2ded887
 edition = "2018"
 authors = [ "The NLnet Labs RPKI team <rpki-team@nlnetlabs.nl>" ]
 description = "Resource Public Key Infrastructure (RPKI) daemon"
