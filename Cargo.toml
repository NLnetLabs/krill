[package]
# Note: some of these values are also used when building Debian packages below.
name = "krill"
version = "0.15.1-dev"
edition = "2024"
rust-version = "1.85"
authors = ["NLnet Labs <rpki-team@nlnetlabs.nl>"]
description = "Resource Public Key Infrastructure (RPKI) daemon"
homepage = "https://www.nlnetlabs.nl/projects/routing/krill/"
repository = "https://github.com/NLnetLabs/krill"
keywords = ["rpki", "routing-security", "bgp"]
readme = "README.md"
license = "MPL-2.0"
exclude = [
    "test-resources/*",
    "tests/*",
    ".github/*",
    "docker/*",
    "pkg/*",
    "Dockerfile",
]

[dependencies]
arc-swap        = "1.7.1"
base64          = "0.22.1"
bytes           = "1"
chrono          = { version = "0.4.39", features = ["serde"] }
clap            = { version = "4.5.37", features = ["cargo", "derive", "env",  "wrap_help"]}
fd-lock         = "4.0.4"
fern            = { version = "0.7.1", features = ["syslog-7"] }
futures-util    = "0.3"
hex             = "0.4"
http-body-util  = "0.1"
hyper           = { version = "1.6.0", features = ["server"] }
hyper-util      = { version = "0.1", features = [ "server" ] }
intervaltree    = "0.2.7"
lazy_static     = "1.5"
libflate        = "2.1.0"
log             = "0.4"
openssl         = { version = "0.10", features = ["v110"] }
percent-encoding = "2.3.1"
pin-project-lite = "0.2.16"
rand            = "0.9"
regex           = { version = "1.11.1", default-features = false, features = [ "std" ] }
reqwest         = { version = "0.12.23", features = ["json"] }
rpki            = { version = "0.18.6", features = ["ca", "compat", "rrdp"] }
rustls-pemfile  = "2.2.0"
serde           = { version = "1.0", features = ["derive", "rc"] }
serde_json      = "1.0"
tempfile        = "3.19.1"
tokio           = { version = "1", features = [ "macros", "rt", "rt-multi-thread", "signal", "time" ] }
tokio-rustls    = { version = "0.26", default-features = false, features = [ "ring", "logging", "tls12" ] }
toml            = "0.9.5"
url             = { version = "2.5.4", features = ["serde"] }
uuid            = { version = "1.16", features = ["serde", "v4"] }

# Dependencies used by the "hsm" feature
backoff         = { version = "0.4.0", optional = true }
cryptoki        = { version = "0.10", optional = true }
kmip            = { version = "0.4.3", package = "kmip-protocol", features = [ "tls-with-openssl" ], optional = true }
r2d2            = { version = "0.8.10", optional = true }
secrecy         = { version = "0.8", features = ["serde"], optional = true }

# Dependencies used by the "multi-user" feature
basic-cookies   = { version = "0.1", optional = true }
<<<<<<< HEAD
openidconnect   = { version = "3.5.0", optional = true, default-features = false }
=======
openidconnect   = { version = "4.0.0", optional = true, default-features = false }
regex           = { version = "1.11.1", optional = true, default-features = false, features = [ "std" ] }
>>>>>>> 206f308b
rpassword       = { version = "7.4.0", optional = true }
scrypt          = { version = "0.11", optional = true, default-features = false }
unicode-normalization = { version = "0.1", optional = true }
urlparse        = { version = "0.7", optional = true }

# Disable compiler optimizations for the pkcs11 crate because otherwise with a release build the
# `pReserved = ptr::null_mut()` assignment done by `CK_C_INITIALIZE_ARGS::default()` appears to be optimized out. This
# causes SoftHSMv2 to fail with error CKR_ARGUMENTS_BAD and to log to syslog "SoftHSM.cpp(436): pReserved must be set to
# NULL_PTR". Disabling optimizations for the pkcs11 crate "solves" this problem.
# [profile.release.package.pkcs11]
# opt-level = 0

[target.'cfg(unix)'.dependencies]
syslog = "7.0.0"
nix = { version = "0.30.1", features = ["user"] }

[features]
default = ["multi-user", "hsm"]
hsm = ["backoff", "kmip", "cryptoki", "r2d2", "secrecy"]
multi-user = [
    "basic-cookies",
    "openidconnect",
    "rpassword",
    "scrypt",
    "unicode-normalization",
    "urlparse",
]

# Preview features - not ready for production use
rta = []

# Internal features - not for external use
hsm-tests-kmip = ["hsm"]
hsm-tests-pkcs11 = ["hsm"]

[dev-dependencies]
tar       = "0.4"
stderrlog = "0.6"
tempfile  = "3.19.1"
urlparse  = "0.7"

# Make sure that Krill crashes on panics, rather than losing threads and
# limping on in a bad state.
[profile.release]
panic = "abort"

# ------------------------------------------------------------------------------
# START DEBIAN PACKAGING
#
# Configurations for the cargo-deb cargo plugin which builds Debian packages in
# target/debian/ when invoked with: cargo deb. Tested with cargo-deb v1.23.1.
# Use `--variant` to select which section below to use. Variant sections inherit
# and override the settings in the base [package.metadata.deb] section. The
# configs vary because of differing degrees of OpenSSL and systemd support
# across operating systems.
#
# Note that as the postinst script uses the adduser command we declare a
# dependency on the adduser package to keep the lintian tool happy.
# Note: krill.conf is deliberately NOT specified as a "conf-file" because it is
# generated.
#
# The GitHub Actions pkg.yml workflow definition file uses these configurations
# to build and test Ubuntu/Debian packages for Krill.
# 
# See:
#   - https://github.com/mmstick/cargo-deb
#   - https://lintian.debian.org/tags/systemd-service-file-outside-lib.html
#   - https://www.debian.org/doc/debian-policy/ch-files.html#behavior
#   - .github/workflows/pkg.yml
[package.metadata.deb]
name = "krill"
priority = "optional"
section = "net"
extended-description-file = "pkg/debian/description.txt"
license-file = ["LICENSE", "0"]
depends = "$auto, passwd, libssl1.1"
maintainer-scripts = "pkg/debian/"
changelog = "target/debian/changelog" # this will be generated by the pkg workflow
copyright = "Copyright (c) 2019, NLnet Labs. All rights reserved."
assets = [
    [
        "target/release/krill",
        "/usr/bin/krill",
        "755",
    ],
    [
        "target/release/krillc",
        "/usr/bin/krillc",
        "755",
    ],
    [
        "defaults/krill.conf",
        "/usr/share/doc/krill/krill.conf",
        "644",
    ],
    [
        "doc/krill.1",
        "/usr/share/man/man1/krill.1",
        "644",
    ],
    [
        "doc/krillc.1",
        "/usr/share/man/man1/krillc.1",
        "644",
    ],
    [
        "pkg/common/krill.service.preset",
        "/usr/lib/systemd/system-preset/50-krill.preset",
        "644",
    ],
]
systemd-units = { unit-name = "krill", unit-scripts = "pkg/common", enable = false }

# Packaging configuration for the `krillup` binary rather than Krill itself. As
# we want the built binary to match that built for Krill we want the same
# dynamic or static OpenSSL linking too. Rather than inherit from
# [package.metadata.deb] and override fields to build a different package (which
# cargo deb variants weren't intended for), instead we use the same approach
# that we are forced to use for `cargo generate-rpm` (see below) where the the
# `pkg` GitHub Actions workflow renames the `package.metadata.deb` section out
# of the way and renames this section to `package.metadata.deb` to use it as the
# base configuration instead.
[package.metadata.deb_alt_base_krillup]
name = "krillup"
priority = "optional"
section = "net"
extended-description-file = "pkg/debian/description-krillup.txt"
license-file = ["LICENSE", "0"]
depends = "$auto, passwd, libssl1.1"
changelog = "target/debian/changelog" # this will be generated by the pkg workflow
copyright = "Copyright (c) 2019, NLnet Labs. All rights reserved."
assets = [
    [
        "target/release/krillup",
        "/usr/bin/krillup",
        "755",
    ],
    [
        "doc/krillup.1",
        "/usr/share/man/man1/krillup.1",
        "644",
    ],
]

[package.metadata.deb_alt_base_krillta]
name = "krillta"
priority = "optional"
section = "net"
extended-description-file = "pkg/debian/description-krillta.txt"
license-file = ["LICENSE", "0"]
depends = "$auto, passwd, libssl1.1"
changelog = "target/debian/changelog" # this will be generated by the pkg workflow
copyright = "Copyright (c) 2023, NLnet Labs. All rights reserved."
assets = [
    [
        "target/release/krillta",
        "/usr/bin/krillta",
        "755",
    ],
    [
        "doc/krillta.1",
        "/usr/share/man/man1/krillta.1",
        "644",
    ],
]

# Variant of the Debian packaging configuration that:
#   a) statically links with OpenSSL when building a Debian package because the
#      newest OpenSSL available on Ubuntu 16.04 at the time of writing is 1.0.2g
#      (see: https://packages.ubuntu.com/xenial/openssl) while Krill requires
#      OpenSSL >= 1.1.0.
#   b) uses a simpler systemd service unit file because Ubuntu 16.04 doesn't
#      support newer features supported by Ubuntu 18.04 and 20.04.
[package.metadata.deb.variants.ubuntu-jammy]
depends = "$auto, passwd, libssl3"

[package.metadata.deb.variants.debian-bookworm]
depends = "$auto, passwd, libssl3"

[package.metadata.deb.variants.debian-trixie]
depends = "$auto, passwd, libssl3, adduser"

[package.metadata.deb.variants.ubuntu-noble]
depends = "$auto, passwd, libssl3"

# Cross compilation variants:
# Note: we have to specifiy dependencies manually because we don't run cargo-deb
# on the target platform and so it cannot determine the dependencies correctly
# for us.
[package.metadata.deb.variants.debian-bullseye-armv7-unknown-linux-gnueabihf]
depends = "adduser, passwd, libc6 (>= 2.28), libssl1.1"

# END DEBIAN PACKAGING
# ------------------------------------------------------------------------------

# ------------------------------------------------------------------------------
# START RPM PACKAGING
#
# Configurations for the cargo-generate-rpm cargo plugin which builds RPM
# packages in target/generate-rpm/ when invoked with: cargo generate-rpm
#
[package.metadata.generate-rpm]
name = "krill"
# See: https://fedoraproject.org/wiki/Licensing:Main?rd=Licensing
license = "MPLv2.0"
assets = [
    { source = "target/release/krill", dest = "/usr/bin/krill", mode = "755" },
    { source = "target/release/krillc", dest = "/usr/bin/krillc", mode = "755" },
    { source = "target/rpm/krill.service", dest = "/lib/systemd/system/krill.service", mode = "644" },
    { source = "defaults/krill.conf", dest = "/usr/share/doc/krill/krill.conf", mode = "644", doc = true },
    { source = "doc/krill.1", dest = "/usr/share/man/man1/krill.1", mode = "644", doc = true },
    { source = "doc/krillc.1", dest = "/usr/share/man/man1/krillc.1", mode = "644", doc = true },
    { source = "pkg/common/krill.service.preset", dest = "/lib/systemd/system-preset/50-krill.preset", mode = "644" },
]
# These get set using cargo-generate-rpm --set-metadata at package build time.
#post_install_script = ...
#pre_uninstall_script = ...
#post_uninstall_script = ...

# Ensure that the useradd tool is present by depending on its package
[package.metadata.generate-rpm.requires]
shadow-utils = "*"

# A variant of the RPM packaging configuration that package the `krillup` binary
# instead of Krill itself. The `cargo generate-rpm` command doesn't itself know
# how to use this alternate configuration, instead the `pkg` GitHub Actions
# workflow renames the `package.metadata.generate-rpm` section out of the way
# and renames this section to `package.metadata.generate-rpm` to use it instead.
[package.metadata.generate-rpm-alt-base-krillup]
name = "krillup"
# See: https://fedoraproject.org/wiki/Licensing:Main?rd=Licensing
license = "MPLv2.0"
assets = [
    { source = "target/release/krillup", dest = "/usr/bin/krillup", mode = "755" },
    { source = "doc/krillup.1", dest = "/usr/share/man/man1/krillup.1", mode = "644", doc = true },
]

[package.metadata.generate-rpm-alt-base-krillta]
name = "krillta"
# See: https://fedoraproject.org/wiki/Licensing:Main?rd=Licensing
license = "MPLv2.0"
assets = [
    { source = "target/release/krillta", dest = "/usr/bin/krillta", mode = "755" },
    { source = "doc/krillta.1", dest = "/usr/share/man/man1/krillta.1", mode = "644", doc = true },
]

# END RPM PACKAGING
# ------------------------------------------------------------------------------<|MERGE_RESOLUTION|>--- conflicted
+++ resolved
@@ -41,7 +41,6 @@
 percent-encoding = "2.3.1"
 pin-project-lite = "0.2.16"
 rand            = "0.9"
-regex           = { version = "1.11.1", default-features = false, features = [ "std" ] }
 reqwest         = { version = "0.12.23", features = ["json"] }
 rpki            = { version = "0.18.6", features = ["ca", "compat", "rrdp"] }
 rustls-pemfile  = "2.2.0"
@@ -63,12 +62,8 @@
 
 # Dependencies used by the "multi-user" feature
 basic-cookies   = { version = "0.1", optional = true }
-<<<<<<< HEAD
-openidconnect   = { version = "3.5.0", optional = true, default-features = false }
-=======
 openidconnect   = { version = "4.0.0", optional = true, default-features = false }
 regex           = { version = "1.11.1", optional = true, default-features = false, features = [ "std" ] }
->>>>>>> 206f308b
 rpassword       = { version = "7.4.0", optional = true }
 scrypt          = { version = "0.11", optional = true, default-features = false }
 unicode-normalization = { version = "0.1", optional = true }
