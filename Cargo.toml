--- conflicted
+++ resolved
@@ -34,11 +34,7 @@
 hyper           = { version = "1.6.0", features = ["server"] }
 hyper-util      = { version = "0.1", features = [ "server" ] }
 intervaltree    = "0.2.7"
-<<<<<<< HEAD
-=======
-lazy_static     = "1.5"
 libflate        = "2.1.0"
->>>>>>> 206f308b
 log             = "0.4"
 openssl         = { version = "0.10", features = ["v110"] }
 percent-encoding = "2.3.1"
