--- conflicted
+++ resolved
@@ -1,7 +1,7 @@
 [package]
 # Note: some of these values are also used when building Debian packages below.
 name    = "krill"
-version = "0.9.5-rc8"
+version = "0.10.0-dev"
 edition = "2018"
 authors = [ "The NLnet Labs RPKI team <rpki-team@nlnetlabs.nl>" ]
 description = "Resource Public Key Infrastructure (RPKI) daemon"
@@ -43,12 +43,9 @@
 openidconnect         = { version = "^2.0.0", optional = true, default_features = false }
 openssl               = { version = "^0.10", features = ["v110"] }
 oso                   = { version = "^0.12", optional = true, default_features = false }
-<<<<<<< HEAD
 cryptoki              = { version = "^0.3", optional = true }
 r2d2                  = { version = "0.8.9", optional = true }
-=======
 priority-queue        = "1.2.1"
->>>>>>> 820f1c76
 rand                  = "^0.8"
 regex                 = { version = "1.5.5", optional = true, default_features = false, features = ["std"] }
 reqwest               = { version = "0.11", features = ["json"] }
