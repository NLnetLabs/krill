--- conflicted
+++ resolved
@@ -3,13 +3,8 @@
 name = "krill"
 version = "0.14.0-rc1"
 edition = "2018"
-<<<<<<< HEAD
-rust-version = "1.63"
-authors = [ "NLnet Labs <rpki-team@nlnetlabs.nl>" ]
-=======
 rust-version = "1.65"
-authors = ["The NLnet Labs RPKI team <rpki-team@nlnetlabs.nl>"]
->>>>>>> 00e51677
+authors = ["NLnet Labs <rpki-team@nlnetlabs.nl>"]
 description = "Resource Public Key Infrastructure (RPKI) daemon"
 homepage = "https://www.nlnetlabs.nl/projects/rpki/krill/"
 repository = "https://github.com/NLnetLabs/krill"
