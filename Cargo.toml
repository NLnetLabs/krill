[package]
# Note: some of these values are also used when building Debian packages below.
name    = "krill"
version = "0.10.0-rc3"
edition = "2018"
rust-version = "1.56"
authors = [ "The NLnet Labs RPKI team <rpki-team@nlnetlabs.nl>" ]
description = "Resource Public Key Infrastructure (RPKI) daemon"
homepage = "https://www.nlnetlabs.nl/projects/rpki/krill/"
repository = "https://github.com/NLnetLabs/krill"
keywords = ["rpki", "routing-security", "bgp"]
readme = "README.md"
license = "MPL-2.0"
exclude = [
  "test-resources/*",
  "tests/*",
  ".github/*",
  "docker/*",
  "pkg/*",
  "Dockerfile",
]

[dependencies]
backoff               = { version = "0.3.0", optional = true }
base64                = "^0.13"
basic-cookies         = { version = "^0.1", optional = true }
bytes                 = "1"
chrono                = { version = "^0.4", features = ["serde"] }
clap                  = "^2.33"
fern                  = { version = "^0.5", features = ["syslog-4"] }
futures               = "^0.3"
futures-util          = "^0.3"
fslock                = "0.2.1"
hex                   = "^0.4"
hyper                 = { version = "^0.14", features = ["server"] }
intervaltree          = "0.2.6"
jmespatch             = { version = "^0.3", features = ["sync"], optional = true }
kmip                  = { version = "0.4.2", package = "kmip-protocol", features = ["tls-with-openssl"], optional = true }
libflate              = "^1"
log                   = "^0.4"
once_cell             = { version = "^1.7.2", optional = true }
openidconnect         = { version = "^2.0.0", optional = true, default_features = false }
openssl               = { version = "^0.10", features = ["v110"] }
oso                   = { version = "^0.12", optional = true, default_features = false }
cryptoki              = { version = "^0.3", optional = true }
r2d2                  = { version = "0.8.9", optional = true }
priority-queue        = "1.2.1"
rand                  = "^0.8"
regex                 = { version = "1.5.5", optional = true, default_features = false, features = ["std"] }
reqwest               = { version = "0.11", features = ["json"] }
rpassword             = { version = "^5.0", optional = true }
<<<<<<< HEAD
rpki                  = { version = "0.15.3", features = [ "ca", "compat", "rrdp" ] }
=======
rpki                  = { version = "0.15.4", features = [ "ca", "compat", "rrdp" ] }
>>>>>>> 242ddb60
# rpki                  = { version = "0.15.3-dev", git = "https://github.com/nLnetLabs/rpki-rs", branch = "ip-range-as-prefix", features = [ "ca", "compat", "rrdp" ] }
scrypt                = { version = "^0.6", optional = true, default-features = false }
serde                 = { version = "^1.0", features = ["derive", "rc"] }
serde_json            = "^1.0"
tokio                 = { version = "1", features = ["macros", "rt", "rt-multi-thread", "signal", "time"] }
tokio-rustls          = "^0.22"
toml                  = "^0.5"
unicode-normalization = { version = "^0.1", optional = true }
urlparse              = { version = "^0.7", optional = true }
uuid                  = { version = "^0.8", features = [ "v4"] }
xml-rs                = "^0.8"

# Disable compiler optimizations for the pkcs11 crate because otherwise with a release build the
# `pReserved = ptr::null_mut()` assignment done by `CK_C_INITIALIZE_ARGS::default()` appears to be optimized out. This
# causes SoftHSMv2 to fail with error CKR_ARGUMENTS_BAD and to log to syslog "SoftHSM.cpp(436): pReserved must be set to
# NULL_PTR". Disabling optimizations for the pkcs11 crate "solves" this problem.
# [profile.release.package.pkcs11]
# opt-level = 0

[target.'cfg(unix)'.dependencies]
libc            = "^0.2"
syslog          = "^4.0"

[features]
default = [ "multi-user", "hsm" ]
multi-user = [ "basic-cookies", "jmespatch/sync", "regex", "oso", "openidconnect", "rpassword", "scrypt", "unicode-normalization", "urlparse" ]
static-openssl = [ "openssl/vendored" ]

# Preview features - not ready for production use
aspa = []
rta = []
hsm = ["backoff", "kmip", "once_cell", "cryptoki", "r2d2"]

# Internal features - not for external use
all-except-ui-tests = [ "multi-user", "rta", "static-openssl", "aspa" ]
ui-tests = []
hsm-tests-kmip = [ "hsm" ]
hsm-tests-pkcs11 = [ "hsm" ]

# Make sure that Krill crashes on panics, rather than losing threads and
# limping on in a bad state.
[profile.release]
panic = "abort"

[dev-dependencies]
# For user management
tiny_http = { version = "^0.8", features = ["ssl"] }
ctrlc = "^3.1"

# ------------------------------------------------------------------------------
# START DEBIAN PACKAGING
#
# Configurations for the cargo-deb cargo plugin which builds Debian packages in
# target/debian/ when invoked with: cargo deb. Tested with cargo-deb v1.23.1.
# Use `--variant` to select which section below to use. Variant sections inherit
# and override the settings in the base [package.metadata.deb] section. The
# configs vary because of differing degrees of OpenSSL and systemd support
# across operating systems.
#
# Note that as the postinst script uses the adduser command we declare a
# dependency on the adduser package to keep the lintian tool happy.
# Note: krill.conf is deliberately NOT specified as a "conf-file" because it is
# generated.
#
# The GitHub Actions pkg.yml workflow definition file uses these configurations
# to build and test Ubuntu/Debian packages for Krill.
# 
# See:
#   - https://github.com/mmstick/cargo-deb
#   - https://lintian.debian.org/tags/systemd-service-file-outside-lib.html
#   - https://www.debian.org/doc/debian-policy/ch-files.html#behavior
#   - .github/workflows/pkg.yml
[package.metadata.deb]
name = "krill"
priority = "optional"
section = "net"
extended-description-file = "pkg/debian/description.txt"
license-file = ["LICENSE", "0"]
depends = "$auto, passwd, libssl1.1"
maintainer-scripts = "pkg/debian/"
changelog = "target/debian/changelog" # this will be generated by the pkg workflow
copyright = "Copyright (c) 2019, NLnet Labs. All rights reserved."
assets = [
    ["target/release/krill", "/usr/bin/krill", "755"],
    ["target/release/krillc", "/usr/bin/krillc", "755"],
    ["defaults/krill.conf", "/usr/share/doc/krill/krill.conf", "644"],
    ["doc/krill.1", "/usr/share/man/man1/krill.1", "644"],
    ["doc/krillc.1", "/usr/share/man/man1/krillc.1", "644"],
    ["pkg/common/krill.service.preset", "/lib/systemd/system-preset/50-krill.preset", "644"],
]
systemd-units = { unit-name = "krill", unit-scripts = "pkg/common", enable = false }

# Packaging configuration for the `krillup` binary rather than Krill itself. As
# we want the built binary to match that built for Krill we want the same
# dynamic or static OpenSSL linking too. Rather than inherit from
# [package.metadata.deb] and override fields to build a different package (which
# cargo deb variants weren't intended for), instead we use the same approach
# that we are forced to use for `cargo generate-rpm` (see below) where the the
# `pkg` GitHub Actions workflow renames the `package.metadata.deb` section out
# of the way and renames this section to `package.metadata.deb` to use it as the
# base configuration instead.
[package.metadata.krillup-deb]
name = "krillup"
priority = "optional"
section = "net"
extended-description-file = "pkg/debian/description-krillup.txt"
license-file = ["LICENSE", "0"]
depends = "$auto, passwd, libssl1.1"
changelog = "target/debian/changelog" # this will be generated by the pkg workflow
copyright = "Copyright (c) 2019, NLnet Labs. All rights reserved."
assets = [
    ["target/release/krillup", "/usr/bin/krillup", "755"],
    ["doc/krillup.1", "/usr/share/man/man1/krillup.1", "644"],
]

# Variant of the Debian packaging configuration that:
#   a) statically links with OpenSSL when building a Debian package because the
#      newest OpenSSL available on Ubuntu 16.04 at the time of writing is 1.0.2g
#      (see: https://packages.ubuntu.com/xenial/openssl) while Krill requires
#      OpenSSL >= 1.1.0.
#   b) uses a simpler systemd service unit file because Ubuntu 16.04 doesn't
#      support newer features supported by Ubuntu 18.04 and 20.04.
[package.metadata.deb.variants.ubuntu-xenial]
features = [ "static-openssl" ]
depends = "$auto, passwd"

[package.metadata.deb.variants.ubuntu-bionic]

[package.metadata.deb.variants.ubuntu-focal]

[package.metadata.deb.variants.ubuntu-jammy]
depends = "$auto, passwd, libssl3"

[package.metadata.deb.variants.debian-stretch]
features = [ "static-openssl" ]
depends = "$auto, passwd"

[package.metadata.deb.variants.debian-buster]

[package.metadata.deb.variants.debian-bullseye]

# Cross compilation variants:
# Note: we have to specifiy dependencies manually because we don't run cargo-deb
# on the target platform and so it cannot determine the dependencies correctly
# for us.

[package.metadata.deb.variants.debian-buster-aarch64-unknown-linux-gnu]
depends = "adduser, passwd, libc6 (>= 2.28), libssl1.1"

[package.metadata.deb.variants.debian-buster-arm-unknown-linux-gnueabihf]
depends = "adduser, passwd, libc6 (>= 2.28), libssl1.1"

[package.metadata.deb.variants.debian-bullseye-armv7-unknown-linux-gnueabihf]
depends = "adduser, passwd, libc6 (>= 2.28), libssl1.1"

# END DEBIAN PACKAGING
# ------------------------------------------------------------------------------

# ------------------------------------------------------------------------------
# START RPM PACKAGING
#
# Configurations for the cargo-generate-rpm cargo plugin which builds RPM
# packages in target/generate-rpm/ when invoked with: cargo generate-rpm
#
[package.metadata.generate-rpm]
name = "krill"
# See: https://fedoraproject.org/wiki/Licensing:Main?rd=Licensing
license = "MPLv2.0"
assets = [
    { source = "target/release/krill", dest = "/usr/bin/krill", mode = "755" },
    { source = "target/release/krillc", dest = "/usr/bin/krillc", mode = "755" },
    { source = "target/rpm/krill.service", dest = "/lib/systemd/system/krill.service", mode = "644" },
    { source = "defaults/krill.conf", dest = "/usr/share/doc/krill/krill.conf", mode = "644", doc = true },
    { source = "doc/krill.1", dest = "/usr/share/man/man1/krill.1", mode = "644", doc = true },
    { source = "doc/krillc.1", dest = "/usr/share/man/man1/krillc.1", mode = "644", doc = true },
    { source = "pkg/common/krill.service.preset", dest = "/lib/systemd/system-preset/50-krill.preset", mode = "644" },
    { source = "pkg/rpm/postinst", dest = "/usr/share/krill/rpm/postinst", mode = "755" },
    { source = "pkg/rpm/postuninst", dest = "/usr/share/krill/rpm/postuninst", mode = "755" },
]
# These get set using cargo-generate-rpm --set-metadata at package build time.
#post_install_script = ...
#post_uninstall_script = ...

# Ensure that the useradd tool is present by depending on its package
[package.metadata.generate-rpm.requires]
shadow-utils = "*"

# A variant of the RPM packaging configuration that package the `krillup` binary
# instead of Krill itself. The `cargo generate-rpm` command doesn't itself know
# how to use this alternate configuration, instead the `pkg` GitHub Actions
# workflow renames the `package.metadata.generate-rpm` section out of the way
# and renames this section to `package.metadata.generate-rpm` to use it instead.
[package.metadata.krillup-generate-rpm]
name = "krillup"
# See: https://fedoraproject.org/wiki/Licensing:Main?rd=Licensing
license = "MPLv2.0"
assets = [
    { source = "target/release/krillup", dest = "/usr/bin/krillup", mode = "755" },
    { source = "doc/krillup.1", dest = "/usr/share/man/man1/krillup.1", mode = "644", doc = true },
]

# END RPM PACKAGING
# ------------------------------------------------------------------------------<|MERGE_RESOLUTION|>--- conflicted
+++ resolved
@@ -49,11 +49,7 @@
 regex                 = { version = "1.5.5", optional = true, default_features = false, features = ["std"] }
 reqwest               = { version = "0.11", features = ["json"] }
 rpassword             = { version = "^5.0", optional = true }
-<<<<<<< HEAD
-rpki                  = { version = "0.15.3", features = [ "ca", "compat", "rrdp" ] }
-=======
 rpki                  = { version = "0.15.4", features = [ "ca", "compat", "rrdp" ] }
->>>>>>> 242ddb60
 # rpki                  = { version = "0.15.3-dev", git = "https://github.com/nLnetLabs/rpki-rs", branch = "ip-range-as-prefix", features = [ "ca", "compat", "rrdp" ] }
 scrypt                = { version = "^0.6", optional = true, default-features = false }
 serde                 = { version = "^1.0", features = ["derive", "rc"] }
