[package]
# Note: some of these values are also used when building Debian packages below.
name = "krill"
version = "0.14.5-dev"
edition = "2021"
rust-version = "1.74"
authors = ["NLnet Labs <rpki-team@nlnetlabs.nl>"]
description = "Resource Public Key Infrastructure (RPKI) daemon"
homepage = "https://www.nlnetlabs.nl/projects/rpki/krill/"
repository = "https://github.com/NLnetLabs/krill"
keywords = ["rpki", "routing-security", "bgp"]
readme = "README.md"
license = "MPL-2.0"
exclude = [
    "test-resources/*",
    "tests/*",
    ".github/*",
    "docker/*",
    "pkg/*",
    "Dockerfile",
]

[dependencies]
backoff         = { version = "0.4.0", optional = true }
base64          = "0.22.1"
basic-cookies   = { version = "0.1", optional = true }
bytes           = "1"
chrono          = { version = "0.4", features = ["serde"] }
clap            = { version = "4.5.23", features = ["cargo", "derive", "env",  "wrap_help"]}
cryptoki        = { version = "0.7", optional = true }
fern            = { version = "0.6.2", features = ["syslog-6"] }
futures-util    = "0.3"
fslock          = "0.2.1"
hex             = "0.4"
http-body-util  = "0.1"
hyper           = { version = "1.5.2", features = ["server"] }
hyper-util      = { version = "0.1", features = [ "server" ] }
intervaltree    = "0.2.7"
jmespatch       = { version = "0.3", features = ["sync"], optional = true }
kmip            = { version = "0.4.3", package = "kmip-protocol", features = [ "tls-with-openssl" ], optional = true }
kvx             = { version = "0.9.3", features = ["macros"] }
libflate        = "2.1.0"
log             = "0.4"
<<<<<<< HEAD
openidconnect   = { version = "2.0.0", optional = true, default-features = false }
=======
once_cell       = { version = "1.20.2", optional = true }
openidconnect   = { version = "2.5.1", optional = true, default-features = false }
>>>>>>> 7d989c16
openssl         = { version = "0.10", features = ["v110"] }
oso             = { version = "0.12", optional = true, default-features = false }
percent-encoding = "2.3.1"
pin-project-lite = "0.2.15"
r2d2            = { version = "0.8.10", optional = true }
rand            = "0.8"
regex           = { version = "1.11.1", optional = true, default-features = false, features = [ "std" ] }
reqwest         = { version = "0.12.12", features = ["json"] }
rpassword       = { version = "7.3.1", optional = true }
rpki            = { version = "0.18.4", features = ["ca", "compat", "rrdp"], git = "https://github.com/NLnetLabs/rpki-rs.git" }
rustls-pemfile  = "2.2.0"
scrypt          = { version = "0.11", optional = true, default-features = false }
secrecy         = { version = "0.8", features = ["serde"] }
serde           = { version = "1.0", features = ["derive", "rc"] }
serde_json      = "1.0"
tokio           = { version = "1", features = [ "macros", "rt", "rt-multi-thread", "signal", "time" ] }
tokio-rustls    = { version = "0.26", default-features = false, features = [ "ring", "logging", "tls12" ] }
toml            = "0.8.19"
unicode-normalization = { version = "0.1", optional = true }
url             = { version = "2.5.4", features = ["serde"] }
urlparse        = { version = "0.7", optional = true }
uuid            = { version = "1.11", features = ["v4"] }

# Disable compiler optimizations for the pkcs11 crate because otherwise with a release build the
# `pReserved = ptr::null_mut()` assignment done by `CK_C_INITIALIZE_ARGS::default()` appears to be optimized out. This
# causes SoftHSMv2 to fail with error CKR_ARGUMENTS_BAD and to log to syslog "SoftHSM.cpp(436): pReserved must be set to
# NULL_PTR". Disabling optimizations for the pkcs11 crate "solves" this problem.
# [profile.release.package.pkcs11]
# opt-level = 0

[target.'cfg(unix)'.dependencies]
syslog = "6.1.1"

[features]
default = ["multi-user", "hsm"]
hsm = ["backoff", "kmip", "cryptoki", "r2d2"]
multi-user = [
    "basic-cookies",
    "jmespatch/sync",
    "regex",
    "oso",
    "openidconnect",
    "rpassword",
    "scrypt",
    "unicode-normalization",
    "urlparse",
]
static-openssl = ["openssl/vendored"]

# Preview features - not ready for production use
rta = []

# Internal features - not for external use
all = ["multi-user", "rta", "static-openssl"]
hsm-tests-kmip = ["hsm"]
hsm-tests-pkcs11 = ["hsm"]

[dev-dependencies]
regex     = "1.11.1"
stderrlog = "0.6"
tempfile  = "3.14.0"
urlparse  = "0.7"

# Make sure that Krill crashes on panics, rather than losing threads and
# limping on in a bad state.
[profile.release]
panic = "abort"

# ------------------------------------------------------------------------------
# START DEBIAN PACKAGING
#
# Configurations for the cargo-deb cargo plugin which builds Debian packages in
# target/debian/ when invoked with: cargo deb. Tested with cargo-deb v1.23.1.
# Use `--variant` to select which section below to use. Variant sections inherit
# and override the settings in the base [package.metadata.deb] section. The
# configs vary because of differing degrees of OpenSSL and systemd support
# across operating systems.
#
# Note that as the postinst script uses the adduser command we declare a
# dependency on the adduser package to keep the lintian tool happy.
# Note: krill.conf is deliberately NOT specified as a "conf-file" because it is
# generated.
#
# The GitHub Actions pkg.yml workflow definition file uses these configurations
# to build and test Ubuntu/Debian packages for Krill.
# 
# See:
#   - https://github.com/mmstick/cargo-deb
#   - https://lintian.debian.org/tags/systemd-service-file-outside-lib.html
#   - https://www.debian.org/doc/debian-policy/ch-files.html#behavior
#   - .github/workflows/pkg.yml
[package.metadata.deb]
name = "krill"
priority = "optional"
section = "net"
extended-description-file = "pkg/debian/description.txt"
license-file = ["LICENSE", "0"]
depends = "$auto, passwd, libssl1.1"
maintainer-scripts = "pkg/debian/"
changelog = "target/debian/changelog" # this will be generated by the pkg workflow
copyright = "Copyright (c) 2019, NLnet Labs. All rights reserved."
assets = [
    [
        "target/release/krill",
        "/usr/bin/krill",
        "755",
    ],
    [
        "target/release/krillc",
        "/usr/bin/krillc",
        "755",
    ],
    [
        "defaults/krill.conf",
        "/usr/share/doc/krill/krill.conf",
        "644",
    ],
    [
        "doc/krill.1",
        "/usr/share/man/man1/krill.1",
        "644",
    ],
    [
        "doc/krillc.1",
        "/usr/share/man/man1/krillc.1",
        "644",
    ],
    [
        "pkg/common/krill.service.preset",
        "/lib/systemd/system-preset/50-krill.preset",
        "644",
    ],
]
systemd-units = { unit-name = "krill", unit-scripts = "pkg/common", enable = false }

# Packaging configuration for the `krillup` binary rather than Krill itself. As
# we want the built binary to match that built for Krill we want the same
# dynamic or static OpenSSL linking too. Rather than inherit from
# [package.metadata.deb] and override fields to build a different package (which
# cargo deb variants weren't intended for), instead we use the same approach
# that we are forced to use for `cargo generate-rpm` (see below) where the the
# `pkg` GitHub Actions workflow renames the `package.metadata.deb` section out
# of the way and renames this section to `package.metadata.deb` to use it as the
# base configuration instead.
[package.metadata.deb_alt_base_krillup]
name = "krillup"
priority = "optional"
section = "net"
extended-description-file = "pkg/debian/description-krillup.txt"
license-file = ["LICENSE", "0"]
depends = "$auto, passwd, libssl1.1"
changelog = "target/debian/changelog" # this will be generated by the pkg workflow
copyright = "Copyright (c) 2019, NLnet Labs. All rights reserved."
assets = [
    [
        "target/release/krillup",
        "/usr/bin/krillup",
        "755",
    ],
    [
        "doc/krillup.1",
        "/usr/share/man/man1/krillup.1",
        "644",
    ],
]

[package.metadata.deb_alt_base_krillta]
name = "krillta"
priority = "optional"
section = "net"
extended-description-file = "pkg/debian/description-krillta.txt"
license-file = ["LICENSE", "0"]
depends = "$auto, passwd, libssl1.1"
changelog = "target/debian/changelog" # this will be generated by the pkg workflow
copyright = "Copyright (c) 2023, NLnet Labs. All rights reserved."
assets = [
    [
        "target/release/krillta",
        "/usr/bin/krillta",
        "755",
    ],
    [
        "doc/krillta.1",
        "/usr/share/man/man1/krillta.1",
        "644",
    ],
]

# Variant of the Debian packaging configuration that:
#   a) statically links with OpenSSL when building a Debian package because the
#      newest OpenSSL available on Ubuntu 16.04 at the time of writing is 1.0.2g
#      (see: https://packages.ubuntu.com/xenial/openssl) while Krill requires
#      OpenSSL >= 1.1.0.
#   b) uses a simpler systemd service unit file because Ubuntu 16.04 doesn't
#      support newer features supported by Ubuntu 18.04 and 20.04.
[package.metadata.deb.variants.ubuntu-xenial]
features = ["static-openssl"]
depends = "$auto, passwd"

[package.metadata.deb.variants.ubuntu-bionic]

[package.metadata.deb.variants.ubuntu-focal]

[package.metadata.deb.variants.ubuntu-jammy]
depends = "$auto, passwd, libssl3"

[package.metadata.deb.variants.debian-stretch]
features = ["static-openssl"]
depends = "$auto, passwd"

[package.metadata.deb.variants.debian-buster]

[package.metadata.deb.variants.debian-bullseye]

[package.metadata.deb.variants.debian-bookworm]
depends = "$auto, passwd, libssl3"

[package.metadata.deb.variants.ubuntu-noble]
depends = "$auto, passwd, libssl3"

# Cross compilation variants:
# Note: we have to specifiy dependencies manually because we don't run cargo-deb
# on the target platform and so it cannot determine the dependencies correctly
# for us.

[package.metadata.deb.variants.debian-buster-aarch64-unknown-linux-gnu]
depends = "adduser, passwd, libc6 (>= 2.28), libssl1.1"

[package.metadata.deb.variants.debian-buster-arm-unknown-linux-gnueabihf]
depends = "adduser, passwd, libc6 (>= 2.28), libssl1.1"

[package.metadata.deb.variants.debian-bullseye-armv7-unknown-linux-gnueabihf]
depends = "adduser, passwd, libc6 (>= 2.28), libssl1.1"

# END DEBIAN PACKAGING
# ------------------------------------------------------------------------------

# ------------------------------------------------------------------------------
# START RPM PACKAGING
#
# Configurations for the cargo-generate-rpm cargo plugin which builds RPM
# packages in target/generate-rpm/ when invoked with: cargo generate-rpm
#
[package.metadata.generate-rpm]
name = "krill"
# See: https://fedoraproject.org/wiki/Licensing:Main?rd=Licensing
license = "MPLv2.0"
assets = [
    { source = "target/release/krill", dest = "/usr/bin/krill", mode = "755" },
    { source = "target/release/krillc", dest = "/usr/bin/krillc", mode = "755" },
    { source = "target/rpm/krill.service", dest = "/lib/systemd/system/krill.service", mode = "644" },
    { source = "defaults/krill.conf", dest = "/usr/share/doc/krill/krill.conf", mode = "644", doc = true },
    { source = "doc/krill.1", dest = "/usr/share/man/man1/krill.1", mode = "644", doc = true },
    { source = "doc/krillc.1", dest = "/usr/share/man/man1/krillc.1", mode = "644", doc = true },
    { source = "pkg/common/krill.service.preset", dest = "/lib/systemd/system-preset/50-krill.preset", mode = "644" },
]
# These get set using cargo-generate-rpm --set-metadata at package build time.
#post_install_script = ...
#pre_uninstall_script = ...
#post_uninstall_script = ...

# Ensure that the useradd tool is present by depending on its package
[package.metadata.generate-rpm.requires]
shadow-utils = "*"

# A variant of the RPM packaging configuration that package the `krillup` binary
# instead of Krill itself. The `cargo generate-rpm` command doesn't itself know
# how to use this alternate configuration, instead the `pkg` GitHub Actions
# workflow renames the `package.metadata.generate-rpm` section out of the way
# and renames this section to `package.metadata.generate-rpm` to use it instead.
[package.metadata.generate-rpm-alt-base-krillup]
name = "krillup"
# See: https://fedoraproject.org/wiki/Licensing:Main?rd=Licensing
license = "MPLv2.0"
assets = [
    { source = "target/release/krillup", dest = "/usr/bin/krillup", mode = "755" },
    { source = "doc/krillup.1", dest = "/usr/share/man/man1/krillup.1", mode = "644", doc = true },
]

[package.metadata.generate-rpm-alt-base-krillta]
name = "krillta"
# See: https://fedoraproject.org/wiki/Licensing:Main?rd=Licensing
license = "MPLv2.0"
assets = [
    { source = "target/release/krillta", dest = "/usr/bin/krillta", mode = "755" },
    { source = "doc/krillta.1", dest = "/usr/share/man/man1/krillta.1", mode = "644", doc = true },
]

# END RPM PACKAGING
# ------------------------------------------------------------------------------<|MERGE_RESOLUTION|>--- conflicted
+++ resolved
@@ -41,12 +41,7 @@
 kvx             = { version = "0.9.3", features = ["macros"] }
 libflate        = "2.1.0"
 log             = "0.4"
-<<<<<<< HEAD
-openidconnect   = { version = "2.0.0", optional = true, default-features = false }
-=======
-once_cell       = { version = "1.20.2", optional = true }
 openidconnect   = { version = "2.5.1", optional = true, default-features = false }
->>>>>>> 7d989c16
 openssl         = { version = "0.10", features = ["v110"] }
 oso             = { version = "0.12", optional = true, default-features = false }
 percent-encoding = "2.3.1"
