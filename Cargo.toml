--- conflicted
+++ resolved
@@ -1,11 +1,7 @@
 [package]
 # Note: some of these values are also used when building Debian packages below.
 name    = "krill"
-<<<<<<< HEAD
-version = "0.12.0-rc4"
-=======
 version = "0.13.0-dev"
->>>>>>> 54c92ae1
 edition = "2018"
 rust-version = "1.56"
 authors = [ "The NLnet Labs RPKI team <rpki-team@nlnetlabs.nl>" ]
