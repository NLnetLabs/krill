--- conflicted
+++ resolved
@@ -37,35 +37,21 @@
 hyper-util      = { version = "0.1", features = [ "server" ] }
 intervaltree    = "0.2.7"
 jmespatch       = { version = "0.3", features = ["sync"], optional = true }
-<<<<<<< HEAD
-kmip            = { version = "0.4.2", package = "kmip-protocol", features = [ "tls-with-openssl" ], optional = true }
+kmip            = { version = "0.4.3", package = "kmip-protocol", features = [ "tls-with-openssl" ], optional = true }
 lazy_static 	= "1.4"
-libflate        = "2.1.0"
-=======
-kmip            = { version = "0.4.3", package = "kmip-protocol", features = [ "tls-with-openssl" ], optional = true }
-kvx             = { version = "0.9.3", features = ["macros"] }
->>>>>>> 14ec86a9
 log             = "0.4"
 openidconnect   = { version = "2.5.1", optional = true, default-features = false }
 openssl         = { version = "0.10", features = ["v110"] }
 oso             = { version = "0.12", optional = true, default-features = false }
 percent-encoding = "2.3.1"
-<<<<<<< HEAD
-pin-project-lite = "0.2.4"
+pin-project-lite = "0.2.15"
 postgres        = { version = "0.19", features = ["with-serde_json-1"], optional = true }
 postgres-types  = { version = "0.2", features = ["derive"], optional = true }
 r2d2_postgres   = { version = "0.18", optional = true }
-r2d2            = { version = "0.8.9", optional = true }
-rand            = "0.8"
-regex           = { version = "1.5.5", optional = true, default-features = false, features = [ "std" ] }
-reqwest         = { version = "0.12.5", features = ["json", "blocking"] }
-=======
-pin-project-lite = "0.2.15"
 r2d2            = { version = "0.8.10", optional = true }
 rand            = "0.8"
 regex           = { version = "1.11.1", optional = true, default-features = false, features = [ "std" ] }
-reqwest         = { version = "0.12.12", features = ["json"] }
->>>>>>> 14ec86a9
+reqwest         = { version = "0.12.12", features = ["json", "blocking"] }
 rpassword       = { version = "7.3.1", optional = true }
 rpki            = { version = "0.18.4", features = ["ca", "compat", "rrdp"], git = "https://github.com/NLnetLabs/rpki-rs.git" }
 rustls-pemfile  = "2.2.0"
@@ -93,13 +79,8 @@
 syslog = "6.1.1"
 
 [features]
-<<<<<<< HEAD
 default = ["multi-user", "hsm", "postgres"]
-hsm = ["backoff", "kmip", "once_cell", "cryptoki", "r2d2"]
-=======
-default = ["multi-user", "hsm"]
 hsm = ["backoff", "kmip", "cryptoki", "r2d2"]
->>>>>>> 14ec86a9
 multi-user = [
     "basic-cookies",
     "jmespatch/sync",
