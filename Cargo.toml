--- conflicted
+++ resolved
@@ -32,63 +32,35 @@
 fern            = { version = "0.6.2", features = ["syslog-6"] }
 futures-util    = "0.3"
 fslock          = "0.2.1"
-<<<<<<< HEAD
-hex             = "^0.4"
+hex             = "0.4"
 http-body-util  = "0.1"
 hyper           = { version = "1.3.1", features = ["server"] }
 hyper-util      = { version = "0.1", features = [ "server" ] }
-=======
-hex             = "0.4"
-hyper           = { version = "^0.14", features = ["server"] }
->>>>>>> 3837a4d4
 intervaltree    = "0.2.6"
 jmespatch       = { version = "0.3", features = ["sync"], optional = true }
 kmip            = { version = "0.4.2", package = "kmip-protocol", features = [ "tls-with-openssl" ], optional = true }
 kvx             = { version = "0.9.3", features = ["macros"] }
-<<<<<<< HEAD
-libflate        = "^1"
-log             = "^0.4"
-once_cell       = { version = "^1.7.2", optional = true }
-openidconnect   = { version = "^2.0.0", optional = true, default_features = false }
-openssl         = { version = "^0.10", features = ["v110"] }
-oso             = { version = "^0.12", optional = true, default_features = false }
-pin-project-lite = "0.2.4"
-=======
 libflate        = "2.1.0"
 log             = "0.4"
 once_cell       = { version = "1.7.2", optional = true }
 openidconnect   = { version = "2.0.0", optional = true, default_features = false }
 openssl         = { version = "0.10", features = ["v110"] }
 oso             = { version = "0.12", optional = true, default_features = false }
->>>>>>> 3837a4d4
+pin-project-lite = "0.2.4"
 r2d2            = { version = "0.8.9", optional = true }
 rand            = "0.8"
 regex           = { version = "1.5.5", optional = true, default_features = false, features = [ "std" ] }
-<<<<<<< HEAD
 reqwest         = { version = "0.12.5", features = ["json"] }
-rpassword       = { version = "^5.0", optional = true }
+rpassword       = { version = "7.3.1", optional = true }
 #rpki            = { version = "0.18.0", features = ["ca", "compat", "rrdp"] }
 rpki            = { git = "https://github.com/nLnetLabs/rpki-rs", features = [ "ca", "compat", "rrdp" ] }
 rustls-pemfile  = "2.1.2"
-scrypt          = { version = "^0.6", optional = true, default-features = false }
-serde           = { version = "^1.0", features = ["derive", "rc"] }
-serde_json      = "^1.0"
-tokio           = { version = "1", features = [ "macros", "rt", "rt-multi-thread", "signal", "time" ] }
-tokio-rustls    = { version = "0.26", default-features = false, features = [ "ring", "logging", "tls12" ] }
-toml            = "^0.5"
-=======
-reqwest         = { version = "0.11", features = ["json"] }
-rpassword       = { version = "7.3.1", optional = true }
-#rpki            = { version = "0.18.0", features = ["ca", "compat", "rrdp"] }
-rpki            = { git = "https://github.com/nLnetLabs/rpki-rs", features = [ "ca", "compat", "rrdp" ] }
-rustls-pemfile  = "1.0.4"
 scrypt          = { version = "0.11", optional = true, default-features = false }
 serde           = { version = "1.0", features = ["derive", "rc"] }
 serde_json      = "1.0"
 tokio           = { version = "1", features = [ "macros", "rt", "rt-multi-thread", "signal", "time" ] }
-tokio-rustls    = "0.24.1"
+tokio-rustls    = { version = "0.26", default-features = false, features = [ "ring", "logging", "tls12" ] }
 toml            = "0.8.14"
->>>>>>> 3837a4d4
 unicode-normalization = { version = "^0.1", optional = true }
 url             = { version = "2.3.1", features = ["serde"] }
 urlparse        = { version = "0.7", optional = true }
