# This is a multi-stage Dockerfile, with a selectable first stage. With this
# approach we get:
#
<<<<<<< HEAD
#   1. Separation of dependencies needed to build Krill in the 'build' stage
#      and those needed to run Krill in the 'final' stage, as we don't want the
#      build-time dependencies to be included in the final Krill Docker image.
#
#   2. Support for either building Krill for the architecture of the base image
#      using MODE=build (the default) or for externally built Krill binaries
#      (e.g. cross-compiled) using MODE=copy.
#
# In total there are four stages consisting of:
#   - Two possible first stages: 'build' or 'copy'.
#   - A special 'source' stage which selects either 'build' or 'copy' as the
#     source of binaries to be used by ...
#   - The 'final' stage.


###
### ARG DEFINITIONS ###########################################################
###

# This section defines arguments that can be overriden on the command line
# when invoking `docker build` using the argument form:
#
#   `--build-arg <ARGNAME>=<ARGVALUE>`.

# MODE
# ====
# Supported values: build (default), copy
#
# By default this Dockerfile will build Krill from sources. If the sources
# have already been (cross) compiled by some external process and you wish to
# use the resulting binaries from that process, then:
#
#   1. Create a directory on the host called 'dockerbin/$TARGETPLATFORM'
#      containing the already compiled Krill binaries (where $TARGETPLATFORM
#      is a special variable set by Docker BuiltKit).
#   2. Supply arguments `--build-arg MODE=copy` to `docker build`.
ARG MODE=build


# BASE_IMG
# ========
#
# Only used when MODE=build.
#
# This ARG is for internal use only. It exists so that the Krill E2E test can
# use a base image with a prepopulated Cargo build cache to accelerate the
# build process. This does NOT affect the base image of the final Docker
# image.
ARG BASE_IMG=alpine:3.13
=======
# Make the base image configurable so that the E2E test can use a base image
# with a prepopulated Cargo build cache to accelerate the build process.
# Use Ubuntu 16.04 because this is what the Travis CI Krill build uses.
ARG BASE_IMG=alpine:3.15
>>>>>>> ba29ef34


# CARGO_ARGS
# ==========
#
# Only used when MODE=build.
#
# This ARG is intended for use by the Krill E2E test so that if needed it can
# control the features enabled when compiling Krill.
ARG CARGO_ARGS


###
### BUILD STAGES ##############################################################
###


# -----------------------------------------------------------------------------
# Docker stage: build
# -----------------------------------------------------------------------------
#
# Builds Krill binaries from sources.
FROM ${BASE_IMG} AS build
<<<<<<< HEAD
ARG CARGO_ARGS
=======
ARG CARGO_ARGS=
>>>>>>> ba29ef34

RUN apk --no-cache add rust cargo openssl-dev

WORKDIR /tmp/krill
COPY . .

<<<<<<< HEAD
# `CARGO_HTTP_MULTIPLEXING` forces Cargo to use HTTP/1.1 without pipelining
# instead of HTTP/2 with multiplexing. This seems to help with various
# "spurious network error" warnings when Cargo attempts to fetch from crates.io
# when building this image on Docker Hub and GitHub Actions build machines.
#
# `cargo install` is used instead of `cargo build` because it places just the
# binaries we need into a predictable output directory. We can't control this
# with arguments to cargo build as `--out-dir` is unstable and contentious and
# `--target-dir` still requires us to know which profile and target the
# binaries were built for. By using `cargo install` we can also avoid needing
# to hard-code the set of binary names to copy so that if we add or remove
# built binaries in future this will "just work". Note that `--root /tmp/out`
# actually causes the binaries to be placed in `/tmp/out/bin/`. `cargo install`
# will create the output directory for us.
RUN CARGO_HTTP_MULTIPLEXING=false cargo install \
  --target x86_64-alpine-linux-musl \
  --locked \
  --path . \
  --root /tmp/out/ \
  ${CARGO_ARGS}

=======
# Force Cargo to use HTTP/1.1 without pipelining instead of HTTP/2 with
# multiplexing. This seems to help with various "spurious network error"
# warnings when Cargo attempts to fetch from crates.io when building this
# image on Docker Hub and GitHub Actions build machines. 
RUN CARGO_HTTP_MULTIPLEXING=false cargo build --target x86_64-alpine-linux-musl --release --locked $CARGO_ARGS
>>>>>>> ba29ef34

# -----------------------------------------------------------------------------
# Build stage: copy
# -----------------------------------------------------------------------------
# Only used when MODE=copy.
#
# Copy binaries from the host directory 'dockerbin/$TARGETPLATFORM' directory
# into this build stage to the same predictable location that binaries would be
# in if MODE were 'build'.
#
<<<<<<< HEAD
# Requires that `docker build` be invoked with variable `DOCKER_BUILDKIT=1` set
# in the environment. This is necessary so that Docker will skip the unused
# 'build' stage and so that the magic $TARGETPLATFORM ARG will be set for us.
FROM ${BASE_IMG} AS copy
ARG TARGETPLATFORM
WORKDIR /tmp/out/bin/
COPY dockerbin/$TARGETPLATFORM .
RUN chmod +x ./*


# -----------------------------------------------------------------------------
# Docker stage: source
# -----------------------------------------------------------------------------
# This is a "magic" build stage that "labels" a chosen prior build stage as the
# one that the build stage after this one should copy Krill binaries from.
FROM ${MODE} AS source


# -----------------------------------------------------------------------------
# Docker stage: final
# -----------------------------------------------------------------------------
# Create an image containing just the binaries, configs & scripts needed to run
# Krill, and not the things needed to build it.
#
# The previous build stage from which binaries are copied is controlled by the
# MODE ARG (see above).
FROM alpine:3.12 AS final

# Copy binaries from the 'source' build stage into the image we are building
COPY --from=source /tmp/out/bin/* /usr/local/bin/
=======
FROM alpine:3.15
COPY --from=build /tmp/krill/target/x86_64-alpine-linux-musl/release/krill /usr/local/bin/
COPY --from=build /tmp/krill/target/x86_64-alpine-linux-musl/release/krillc /usr/local/bin/
COPY --from=build /tmp/krill/target/x86_64-alpine-linux-musl/release/krillup /usr/local/bin/
>>>>>>> ba29ef34

# Build variables for uid and guid of user to run container
ARG RUN_USER=krill
ARG RUN_USER_UID=1012
ARG RUN_USER_GID=1012

<<<<<<< HEAD
# Install required runtime dependencies
RUN apk --no-cache add bash libgcc openssl tini tzdata util-linux
=======
RUN apk --no-cache add bash libgcc openssl tzdata util-linux
>>>>>>> ba29ef34

# Create the user and group to run the Krill daemon as
RUN addgroup -g ${RUN_USER_GID} ${RUN_USER} && \
    adduser -D -u ${RUN_USER_UID} -G ${RUN_USER} ${RUN_USER}

# Create the data directory structure and install a config file that uses it
WORKDIR /var/krill/data
COPY docker/krill.conf .
RUN chown -R ${RUN_USER}: .

# Install a Docker entrypoint script that will be executed when the container
# runs.
COPY docker/entrypoint.sh /opt/
RUN chown ${RUN_USER}: /opt/entrypoint.sh

# Hint to operators the TCP port that the Krill daemon in this image listens on
# (by default).
EXPOSE 3000/tcp

# Use Tini to ensure that krillc responds to CTRL-C when run in the foreground
# without the Docker argument "--init" (which is actually another way of
# activating Tini, but cannot be enabled from inside the Docker image).
ENTRYPOINT ["/sbin/tini", "--", "/opt/entrypoint.sh"]
CMD ["krill", "-c", "/var/krill/data/krill.conf"]<|MERGE_RESOLUTION|>--- conflicted
+++ resolved
@@ -1,7 +1,6 @@
 # This is a multi-stage Dockerfile, with a selectable first stage. With this
 # approach we get:
 #
-<<<<<<< HEAD
 #   1. Separation of dependencies needed to build Krill in the 'build' stage
 #      and those needed to run Krill in the 'final' stage, as we don't want the
 #      build-time dependencies to be included in the final Krill Docker image.
@@ -50,13 +49,7 @@
 # use a base image with a prepopulated Cargo build cache to accelerate the
 # build process. This does NOT affect the base image of the final Docker
 # image.
-ARG BASE_IMG=alpine:3.13
-=======
-# Make the base image configurable so that the E2E test can use a base image
-# with a prepopulated Cargo build cache to accelerate the build process.
-# Use Ubuntu 16.04 because this is what the Travis CI Krill build uses.
 ARG BASE_IMG=alpine:3.15
->>>>>>> ba29ef34
 
 
 # CARGO_ARGS
@@ -80,18 +73,13 @@
 #
 # Builds Krill binaries from sources.
 FROM ${BASE_IMG} AS build
-<<<<<<< HEAD
 ARG CARGO_ARGS
-=======
-ARG CARGO_ARGS=
->>>>>>> ba29ef34
 
 RUN apk --no-cache add rust cargo openssl-dev
 
 WORKDIR /tmp/krill
 COPY . .
 
-<<<<<<< HEAD
 # `CARGO_HTTP_MULTIPLEXING` forces Cargo to use HTTP/1.1 without pipelining
 # instead of HTTP/2 with multiplexing. This seems to help with various
 # "spurious network error" warnings when Cargo attempts to fetch from crates.io
@@ -113,13 +101,6 @@
   --root /tmp/out/ \
   ${CARGO_ARGS}
 
-=======
-# Force Cargo to use HTTP/1.1 without pipelining instead of HTTP/2 with
-# multiplexing. This seems to help with various "spurious network error"
-# warnings when Cargo attempts to fetch from crates.io when building this
-# image on Docker Hub and GitHub Actions build machines. 
-RUN CARGO_HTTP_MULTIPLEXING=false cargo build --target x86_64-alpine-linux-musl --release --locked $CARGO_ARGS
->>>>>>> ba29ef34
 
 # -----------------------------------------------------------------------------
 # Build stage: copy
@@ -130,7 +111,6 @@
 # into this build stage to the same predictable location that binaries would be
 # in if MODE were 'build'.
 #
-<<<<<<< HEAD
 # Requires that `docker build` be invoked with variable `DOCKER_BUILDKIT=1` set
 # in the environment. This is necessary so that Docker will skip the unused
 # 'build' stage and so that the magic $TARGETPLATFORM ARG will be set for us.
@@ -157,28 +137,18 @@
 #
 # The previous build stage from which binaries are copied is controlled by the
 # MODE ARG (see above).
-FROM alpine:3.12 AS final
+FROM alpine:3.15 AS final
 
 # Copy binaries from the 'source' build stage into the image we are building
 COPY --from=source /tmp/out/bin/* /usr/local/bin/
-=======
-FROM alpine:3.15
-COPY --from=build /tmp/krill/target/x86_64-alpine-linux-musl/release/krill /usr/local/bin/
-COPY --from=build /tmp/krill/target/x86_64-alpine-linux-musl/release/krillc /usr/local/bin/
-COPY --from=build /tmp/krill/target/x86_64-alpine-linux-musl/release/krillup /usr/local/bin/
->>>>>>> ba29ef34
 
 # Build variables for uid and guid of user to run container
 ARG RUN_USER=krill
 ARG RUN_USER_UID=1012
 ARG RUN_USER_GID=1012
 
-<<<<<<< HEAD
 # Install required runtime dependencies
 RUN apk --no-cache add bash libgcc openssl tini tzdata util-linux
-=======
-RUN apk --no-cache add bash libgcc openssl tzdata util-linux
->>>>>>> ba29ef34
 
 # Create the user and group to run the Krill daemon as
 RUN addgroup -g ${RUN_USER_GID} ${RUN_USER} && \
