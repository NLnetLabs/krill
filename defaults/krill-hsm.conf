######################################################################################
#                                                                                    #
#                       ----==== SIGNER CONFIGURATION ====----                       #
#                                                                                    #
#       The settings below can be used to configure the signer used by Krill.        #
#                                                                                    #
######################################################################################


# Signers
# -------
#
# A signer is a cryptographic token, either hardware or software, local or remote,
# that can create RSA public/private key pairs and can sign data with the private key.
# Some signers are also capable of generating cryptographically secure random numbers.
#
# Supported signer types
# ----------------------
#
# Krill supports three types of signer:
#
#   - OpenSSL based: Uses the OpenSSL library installed on the host O/S. On older
#     operating systems it might be that a newer version of OpenSSL than is supported
#     by the host O/S has been compiled into Krill itself and will be used instead.
#
#   - PKCS#11 based: Uses a PKCS#11 v2.20 conformant library file from the filesystem.
#     How the library handles the requests on behalf of Krill is library specific. A
#     library such as SoftHSMv2 contains all of the code needed to handle the request
#     and stores generated keys on the host filesystem. Libraries provided by well
#     known HSM vendors will dispatch requests to one or a cluster of hardware 
#     security modules connected either physically or by network connection to the
#     host on which Krill is running.
#
#   - KMIP based: Makes TLS encrypted TCP connections to an operator specified server
#     running a KMIP v1.2 conformant service.
#
# Key creation policy
# -------------------
#
# Krill creates keys at different times for different purposes. Some keys are fixed
# such as the identity key for the RFC 8183 defined provisioning protocol, others can
# be rolled (e.g. for the RFC 8183 defined publication protocol) and still others are
# one-off keys (e.g. for signing RFC 6492 or RFC 8181 protocol messages) that are
# discarded after use.
#
# Signer roles
# ------------
#
# Roles can be assigned to signers to implement the desired policy. Possible role
# designations are:
#
#   - default: The signer will be used to generate new long-term key pairs. Only one
#     signer may be designated as the default. If only one signer is defined it will
#     be the default unless explicitly forbidden. If more than one signer is defined
#     one of them must be explicitly set as the default.
#
<<<<<<< HEAD
#   - oneoff: The signer will be used to generate new one time key pairs. When not
=======
#   - oneoff: The signer will be used to generate, sign with and destroy one-off key
#     pairs. Only one signer may be designated as the oneoff signer. When not
>>>>>>> 7ecae394
#     specified an OpenSSL signer will be used for this.
#
#   - random: The signer will be used to generate random numbers if the default signer
#     lacks the capability to generate random numbers. When not specified an OpenSSL
#     signer will be used for this.
#
# Required capabiliites
# ---------------------
#
# When Krill first connects to a new signer it will verify that the signer meets its
# requirements. In particular it will require the signer to generate an RSA key pair
# and to demonstrate that it can sign data correctly using the generated private key.
#
# Config file settings
# --------------------
#
# At a minimum the "type" must be specified for a signer. All signers also support an
# optional human readable "name" (must be unique, if not specified Krill will generate
# a name) and an optional role designations limiting what the signer will be used for
# by Krill.
#
# The remaining details that must be supplied to configure a signer vary by signer
# type and by specific implementation. For example an OpenSSL signer doesn't require
# a path to a library file to load, while a PKCS#11 signer does, and one PKCS#11
# vendor may require login by PIN code while another might allow operations to be
# performed with external PIN entry or no PIN entry at all.
#
# Default configuration
# ---------------------
#
# The default configuration is equivalent to:
#
#   [[signers]]
#   type = "OpenSSL"
#   name = "OpenSSL"
#   keys_path = "$datadir/keys"
#   default = true
#
# Changing the configuration
# --------------------------
#
# The number, type, order, settings, names of signers can be changed at any time.
# Krill will apply the changes when next restarted. Via the use of identity key
# based signer binding Krill will still find the keys that it has created as long as
# the same backend is connected to, irrespective of name or connection details, and
# that the identity key in the signer has not been deleted.
#
# Warning about removing an in-use signer
# ---------------------------------------
#
# Removing a signer that owns keys that Krill is still using will prevent Krill from
# accessing those keys!
#
# Example configuration
# ---------------------
#
# Below is an example configuration. This example defines many signers but normally
# one would define only a single signer, or two signers if migrating from one signer
# to another.
#
#   [[signers]]
#   type = "OpenSSL"
#   name = "Signer 1"
#
#   [[signers]]
#   type = "OpenSSL"
#   name = "Signer 2"
#   keys_path = "/tmp/keys"
#
#   [[signers]]
#   type = "PKCS#11"
#   name = "Kryptus via PKCS#11"
#   lib_path = "/usr/local/lib/kryptus/libknetpkcs11_64/libkNETPKCS11.so"
#   user_pin = "xxxxxx"
#   slot_id = 313129207
#
#   [[signers]]
#   type = "PKCS#11"
#   name = "SoftHSMv2 via PKCS#11"
#   lib_path = "/usr/local/lib/softhsm/libsofthsm2.so"
#   user_pin = "xxxx"
#   slot_id = 0x12a9f8f7
#   default = true
#
#   [[signers]]
#   type = "KMIP"
#   name = "Kryptus via KMIP"
#   host = "my.hsm.example.com"
#   port = 5696
#   server_ca_cert_path = "/path/to/some/ca.pem"
#   username = "user1"
#   password = "xxxxxx"


# OpenSSL signer configuration
# ----------------------------
#
# This signer uses the operating system provided OpenSSL library (or on older
# operating systems it may use a modern version of the OpenSSL library compiled into
# Krill itself) to generate keys, to sign data using them and to generate random
# values. Keys are persisted as files on disk in a dedicated directory.
#
# Key        Value Type   Default Value    Req'd  Description
# ------------------------------------------------------------------------------------
# keys_path  path string  "$datadir/keys"  No     The directory in which key files
#                                                 should be created.
#


# PKCS#11 signer configuration
#
# Krill interacts with a PKCS#11 v2.20 compatible cryptographic device via the Cryptoki
# interface which involves loading a library file from disk at runtime to which all
# cryptographic operations will be delegated. The library will in turn communicate
# with the actual cryptographic device.
#
# Note: The PKCS#11 library is not part of Krill nor is it supplied with Krill. Please
# consult the documentation for your PKCS#11 compatible cryptographic device to learn
# where you can find the .so library file and how to set up and configure it. For
# example when using SoftHSMv2 the library is commonly available at filesystem path
# /usr/lib/softhsm/libsofthsm2.so.
#
# Key        Value Type   Default Value    Req'd  Description
# ------------------------------------------------------------------------------------
# lib_path   path string  None             Yes    The path to the .so dynamic library
#                                                 file to load.
# user_pin   string       None             No     The pin or password or secret value
#                                                 used to authenticate with the
#                                                 PKCS#11 provider. The format varies
#                                                 by provider, SoftHSMv2 uses numeric
#                                                 PINs such as "12345" while AWS
#                                                 CloudHSM expects this to be in the
#                                                 form "username:password".
# slot_label string       None             No *1  The label of the PKCS#11 slot to
#                                                 use.
# slot_id    integer      None             No *1  An integer PKCS#11 "slot" ID. Can
#                                                 also be expressed in hexadecimal,
#                                                 e.g. 0x12AB.
# login      boolean      True             No     Whether the signer must be logged in
#                                                 to before performing other
#                                                 operations.
#
# *1: Either a slot_label or slot_id is required. If a slot_label is provided Krill
# will attempt to find the id of a slot whose label matches the given label.


# KMIP signer configuration
#
# Krill interacts with a KMIP v1.2 compatible cryptographic device via the TCP+TTVL
# protocol. This requires knowing the hostname, port number, and details required to
# authenticate with the provider.
#
# Key        Value Type   Default Value    Req'd  Description
# ------------------------------------------------------------------------------------
# host       string       None             Yes    The domain name or IP address to 
#                                                 connect to.
# port       integer      5696             Yes    The port number to connect to.
# insecure   boolean      false            No     If true, do not verify the servers
#                                                 TLS certificate.
# deficient  boolean      false            No     If true, ignore server claims that
#                                                 it lacks functionality that we
#                                                 require. For example PyKMIP 0.10.0
#                                                 says it doesn't support the
#                                                 ModifyAttribute but sending a
#                                                 modify attribute request succeeds.
# server_cert_path                                File system paths to certificate
#            string       None             No     files (in PEM format) for verifying
# server_ca_cert_path                             the identity of the server.
#            string       None             No     
# client_cert_path                                File system paths to certificate and
#            string       None             No     key files (in PEM format) for
# client_cert_private_key_path                    proving our identity to the server.
#            string       None             No     
# username   string       None             No     Credentials for authenticating with
# password   string       None             No     the server.<|MERGE_RESOLUTION|>--- conflicted
+++ resolved
@@ -54,12 +54,8 @@
 #     be the default unless explicitly forbidden. If more than one signer is defined
 #     one of them must be explicitly set as the default.
 #
-<<<<<<< HEAD
-#   - oneoff: The signer will be used to generate new one time key pairs. When not
-=======
 #   - oneoff: The signer will be used to generate, sign with and destroy one-off key
 #     pairs. Only one signer may be designated as the oneoff signer. When not
->>>>>>> 7ecae394
 #     specified an OpenSSL signer will be used for this.
 #
 #   - random: The signer will be used to generate random numbers if the default signer
