######################################################################################
#                                                                                    #
#                       ----==== SIGNER CONFIGURATION ====----                       #
#                                                                                    #
#       The settings below can be used to configure the signer used by Krill.        #
#                                                                                    #
######################################################################################


# Signers
# -------
#
# A signer is a cryptographic token, either hardware or software, local or remote,
# that can create RSA public/private key pairs and can sign data with the private key.
#
# Supported signer types
# ----------------------
#
# Krill supports three types of signer:
#
#   - OpenSSL based: Uses the OpenSSL library installed on the host O/S. On older
#     operating systems it might be that a newer version of OpenSSL than is supported
#     by the host O/S has been compiled into Krill itself and will be used instead.
#
#   - PKCS#11 based: Uses a PKCS#11 v2.20 conformant library file from the filesystem.
#     How the library handles the requests on behalf of Krill is library specific. A
#     library such as SoftHSMv2 contains all of the code needed to handle the request
#     and stores generated keys on the host filesystem. Libraries provided by well
#     known HSM vendors will dispatch requests to one or a cluster of hardware 
#     security modules connected either physically or by network connection to the
#     host on which Krill is running.
#
#   - KMIP based: Makes TLS encrypted TCP connections to an operator specified server
#     running a KMIP v1.2 conformant service.
#
# Key creation policy
# -------------------
#
# Krill creates keys at different times for different purposes. Some keys are fixed
# such as the identity key for the RFC 8183 defined provisioning protocol, others can
# be rolled (e.g. the keys used for RPKI CA certificates in resource classes) and
# still others are one-off keys (e.g. keys used for EE certificates in CMS) that are
# discarded after use.
#
# Signer roles
# ------------
#
# Signers can be assigned to roles to implement the desired policy. Roles are assigned
# by setting the following top level configuration file settings:
#
#   - default_signer: The signer will be used to generate new long-term key pairs.
#     Only one signer may be designated as the default. If only one signer is defined
#     it will be the default. If more than one signer is defined one must be
#     explicitly set as the default.
#
#   - one_off_signer: The signer will be used to generate, sign with and destroy
#     one-off key pairs. Only one signer may be designated as the oneoff signer. When
#     not specified an OpenSSL signer will be used for this.
#
# These settings must be set to the name of a single signer, e.g.:
#
#   default_signer = "My signer"
#
#   [[signers]]
#   type = "OpenSSL"
#   name = "My signer"
#
# Required capabiliites
# ---------------------
#
# When Krill first connects to a new signer it will verify that the signer meets its
# requirements. In particular it will require the signer to generate an RSA key pair
# and to demonstrate that it can sign data correctly using the generated private key.
#
# Config file settings
# --------------------
#
# At a minimum the "name" and "type" must be specified for a signer.
#
# One optional setting can also be set for all signers:
#
# - signer_probe_retry_seconds: When initially connecting to the signer on first use
#   after Krill startup, wait at least N seconds between attempts to connect and
#   test the signer for compatibility with Krill. Defaults to 30 seconds.
#
# The remaining details that must be supplied to configure a signer vary by signer
# type and by specific implementation. For example an OpenSSL signer doesn't require
# a path to a library file to load, while a PKCS#11 signer does, and one PKCS#11
# vendor may require login by PIN code while another might allow operations to be
# performed with external PIN entry or no PIN entry at all.
#
# Default configuration
# ---------------------
#
# The default configuration is equivalent to:
#
#   [[signers]]
#   type = "OpenSSL"
#   name = "Default OpenSSL signer"
#
# Changing the configuration
# --------------------------
#
# The number, type, order, settings, names of signers can be changed at any time.
# Krill will apply the changes when next restarted. Via the use of identity key
# based signer binding Krill will still find the keys that it has created as long as
# the same backend is connected to, irrespective of name or connection details, and
# that the identity key in the signer has not been deleted.
#
# Warning about removing an in-use signer
# ---------------------------------------
#
# Removing a signer that owns keys that Krill is still using will prevent Krill from
# accessing those keys!
#
# Example configuration
# ---------------------
#
# Below is an example configuration. This example defines many signers but normally
# one would define only a single signer, or two signers if migrating from one signer
# to another.
#
#   default_signer = "SoftHSMv2 via PKCS#11"
#
#   [[signers]]
#   type = "OpenSSL"
#   name = "Signer 1"
#
#   [[signers]]
#   type = "OpenSSL"
#   name = "Signer 2"
#   keys_path = "/tmp/keys"
#
#   [[signers]]
#   type = "PKCS#11"
#   name = "Kryptus via PKCS#11"
#   lib_path = "/usr/local/lib/kryptus/libknetpkcs11_64/libkNETPKCS11.so"
#   user_pin = "xxxxxx"
#   slot = 313129207
#
#   [[signers]]
#   type = "PKCS#11"
#   name = "SoftHSMv2 via PKCS#11"
#   lib_path = "/usr/local/lib/softhsm/libsofthsm2.so"
#   user_pin = "xxxx"
#   slot = 0x12a9f8f7
#   public_key_attributes = {
#	    CKA_PRIVATE = false
#   }
#
#   [[signers]]
#   type = "KMIP"
#   name = "Kryptus via KMIP"
#   host = "my.hsm.example.com"
#   port = 5696
#   server_ca_cert_path = "/path/to/some/ca.pem"
#   username = "user1"
#   password = "xxxxxx"


# OpenSSL signer configuration
# ----------------------------
#
# This signer uses the operating system provided OpenSSL library (or on older
# operating systems it may use a modern version of the OpenSSL library compiled into
# Krill itself) to generate keys, to sign data using them and to generate random
# values. Keys are persisted as files on disk in a dedicated directory.
#
# Key        Value Type   Default          Req'd  Description
# ====================================================================================
# keys_path  path string  "$datadir/keys"  No     The directory in which key files
#                                                 should be created.
#


# PKCS#11 signer configuration
#
# Krill interacts with a PKCS#11 v2.20 compatible cryptographic device via the Cryptoki
# interface which involves loading a library file from disk at runtime to which all
# cryptographic operations will be delegated. The library will in turn communicate
# with the actual cryptographic device.
#
# Note: The PKCS#11 library is not part of Krill nor is it supplied with Krill. Please
# consult the documentation for your PKCS#11 compatible cryptographic device to learn
# where you can find the .so library file and how to set up and configure it. For
# example when using SoftHSMv2 the library is commonly available at filesystem path
# /usr/lib/softhsm/libsofthsm2.so.
#
# Key                 Value Type   Default  Req'd  Description
# ====================================================================================
# lib_path            string       None     Yes    The path to the .so dynamic library
#                                                  file to load.
# slot                integer or   None     Yes    An integer PKCS#11 "slot" ID or a
#                     string                       string "slot" label. Can also be
#                                                  given in hexadecimal, e.g. 0x12AB.
#                                                  When a label is given Krill will
#                                                  inspect all available slots and use
#                                                  the first slot whose label matches.
# ------------------------------------------------------------------------------------
# user_pin            string       None     No     The pin or password or secret value
#                                                  used to authenticate with the
#                                                  PKCS#11 provider. The format varies
#                                                  by provider, SoftHSMv2 uses numeric
#                                                  PINs such as "12345" while AWS
#                                                  CloudHSM expects this to be in the
#                                                  form "username:password".
# login               boolean      true     No     Whether the signer must be logged
#                                                  in to before performing other
#                                                  operations.
# pubkey_access       string       *1       No     Whether authentication should be
#                                                  required by HSM users to access
#                                                  RSA public keys generated by Krill.
#                                                  
#                                                  Can be one of the following:
#                                                    - "authenticated" (default *1)
#                                                    - "unauthenticated"
#                                                    - "token-default"
#                                                  
#                                                  Corresponds to setting the PKCS#11
#                                                  CKA_PRIVATE key attribute on the
#                                                  generated public key to CK_TRUE,
#                                                  CK_FALSE, or not specified (thus
#                                                  token specific behaviour).
#
#                                                  See section "4.4 Storage Objects"
#                                                  of the PKCS#11 v2.40 specification.
#                                                  
#                                                  Set this to "unauthenticated" or
#                                                  "token-default" if your HSM
#                                                  documentation states that the
#                                                  CKA_PRIVATE attribute on public
#                                                  keys may not be set to CK_TRUE, or
#                                                  if signer registration fails with
#                                                  error CKR_TEMPLATE_INCONSISTENT.
#
#                                                  Defaults to "authenticated" for
#                                                  backward compatibility with earlier
#                                                  versions of Krill.
# ------------------------------------------------------------------------------------
<<<<<<< HEAD
# retry_seconds       integer     2        No     Wait N seconds before retrying a
#                                                 failed request.
# backoff_multiplier  float       1.5      No     How much longer to wait before retry
#                                                 N+1 compared to retry N.
# max_retry_seconds   integer     30       No     Stop retrying after N seconds.
#
# If needed the default attributes applied to created public and private keys can be
# overriden by defining 'public_key_attributes' and/or 'private_key_attributes' child
# sections under the PKCS#11 config section. Each attribute takes a boolean value.
#
# Any attributes not defined will cause the PKCS#11 driver/HSM to use its default
# value for that attribute.
#
# Possible attributes that can be set are listed below, along with their default
# values. More information about these attributes is available in the PKCS#11 v2.40
# specification [1].
#
# public_key_attributes = {
#     #CKA_MODIFIABLE = ... # not set by default
#     CKA_PRIVATE = true
# }
#
# private_key_attributes = {
#     CKA_EXTRACTABLE = false
#     #CKA_MODIFIABLE = ... # not set by default
#     CKA_PRIVATE = true
#     CKA_SENSITIVE = true
# }
#
# [1]: http://docs.oasis-open.org/pkcs11/pkcs11-base/v2.40/pkcs11-base-v2.40.html
=======
# retry_seconds       integer      2        No     Wait N seconds before retrying a
#                                                  failed request.
# backoff_multiplier  float        1.5      No     How much longer to wait before
#                                                  retry N+1 compared to retry N.
# max_retry_seconds   integer      30       No     Stop retrying after N seconds.
>>>>>>> b48ea6e2


# KMIP signer configuration
#
# Krill interacts with a KMIP v1.2 compatible cryptographic device via the TCP+TTVL
# protocol. This requires knowing the hostname, port number, and details required to
# authenticate with the provider.
#
# Key                 Value Type  Default  Req'd  Description
# ====================================================================================
# host                string      None     Yes    The domain name or IP address to
#                                                 connect to.
# port                integer     5696     No     The port number to connect to.
# ------------------------------------------------------------------------------------
# insecure            boolean     false    No     If true, do not verify the servers
#                                                 TLS certificate.
# force               boolean     false    No     If true, ignore server claims that
#                                                 it lacks functionality that we
#                                                 require. For example PyKMIP 0.10.0
#                                                 says it doesn't support operation
#                                                 ModifyAttribute but sending a
#                                                 modify attribute request succeeds.
# ------------------------------------------------------------------------------------
# server_cert_path                                File system paths to certificate
#                     string      None     No     files (in PEM format) for verifying
# server_ca_cert_path                             the identity of the server.
#                     string      None     No     
# ------------------------------------------------------------------------------------
# client_cert_path                                File system paths to certificate and
#                     string      None     No     key files (in PEM format) for
# client_cert_private_key_path                    proving our identity to the server.
#                     string      None     No     
# ------------------------------------------------------------------------------------
# username            string      None     No     Credentials for authenticating with
# password            string      None     No     the server.
# ------------------------------------------------------------------------------------
# retry_seconds       integer     2        No     Wait N seconds before retrying a
#                                                 failed request.
# backoff_multiplier  float       1.5      No     How much longer to wait before retry
#                                                 N+1 compared to retry N.
# max_retry_seconds   integer     30       No     Stop retrying after N seconds.
# ------------------------------------------------------------------------------------
# connect_timeout_seconds                         Wait at most N seconds to make a TCP
#                     integer     5        No     connection to the KMIP server.
# read_timeout_seconds                            Wait at most N seconds for more
#                     integer     5        No     response bytes to be received from
#                                                 the KMIP server.
# write_timeout_seconds                           Wait at most N seconds to write more
#                     integer     5        No     request bytes to the connection to
#                                                 the KMIP server.
# max_use_seconds     integer     60*30    No     Don't use an idle connection to the 
#                                                 KMIP server if it has been connected
#                                                 for at least N seconds.
# max_idle_seconds    integer     60*10    No     Close open connections to the KMIP
#                                                 server if not used in the last N
#                                                 seconds.
# ------------------------------------------------------------------------------------
# max_connections     integer     5        No     The maximum number of concurrent
#                                                 connections to permit to the server.
# max_response_bytes  integer     64*1024  No     The maximum number of response bytes
#                                                 to accept from the KMIP server, or
#                                                 otherwise treat the request as
#                                                 failed.<|MERGE_RESOLUTION|>--- conflicted
+++ resolved
@@ -237,12 +237,11 @@
 #                                                  backward compatibility with earlier
 #                                                  versions of Krill.
 # ------------------------------------------------------------------------------------
-<<<<<<< HEAD
-# retry_seconds       integer     2        No     Wait N seconds before retrying a
-#                                                 failed request.
-# backoff_multiplier  float       1.5      No     How much longer to wait before retry
-#                                                 N+1 compared to retry N.
-# max_retry_seconds   integer     30       No     Stop retrying after N seconds.
+# retry_seconds       integer      2        No     Wait N seconds before retrying a
+#                                                  failed request.
+# backoff_multiplier  float        1.5      No     How much longer to wait before
+#                                                  retry N+1 compared to retry N.
+# max_retry_seconds   integer      30       No     Stop retrying after N seconds.
 #
 # If needed the default attributes applied to created public and private keys can be
 # overriden by defining 'public_key_attributes' and/or 'private_key_attributes' child
@@ -268,13 +267,6 @@
 # }
 #
 # [1]: http://docs.oasis-open.org/pkcs11/pkcs11-base/v2.40/pkcs11-base-v2.40.html
-=======
-# retry_seconds       integer      2        No     Wait N seconds before retrying a
-#                                                  failed request.
-# backoff_multiplier  float        1.5      No     How much longer to wait before
-#                                                  retry N+1 compared to retry N.
-# max_retry_seconds   integer      30       No     Stop retrying after N seconds.
->>>>>>> b48ea6e2
 
 
 # KMIP signer configuration
