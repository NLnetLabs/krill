################################################################################
### Role mappings
################################################################################

# Note: mapping of roles to users is not defined here.
#
# Users that authenticate using .htpasswd credentials a role should be assigned
# to them in the mappings.polar or other .polar file using actor_has_role() (see
# below).

# Users that authenticate with an OpenID Connect provider should have a role
# assigned to them via an attribute extracted from the OpenID Connect provider
# response, or via an explicit actor_has_role() assignment as mentioned above.


################################################################################
### Role definitions
################################################################################

# All roles have the right to login:
# ----------------------------------
# Actors with a role, any role, can login to the UI and are permitted to use the
# REST API. This is because roles are only assigned to actors if they were able
# to authenticate and a role mapping exists for them. Conversely, actors that
# are able to authenticate but for whom no role mapping exists, will not be
# permitted to login to the UI or to use the REST API.
#

<<<<<<< HEAD
# TODO: Oso maps to Option::<T>::None in Rust, but does_role_have_permission is only ever called
# with an instance of Actor, not with an Option, so this won't match?
does_role_have_permission(some_role, action: Permission) if
    not some_role = nil and action = new Permission("LOGIN");
=======
# If called with Option::None then some_role will be the Oso value nil.
# Otherwise some_role should be a string that we want to contain some value
# other than whitespace, so we check that it is non-empty after trimming any
# leading and/or trailing whitespace.
role_allow(some_role, action: Permission, _) if
    not some_role = nil and
    not some_role.trim().is_empty() and
    action = new Permission("LOGIN");
>>>>>>> db08b466

### TEST: [
# Actors with a role can login.
?= does_role_have_permission("some role", new Permission("LOGIN"));
# Conversely, actors without a role cannot do anything.
<<<<<<< HEAD
?= not does_role_have_permission(nil, new Permission("LOGIN"));
?= not does_role_have_permission(nil, nil);
?= not does_role_have_permission(nil, _);
=======
?= not role_allow(nil, new Permission("LOGIN"), _);
?= not role_allow("", new Permission("LOGIN"), _);
?= not role_allow("  ", new Permission("LOGIN"), _);
?= not role_allow(nil, nil, nil);
# ?= not role_allow(nil, _, _);
>>>>>>> db08b466
### ]


# The admin role has the right to do anything with any resource:
# --------------------------------------------------------------
does_role_have_permission("admin", _action);

### TEST: [
?= does_role_have_permission("admin", _);
?= does_role_have_permission("admin", "take over the world");
?= not does_role_have_permission("other", "take over the world");
?= does_role_have_permission("admin", new Permission("CA_CREATE"));
### ]


# The readonly role has the following rights:
# -------------------------------------------
does_role_have_permission("readonly", action: Permission) if
    action in [
        new Permission("CA_LIST"),
        new Permission("CA_READ"),
        new Permission("PUB_LIST"),
        new Permission("PUB_READ"),
        new Permission("ROUTES_READ"),
        new Permission("ROUTES_ANALYSIS")
    ];

### TEST: [
?= does_role_have_permission("readonly", new Permission("CA_LIST"));
?= does_role_have_permission("readonly", new Permission("CA_READ"));
?= not does_role_have_permission("readonly", new Permission("CA_CREATE"));
?= not does_role_have_permission("readonly", new Permission("CA_CREATE"));
# etc
### ]


# The readwrite role has the following rights:
# --------------------------------------------
does_role_have_permission("readwrite", action: Permission) if
    action in [
        new Permission("CA_LIST"),
        new Permission("CA_READ"),
        new Permission("CA_CREATE"),
        new Permission("CA_UPDATE"),
        new Permission("PUB_LIST"),
        new Permission("PUB_READ"),
        new Permission("PUB_CREATE"),
        new Permission("PUB_DELETE"),
        new Permission("ROUTES_READ"),
        new Permission("ROUTES_ANALYSIS"),
        new Permission("ROUTES_UPDATE")
    ];

### TEST: [
?= does_role_have_permission("readwrite", new Permission("CA_LIST"));
?= does_role_have_permission("readwrite", new Permission("CA_READ"));
?= does_role_have_permission("readwrite", new Permission("CA_CREATE"));
?= does_role_have_permission("readwrite", new Permission("CA_CREATE"));
# etc
### ]


# The testbed role has the following rights:
# ------------------------------------------
# Note: The testbed role is a special case which is automatically assigned
# temporarily to anonymous users accessing the testbed UI/API. It should not be
# used outside of this file.
does_role_have_permission("testbed", action: Permission) if
    action in [
        new Permission("CA_READ"),
        new Permission("CA_UPDATE"),
        new Permission("PUB_READ"),
        new Permission("PUB_CREATE"),
        new Permission("PUB_DELETE"),
        new Permission("PUB_ADMIN")
    ];

### TEST: [
?= does_role_have_permission("testbed", new Permission("CA_READ"));
?= does_role_have_permission("testbed", new Permission("CA_UPDATE"));
?= does_role_have_permission("testbed", new Permission("PUB_ADMIN"));
?= not does_role_have_permission("testbed", new Permission("ROUTES_UPDATE"));
# etc
### ]<|MERGE_RESOLUTION|>--- conflicted
+++ resolved
@@ -26,37 +26,24 @@
 # permitted to login to the UI or to use the REST API.
 #
 
-<<<<<<< HEAD
-# TODO: Oso maps to Option::<T>::None in Rust, but does_role_have_permission is only ever called
-# with an instance of Actor, not with an Option, so this won't match?
-does_role_have_permission(some_role, action: Permission) if
-    not some_role = nil and action = new Permission("LOGIN");
-=======
 # If called with Option::None then some_role will be the Oso value nil.
 # Otherwise some_role should be a string that we want to contain some value
 # other than whitespace, so we check that it is non-empty after trimming any
 # leading and/or trailing whitespace.
-role_allow(some_role, action: Permission, _) if
+does_role_have_permission(some_role, action: Permission) if
     not some_role = nil and
     not some_role.trim().is_empty() and
     action = new Permission("LOGIN");
->>>>>>> db08b466
 
 ### TEST: [
 # Actors with a role can login.
 ?= does_role_have_permission("some role", new Permission("LOGIN"));
 # Conversely, actors without a role cannot do anything.
-<<<<<<< HEAD
 ?= not does_role_have_permission(nil, new Permission("LOGIN"));
+?= not does_role_have_permission("", new Permission("LOGIN"));
+?= not does_role_have_permission("  ", new Permission("LOGIN"));
 ?= not does_role_have_permission(nil, nil);
 ?= not does_role_have_permission(nil, _);
-=======
-?= not role_allow(nil, new Permission("LOGIN"), _);
-?= not role_allow("", new Permission("LOGIN"), _);
-?= not role_allow("  ", new Permission("LOGIN"), _);
-?= not role_allow(nil, nil, nil);
-# ?= not role_allow(nil, _, _);
->>>>>>> db08b466
 ### ]
 
 
