--- conflicted
+++ resolved
@@ -1,6 +1,16 @@
 # Change Log
 
-<<<<<<< HEAD
+## 0.9.1-RC1 'All for One'
+
+Note: this is an RC release meant for testing. If no issues are found we will release it
+on Monday 19 July 2021.
+
+This release fixes an issue where the Publication Server would lock up (#606). Users who do
+not use Krill to operate their own Publication Server do not need to upgrade to this release.
+
+This locking issue was cause by slow deserialisation of the repository content. It primarily
+affected large repositories because more content makes this process slower, and having more
+publishers who publish regularly means it is triggered more frequently.
 
 ## 0.9.0 'One for All'
 
@@ -50,68 +60,6 @@
 
    KRILL_UPGRADE_ONLY=1
 
-=======
-## 0.9.1-RC1 'All for One'
-
-Note: this is an RC release meant for testing. If no issues are found we will release it
-on Monday 19 July 2021.
-
-This release fixes an issue where the Publication Server would lock up (#606). Users who do
-not use Krill to operate their own Publication Server do not need to upgrade to this release.
-
-This locking issue was cause by slow deserialisation of the repository content. It primarily
-affected large repositories because more content makes this process slower, and having more
-publishers who publish regularly means it is triggered more frequently.
-
-## 0.9.0 'One for All'
-
-This is the first major release of Krill in a while.
-
-While basic ROA management is unchanged, there were many changes under the hood:
-
-- Multi-user support in the User Interface (local users or OpenID Connect)
-- Reduce disk space usage and growth over time
-- API and naming consistency (in preparation for 1.0 in future)
-- Publication Server improvements (to whom it may concern)
-- Many small improvements and minor bug fixes
-
-For a full list of issues that were included in this release see:
-https://github.com/NLnetLabs/krill/projects/4
-
-Updated documentation is available here:
-https://krill.docs.nlnetlabs.nl/en/stable/index.html
-
-With multi-user support you can now give people in your organization individual access rights to
-your CA - and they no longer need to share a password. If you have an OpenID Connect provider then
-you can integrate Krill with it. Read more here:
-https://krill.docs.nlnetlabs.nl/en/stable/multi-user.html
-
-Krill versions before 0.9.0 keep a lot of data around that is not strictly needed. This can clog up
-your system *and* it makes the Krill history difficult to parse. History can seen using `krillc history`.
-We will include support for inspecting history in the UI soon.
-
-There were some API and CLI changes introduced in this release. Over time things had become a bit
-inconsistent and we felt we needed to fix that before we can consider going for the Krill 1.0 release.
-If you are using automation then these changes may break your current integrations. Please have a
-look at the following page to see if and how this affects you:
-https://krill.docs.nlnetlabs.nl/en/stable/upgrade.html
-
-Note that your Krill data store will be upgraded automatically if you upgrade to this release. This
-upgrade can take some time, up to around 30 minutes dependent on the amount of history which accumulated
-over time and the speed of your system. During the migration you will not be able to update your ROAs,
-but your existing ROAs will remain available to RPKI validators. I.e. there is no downtime expected
-with regards to RPKI validation.
-
-We have tested this on various (big) Krill instances running CAs as well as Publication Servers. Still,
-we recommend that you make a backup of your data store before upgrading. In case the upgrade should
-unexpectedly fail for you, please restore your old data, run the previous binary, and contact us so
-that we can make a fix. Alternatively, copy your data except for the `keys` directory to a test system
-and then use the new Krill binary there with the following env variable set so you can test the data
-migration:
-
-   KRILL_UPGRADE_ONLY=1
-
->>>>>>> 39629ff5
 Finally, note that you need to run at least Krill 0.6.0 in order to upgrade. If you run an older version
 you will need to upgrade to version 0.8.2 first.
 
