//! Helper functions for testing Krill.

use std::{
    fs,
    fs::File,
    io::Write,
    path::{Path, PathBuf},
    str::FromStr,
    sync::Arc,
    time::Duration,
};

use bytes::Bytes;

use hyper::StatusCode;
use tokio::time::{sleep, timeout};

use rpki::{
    ca::{
        idexchange,
        idexchange::{CaHandle, ChildHandle, ParentHandle, PublisherHandle},
        provisioning::ResourceClassName,
    },
    repository::{crypto::KeyIdentifier, resources::ResourceSet},
    uri,
};

use crate::{
    cli::{
        options::{BulkCaCommand, CaCommand, Command, Options, PubServerCommand},
        report::{ApiResponse, ReportFormat},
        {Error, KrillClient},
    },
    commons::{
        api::{
            AddChildRequest, AspaCustomer, AspaDefinition, AspaDefinitionList, AspaProvidersUpdate, CertAuthInfo,
            CertAuthInit, CertifiedKeyInfo, ObjectName, ParentCaContact, ParentCaReq, ParentStatuses,
            PublicationServerUris, PublisherDetails, PublisherList, RepositoryContact, ResourceClassKeysInfo,
            RoaDefinition, RoaDefinitionUpdates, RtaList, RtaName, RtaPrepResponse, TypedPrefix, UpdateChildRequest,
        },
        bgp::{Announcement, BgpAnalysisReport, BgpAnalysisSuggestion},
        crypto::SignSupport,
        util::httpclient,
    },
    daemon::{
        ca::{ta_handle, ResourceTaggedAttestation, RtaContentRequest, RtaPrepareRequest},
        config::Config,
        http::server,
    },
};

#[cfg(test)]
use rpki::ca::idcert::IdCert;

pub const KRILL_SERVER_URI: &str = "https://localhost:3000/";
pub const KRILL_PUBD_SERVER_URI: &str = "https://localhost:3001/";

pub fn init_logging() {
    // Just creates a test config so we can initialize logging, then forgets about it
    let d = PathBuf::from(".");
    let _ = Config::test(&d, false, false, false, false).init_logging();
}

pub fn info(msg: impl std::fmt::Display) {
    info!("{}", msg); // we can change this to using the logger crate later
}

pub async fn sleep_seconds(secs: u64) {
    sleep(Duration::from_secs(secs)).await
}

pub async fn sleep_millis(millis: u64) {
    sleep(Duration::from_millis(millis)).await
}

pub async fn krill_server_ready() -> bool {
    server_ready(KRILL_SERVER_URI).await
}

pub async fn krill_pubd_ready() -> bool {
    server_ready(KRILL_PUBD_SERVER_URI).await
}

pub async fn server_ready(uri: &str) -> bool {
    let health = format!("{}health", uri);

    for _ in 0..30000 {
        match httpclient::client(&health) {
            Ok(client) => {
                let res = timeout(Duration::from_millis(100), client.get(&health).send()).await;

                if let Ok(Ok(res)) = res {
                    if res.status() == StatusCode::OK {
                        return true;
                    } else {
                        eprintln!("Got status: {}", res.status());
                    }
                }
            }
            Err(_) => return false,
        }
        sleep_millis(100).await;
    }

    false
}

pub fn test_config(
    dir: &Path,
    enable_testbed: bool,
    enable_ca_refresh: bool,
    enable_suspend: bool,
    second_signer: bool,
) -> Config {
    if enable_testbed {
        crate::constants::enable_test_mode();
        crate::constants::enable_test_announcements();
    }
    Config::test(dir, enable_testbed, enable_ca_refresh, enable_suspend, second_signer)
}

pub fn init_config(config: &mut Config) {
    if config.init_logging().is_err() {
        trace!("Logging already initialized");
    }
    config.process().unwrap();
}

/// Starts krill server for testing using the given configuration. Creates a random base directory in the 'work' folder,
/// adjusts the config to use it and returns it. Be sure to clean it up when the test is done.
pub async fn start_krill_with_custom_config(mut config: Config) -> PathBuf {
    let dir = tmp_dir();
    config.set_data_dir(dir.clone());
    start_krill(config).await;
    dir
}

/// Starts krill server for testing using the default test configuration, and optionally with testbed mode enabled.
/// Creates a random base directory in the 'work' folder, and returns it. Be sure to clean it up when the test is done.
pub async fn start_krill_with_default_test_config(
    enable_testbed: bool,
    enable_ca_refresh: bool,
    enable_suspend: bool,
    second_signer: bool,
) -> PathBuf {
    let dir = tmp_dir();
    let config = test_config(&dir, enable_testbed, enable_ca_refresh, enable_suspend, second_signer);
    start_krill(config).await;
    dir
}

<<<<<<< HEAD
pub async fn start_krill(config: Config) {
    init_config(&config);
=======
async fn start_krill(mut config: Config) {
    init_config(&mut config);
>>>>>>> 330da84d
    tokio::spawn(start_krill_with_error_trap(Arc::new(config)));
    assert!(krill_server_ready().await);
}

async fn start_krill_with_error_trap(config: Arc<Config>) {
    if let Err(err) = server::start_krill_daemon(config).await {
        error!("Krill failed to start: {}", err);
    }
}

/// Starts a krill pubd for testing on its own port, and its
/// own temp dir for storage.
pub async fn start_krill_pubd() -> PathBuf {
    let dir = tmp_dir();
    let mut config = test_config(&dir, false, false, false, true);
    init_config(&mut config);
    config.port = 3001;

    tokio::spawn(start_krill_with_error_trap(Arc::new(config)));
    assert!(krill_pubd_ready().await);

    // Initialize the repository using separate URIs
    let uris = {
        let rsync_base = uri::Rsync::from_str("rsync://localhost/dedicated-repo/").unwrap();
        let rrdp_base_uri = uri::Https::from_str("https://localhost:3001/test-rrdp/").unwrap();
        PublicationServerUris::new(rrdp_base_uri, rsync_base)
    };
    let command = PubServerCommand::RepositoryInit(uris);
    krill_dedicated_pubd_admin(command).await;

    dir
}

pub async fn krill_admin(command: Command) -> ApiResponse {
    let krillc_opts = Options::new(https(KRILL_SERVER_URI), "secret", ReportFormat::Json, command);
    match KrillClient::process(krillc_opts).await {
        Ok(res) => res, // ok
        Err(e) => panic!("{}", e),
    }
}

pub async fn krill_embedded_pubd_admin(command: PubServerCommand) -> ApiResponse {
    krill_admin(Command::PubServer(command)).await
}

pub async fn krill_dedicated_pubd_admin(command: PubServerCommand) -> ApiResponse {
    let options = Options::new(
        https(KRILL_PUBD_SERVER_URI),
        "secret",
        ReportFormat::Json,
        Command::PubServer(command),
    );
    match KrillClient::process(options).await {
        Ok(res) => res, // ok
        Err(e) => panic!("{}", e),
    }
}

pub async fn krill_admin_expect_error(command: Command) -> Error {
    let krillc_opts = Options::new(https(KRILL_SERVER_URI), "secret", ReportFormat::Json, command);
    match KrillClient::process(krillc_opts).await {
        Ok(_res) => panic!("Expected error"),
        Err(e) => e,
    }
}

pub async fn cas_refresh_all() {
    krill_admin(Command::Bulk(BulkCaCommand::Refresh)).await;
}

pub async fn cas_refresh_single(ca: &CaHandle) {
    krill_admin(Command::CertAuth(CaCommand::Refresh(ca.clone()))).await;
}

pub async fn cas_suspend_all() {
    krill_admin(Command::Bulk(BulkCaCommand::Suspend)).await;
}

pub async fn ca_suspend_child(ca: &CaHandle, child: &CaHandle) {
    let child_handle = child.convert();
    krill_admin(Command::CertAuth(CaCommand::ChildUpdate(
        ca.clone(),
        child_handle,
        UpdateChildRequest::suspend(),
    )))
    .await;
}

pub async fn ca_unsuspend_child(ca: &CaHandle, child: &CaHandle) {
    let child_handle = child.convert();
    krill_admin(Command::CertAuth(CaCommand::ChildUpdate(
        ca.clone(),
        child_handle,
        UpdateChildRequest::unsuspend(),
    )))
    .await;
}

pub async fn init_ca(ca: &CaHandle) {
    krill_admin(Command::CertAuth(CaCommand::Init(CertAuthInit::new(ca.clone())))).await;
}

pub async fn delete_ca(ca: &CaHandle) {
    krill_admin(Command::CertAuth(CaCommand::Delete(ca.clone()))).await;
}

pub async fn ca_repo_update_rfc8181(ca: &CaHandle, response: idexchange::RepositoryResponse) {
    krill_admin(Command::CertAuth(CaCommand::RepoUpdate(
        ca.clone(),
        RepositoryContact::new(response),
    )))
    .await;
}

pub async fn generate_new_id(ca: &CaHandle) {
    krill_admin(Command::CertAuth(CaCommand::UpdateId(ca.clone()))).await;
}

pub async fn parent_contact(ca: &CaHandle, child: &ChildHandle) -> ParentCaContact {
    match krill_admin(Command::CertAuth(CaCommand::ParentResponse(ca.clone(), child.clone()))).await {
        ApiResponse::ParentCaContact(contact) => contact,
        _ => panic!("Expected RFC 8183 Parent Response"),
    }
}

pub async fn request(ca: &CaHandle) -> idexchange::ChildRequest {
    match krill_admin(Command::CertAuth(CaCommand::ChildRequest(ca.clone()))).await {
        ApiResponse::Rfc8183ChildRequest(req) => req,
        _ => panic!("Expected RFC 8183 Child Request"),
    }
}

pub async fn add_child_to_ta_rfc6492(
    child: &ChildHandle,
    child_request: idexchange::ChildRequest,
    resources: ResourceSet,
) -> ParentCaContact {
    let (id_cert, _, _) = child_request.unpack();
    let req = AddChildRequest::new(child.clone(), resources, id_cert);
    let res = krill_admin(Command::CertAuth(CaCommand::ChildAdd(ta_handle(), req))).await;

    match res {
        ApiResponse::ParentCaContact(info) => info,
        _ => panic!("Expected ParentCaInfo response"),
    }
}

pub async fn add_child_rfc6492(
    ca: CaHandle,
    child: ChildHandle,
    child_request: idexchange::ChildRequest,
    resources: ResourceSet,
) -> ParentCaContact {
    let (id_cert, _, _) = child_request.unpack();

    let add_child_request = AddChildRequest::new(child, resources, id_cert);

    match krill_admin(Command::CertAuth(CaCommand::ChildAdd(ca, add_child_request))).await {
        ApiResponse::ParentCaContact(info) => info,
        _ => panic!("Expected ParentCaInfo response"),
    }
}

pub async fn update_child(ca: &CaHandle, child: &CaHandle, resources: &ResourceSet) {
    let child_handle = child.convert();
    let req = UpdateChildRequest::resources(resources.clone());
    send_child_request(ca, &child_handle, req).await
}

pub async fn update_child_id(ca: &CaHandle, child: &CaHandle, req: idexchange::ChildRequest) {
    let child_handle = child.convert();
    let (id, _, _) = req.unpack();
    let req = UpdateChildRequest::id_cert(id);
    send_child_request(ca, &child_handle, req).await
}

pub async fn delete_child(ca: &CaHandle, child: &CaHandle) {
    let child_handle = child.convert();
    krill_admin(Command::CertAuth(CaCommand::ChildDelete(ca.clone(), child_handle))).await;
}

pub async fn suspend_inactive_child(ca: &CaHandle, child: &ChildHandle) {
    let update = UpdateChildRequest::suspend();

    krill_admin(Command::CertAuth(CaCommand::ChildUpdate(
        ca.clone(),
        child.clone(),
        update,
    )))
    .await;
}

pub async fn unsuspend_child(ca: &CaHandle, child: &ChildHandle) {
    let update = UpdateChildRequest::unsuspend();

    krill_admin(Command::CertAuth(CaCommand::ChildUpdate(
        ca.clone(),
        child.clone(),
        update,
    )))
    .await;
}

async fn send_child_request(ca: &CaHandle, child: &ChildHandle, req: UpdateChildRequest) {
    match krill_admin(Command::CertAuth(CaCommand::ChildUpdate(
        ca.clone(),
        child.clone(),
        req,
    )))
    .await
    {
        ApiResponse::Empty => {}
        _ => error!("Expected empty ok response"),
    }
    cas_refresh_all().await;
}

pub async fn add_parent_to_ca(ca: &CaHandle, parent: ParentCaReq) {
    krill_admin(Command::CertAuth(CaCommand::AddParent(ca.clone(), parent))).await;
}

pub async fn parent_statuses(ca: &CaHandle) -> ParentStatuses {
    match krill_admin(Command::CertAuth(CaCommand::ParentStatuses(ca.clone()))).await {
        ApiResponse::ParentStatuses(status) => status,
        _ => panic!("Expected parent statuses"),
    }
}

pub async fn update_parent_contact(ca: &CaHandle, parent: &ParentHandle, contact: ParentCaContact) {
    let parent_req = ParentCaReq::new(parent.clone(), contact);
    krill_admin(Command::CertAuth(CaCommand::AddParent(ca.clone(), parent_req))).await;
}

pub async fn delete_parent(ca: &CaHandle, parent: &CaHandle) {
    krill_admin(Command::CertAuth(CaCommand::RemoveParent(ca.clone(), parent.convert()))).await;
}

pub async fn ca_route_authorizations_update(ca: &CaHandle, updates: RoaDefinitionUpdates) {
    krill_admin(Command::CertAuth(CaCommand::RouteAuthorizationsUpdate(
        ca.clone(),
        updates,
    )))
    .await;
}

pub async fn ca_route_authorizations_update_expect_error(ca: &CaHandle, updates: RoaDefinitionUpdates) {
    krill_admin_expect_error(Command::CertAuth(CaCommand::RouteAuthorizationsUpdate(
        ca.clone(),
        updates,
    )))
    .await;
}

pub async fn ca_route_authorizations_suggestions(ca: &CaHandle) -> BgpAnalysisSuggestion {
    match krill_admin(Command::CertAuth(CaCommand::BgpAnalysisSuggest(ca.clone(), None))).await {
        ApiResponse::BgpAnalysisSuggestions(suggestion) => suggestion,
        _ => panic!("Expected ROA suggestion"),
    }
}

pub async fn ca_route_authorization_dryrun(ca: &CaHandle, updates: RoaDefinitionUpdates) -> BgpAnalysisReport {
    match krill_admin(Command::CertAuth(CaCommand::RouteAuthorizationsDryRunUpdate(
        ca.clone(),
        updates,
    )))
    .await
    {
        ApiResponse::BgpAnalysisFull(report) => report,
        _ => panic!("Expected BGP analysis report"),
    }
}

pub async fn ca_aspas_add(ca: &CaHandle, aspa: AspaDefinition) {
    krill_admin(Command::CertAuth(CaCommand::AspasAddOrReplace(ca.clone(), aspa))).await;
}

pub async fn expect_aspa_definitions(ca: &CaHandle, expected_aspas: AspaDefinitionList) {
    let res = krill_admin(Command::CertAuth(CaCommand::AspasList(ca.clone()))).await;

    if let ApiResponse::AspaDefinitions(found_aspas) = res {
        if expected_aspas != found_aspas {
            panic!("Expected ASPAs:\n{}, Got ASPAs:\n{}", expected_aspas, found_aspas)
        }
    } else {
        panic!("Expected AspaDefinitionsList")
    }
}

pub async fn ca_aspas_update(ca: &CaHandle, customer: AspaCustomer, update: AspaProvidersUpdate) {
    krill_admin(Command::CertAuth(CaCommand::AspasUpdate(ca.clone(), customer, update))).await;
}

pub async fn ca_aspas_remove(ca: &CaHandle, customer: AspaCustomer) {
    krill_admin(Command::CertAuth(CaCommand::AspasRemove(ca.clone(), customer))).await;
}

pub async fn ca_details(ca: &CaHandle) -> CertAuthInfo {
    match krill_admin(Command::CertAuth(CaCommand::Show(ca.clone()))).await {
        ApiResponse::CertAuthInfo(inf) => inf,
        _ => panic!("Expected cert auth info"),
    }
}

pub async fn rta_sign_sign(
    ca: CaHandle,
    name: RtaName,
    resources: ResourceSet,
    keys: Vec<KeyIdentifier>,
    content: Bytes,
) {
    let request = RtaContentRequest::new(resources, SignSupport::sign_validity_days(14), keys, content);
    let command = Command::CertAuth(CaCommand::RtaSign(ca, name, request));
    krill_admin(command).await;
}

pub async fn rta_list(ca: CaHandle) -> RtaList {
    let command = Command::CertAuth(CaCommand::RtaList(ca));
    match krill_admin(command).await {
        ApiResponse::RtaList(list) => list,
        _ => panic!("Expected RTA list"),
    }
}

pub async fn rta_show(ca: CaHandle, name: RtaName) -> ResourceTaggedAttestation {
    let command = Command::CertAuth(CaCommand::RtaShow(ca, name, None));
    match krill_admin(command).await {
        ApiResponse::Rta(rta) => rta,
        _ => panic!("Expected RTA"),
    }
}

pub async fn rta_multi_prep(ca: CaHandle, name: RtaName, resources: ResourceSet) -> RtaPrepResponse {
    let request = RtaPrepareRequest::new(resources, SignSupport::sign_validity_days(14));
    let command = Command::CertAuth(CaCommand::RtaMultiPrep(ca, name, request));
    match krill_admin(command).await {
        ApiResponse::RtaMultiPrep(res) => res,
        _ => panic!("Expected RtaMultiPrep"),
    }
}

pub async fn rta_multi_cosign(ca: CaHandle, name: RtaName, rta: ResourceTaggedAttestation) {
    let command = Command::CertAuth(CaCommand::RtaMultiCoSign(ca, name, rta));
    krill_admin(command).await;
}

pub async fn ca_key_for_rcn(ca: &CaHandle, rcn: &ResourceClassName) -> CertifiedKeyInfo {
    ca_details(ca)
        .await
        .resource_classes()
        .get(rcn)
        .unwrap()
        .current_key()
        .unwrap()
        .clone()
}

pub async fn ca_new_key_for_rcn(ca: &CaHandle, rcn: &ResourceClassName) -> CertifiedKeyInfo {
    ca_details(ca)
        .await
        .resource_classes()
        .get(rcn)
        .unwrap()
        .new_key()
        .unwrap()
        .clone()
}

pub async fn ca_contains_resources(ca: &CaHandle, resources: &ResourceSet) -> bool {
    for _ in 0..30_u8 {
        if ca_current_resources(ca).await.contains(resources) {
            return true;
        }
        cas_refresh_all().await;
        sleep_seconds(1).await
    }
    false
}

pub async fn ca_equals_resources(ca: &CaHandle, resources: &ResourceSet) -> bool {
    for _ in 0..30_u8 {
        if &ca_current_resources(ca).await == resources {
            return true;
        }
        cas_refresh_all().await;
        sleep_seconds(1).await
    }
    false
}

pub async fn rc_is_removed(ca: &CaHandle) -> bool {
    for _ in 0..300 {
        let ca = ca_details(ca).await;
        if ca.resource_classes().get(&ResourceClassName::default()).is_none() {
            return true;
        }
        cas_refresh_all().await;
        sleep_seconds(1).await
    }
    false
}

pub async fn ca_current_resources(ca: &CaHandle) -> ResourceSet {
    let ca = ca_details(ca).await;

    let mut res = ResourceSet::default();

    for rc in ca.resource_classes().values() {
        if let Some(resources) = rc.current_resources() {
            res = res.union(resources)
        }
    }

    res
}

pub async fn wait_for_nr_cas_under_testbed(nr: usize) -> bool {
    let testbed = handle("testbed");
    for _ in 0..300 {
        let ca = ca_details(&testbed).await;
        if ca.children().len() == nr {
            return true;
        }
        sleep_seconds(1).await
    }
    false
}

pub async fn list_publishers() -> PublisherList {
    match krill_embedded_pubd_admin(PubServerCommand::PublisherList).await {
        ApiResponse::PublisherList(pub_list) => pub_list,
        _ => panic!("Expected publisher list"),
    }
}

pub async fn publisher_details(publisher: PublisherHandle) -> PublisherDetails {
    match krill_embedded_pubd_admin(PubServerCommand::ShowPublisher(publisher)).await {
        ApiResponse::PublisherDetails(pub_details) => pub_details,
        _ => panic!("Expected publisher details"),
    }
}

pub async fn dedicated_repo_publisher_details(publisher: PublisherHandle) -> PublisherDetails {
    match krill_dedicated_pubd_admin(PubServerCommand::ShowPublisher(publisher)).await {
        ApiResponse::PublisherDetails(pub_details) => pub_details,
        _ => panic!("Expected publisher details"),
    }
}

pub async fn publisher_request(ca: &CaHandle) -> idexchange::PublisherRequest {
    match krill_admin(Command::CertAuth(CaCommand::RepoPublisherRequest(ca.clone()))).await {
        ApiResponse::Rfc8183PublisherRequest(req) => req,
        _ => panic!("Expected publisher request"),
    }
}

/// This method sets up a test directory with a random name (a number)
/// under 'work', relative to where cargo is running. It then runs the
/// test provided in the closure, and finally it cleans up the test
/// directory.
///
/// Note that if your test fails the directory is not cleaned up.
pub fn test_under_tmp<F>(op: F)
where
    F: FnOnce(PathBuf),
{
    let dir = sub_dir(&PathBuf::from("work"));
    let path = PathBuf::from(&dir);

    op(dir);

    let _result = fs::remove_dir_all(path);
}

pub fn tmp_dir() -> PathBuf {
    sub_dir(&PathBuf::from("work"))
}

/// This method sets up a random subdirectory and returns it. It is
/// assumed that the caller will clean this directory themselves.
pub fn sub_dir(base_dir: &Path) -> PathBuf {
    let mut bytes = [0; 8];
    openssl::rand::rand_bytes(&mut bytes).unwrap();

    let mut dir = base_dir.to_path_buf();
    dir.push(hex::encode(bytes));

    let full_path = PathBuf::from(&dir);
    fs::create_dir_all(&full_path).unwrap();

    full_path
}

pub fn rsync(s: &str) -> uri::Rsync {
    uri::Rsync::from_str(s).unwrap()
}

pub fn https(s: &str) -> uri::Https {
    uri::Https::from_str(s).unwrap()
}

pub fn ca_handle(s: &str) -> CaHandle {
    CaHandle::from_str(s).unwrap()
}

pub fn ipv4_resources(v4: &str) -> ResourceSet {
    ResourceSet::from_strs("", v4, "").unwrap()
}

pub fn resources(asn: &str, v4: &str, v6: &str) -> ResourceSet {
    ResourceSet::from_strs(asn, v4, v6).unwrap()
}

pub fn rcn(nr: u32) -> ResourceClassName {
    ResourceClassName::from(nr)
}

pub fn as_bytes(s: &str) -> Bytes {
    Bytes::copy_from_slice(s.as_bytes())
}

pub fn save_file(base_dir: &Path, file_name: &str, content: &[u8]) {
    let mut full_name = base_dir.to_path_buf();
    full_name.push(PathBuf::from(file_name));
    let mut f = File::create(full_name).unwrap();
    f.write_all(content).unwrap();
}

// Support testing announcements and ROAs etc

pub fn announcement(s: &str) -> Announcement {
    let def = definition(s);
    Announcement::from(def)
}

pub fn definition(s: &str) -> RoaDefinition {
    RoaDefinition::from_str(s).unwrap()
}

pub fn typed_prefix(s: &str) -> TypedPrefix {
    TypedPrefix::from_str(s).unwrap()
}

pub async fn repo_update(ca: &CaHandle, contact: RepositoryContact) {
    let command = Command::CertAuth(CaCommand::RepoUpdate(ca.clone(), contact));
    krill_admin(command).await;
}

pub async fn embedded_repository_response(publisher: PublisherHandle) -> idexchange::RepositoryResponse {
    let command = PubServerCommand::RepositoryResponse(publisher);
    match krill_embedded_pubd_admin(command).await {
        ApiResponse::Rfc8183RepositoryResponse(response) => response,
        _ => panic!("Expected repository response."),
    }
}

pub async fn embedded_repo_add_publisher(req: idexchange::PublisherRequest) {
    let command = PubServerCommand::AddPublisher(req);
    krill_embedded_pubd_admin(command).await;
}

pub async fn dedicated_repository_response(ca: &CaHandle) -> idexchange::RepositoryResponse {
    let publisher = ca.convert();
    let command = PubServerCommand::RepositoryResponse(publisher);
    match krill_dedicated_pubd_admin(command).await {
        ApiResponse::Rfc8183RepositoryResponse(response) => response,
        _ => panic!("Expected repository response."),
    }
}

pub async fn dedicated_repo_add_publisher(req: idexchange::PublisherRequest) {
    let command = PubServerCommand::AddPublisher(req);
    krill_dedicated_pubd_admin(command).await;
}

pub async fn set_up_ca_with_repo(ca: &CaHandle) {
    init_ca(ca).await;

    // Add the CA as a publisher
    let publisher_request = publisher_request(ca).await;
    embedded_repo_add_publisher(publisher_request).await;

    // Get a Repository Response for the CA
    let response = embedded_repository_response(ca.convert()).await;

    // Update the repo for the child
    let contact = RepositoryContact::new(response);
    repo_update(ca, contact).await;
}

pub async fn expected_mft_and_crl(ca: &CaHandle, rcn: &ResourceClassName) -> Vec<String> {
    let rc_key = ca_key_for_rcn(ca, rcn).await;
    let mft_file = rc_key.incoming_cert().mft_name().to_string();
    let crl_file = rc_key.incoming_cert().crl_name().to_string();
    vec![mft_file, crl_file]
}

pub async fn expected_new_key_mft_and_crl(ca: &CaHandle, rcn: &ResourceClassName) -> Vec<String> {
    let rc_key = ca_new_key_for_rcn(ca, rcn).await;
    let mft_file = rc_key.incoming_cert().mft_name().to_string();
    let crl_file = rc_key.incoming_cert().crl_name().to_string();
    vec![mft_file, crl_file]
}

pub async fn expected_issued_cer(ca: &CaHandle, rcn: &ResourceClassName) -> String {
    let rc_key = ca_key_for_rcn(ca, rcn).await;
    ObjectName::from(rc_key.incoming_cert().cert()).to_string()
}

pub async fn will_publish_embedded(test_msg: &str, ca: &CaHandle, files: &[String]) -> bool {
    will_publish(test_msg, ca, files, PubServer::Embedded).await
}

pub async fn will_publish_dedicated(test_msg: &str, ca: &CaHandle, files: &[String]) -> bool {
    will_publish(test_msg, ca, files, PubServer::Dedicated).await
}

enum PubServer {
    Embedded,
    Dedicated,
}

async fn will_publish(test_msg: &str, ca: &CaHandle, files: &[String], server: PubServer) -> bool {
    let objects: Vec<_> = files.iter().map(|s| s.as_str()).collect();
    for _ in 0..6000 {
        let details = {
            match &server {
                PubServer::Dedicated => dedicated_repo_publisher_details(ca.convert()).await,
                PubServer::Embedded => publisher_details(ca.convert()).await,
            }
        };

        let current_files = details.current_files();

        if current_files.len() == objects.len() {
            let current_files: Vec<&uri::Rsync> = current_files.iter().map(|p| p.uri()).collect();
            let mut all_matched = true;
            for o in &objects {
                if !current_files.iter().any(|uri| uri.ends_with(o)) {
                    all_matched = false;
                }
            }
            if all_matched {
                return true;
            }
        }

        sleep_millis(100).await;
    }

    let details = publisher_details(ca.convert()).await;

    eprintln!("Did not find match for test: {}, for publisher: {}", test_msg, ca);
    eprintln!("Found:");
    for file in details.current_files() {
        eprintln!("  {}", file.uri());
    }
    eprintln!("Expected:");
    for file in objects {
        eprintln!("  {}", file);
    }

    false
}

pub async fn set_up_ca_under_parent_with_resources(ca: &CaHandle, parent: &CaHandle, resources: &ResourceSet) {
    let child_request = request(ca).await;
    let parent = {
        let contact = add_child_rfc6492(parent.convert(), ca.convert(), child_request, resources.clone()).await;
        ParentCaReq::new(parent.convert(), contact)
    };
    add_parent_to_ca(ca, parent).await;
    assert!(ca_contains_resources(ca, resources).await);
}

pub async fn ca_roll_init(ca: &CaHandle) {
    krill_admin(Command::CertAuth(CaCommand::KeyRollInit(ca.clone()))).await;
}

pub async fn ca_roll_activate(ca: &CaHandle) {
    krill_admin(Command::CertAuth(CaCommand::KeyRollActivate(ca.clone()))).await;
}

pub async fn state_becomes_new_key(ca: &CaHandle) -> bool {
    for _ in 0..30_u8 {
        let ca = ca_details(ca).await;

        // wait for ALL RCs to become state new key
        let rc_map = ca.resource_classes();

        let expected = rc_map.len();
        let mut found = 0;

        for rc in rc_map.values() {
            if let ResourceClassKeysInfo::RollNew(_) = rc.keys() {
                found += 1;
            }
        }

        if found == expected {
            return true;
        }

        sleep_seconds(1).await
    }
    false
}

pub async fn state_becomes_active(ca: &CaHandle) -> bool {
    for _ in 0..300 {
        let ca = ca_details(ca).await;

        // wait for ALL RCs to become state active key
        let rc_map = ca.resource_classes();

        let expected = rc_map.len();
        let mut found = 0;

        for rc in rc_map.values() {
            if let ResourceClassKeysInfo::Active(_) = rc.keys() {
                found += 1;
            }
        }

        if found == expected {
            return true;
        }

        sleep_millis(100).await
    }
    false
}

#[cfg(test)]
pub fn test_id_certificate() -> IdCert {
    let data = include_bytes!("../test-resources/oob/id_publisher_ta.cer");
    IdCert::decode(Bytes::from_static(data)).unwrap()
}<|MERGE_RESOLUTION|>--- conflicted
+++ resolved
@@ -149,13 +149,8 @@
     dir
 }
 
-<<<<<<< HEAD
-pub async fn start_krill(config: Config) {
-    init_config(&config);
-=======
-async fn start_krill(mut config: Config) {
+pub async fn start_krill(mut config: Config) {
     init_config(&mut config);
->>>>>>> 330da84d
     tokio::spawn(start_krill_with_error_trap(Arc::new(config)));
     assert!(krill_server_ready().await);
 }
@@ -572,7 +567,7 @@
 }
 
 pub async fn wait_for_nr_cas_under_testbed(nr: usize) -> bool {
-    let testbed = handle("testbed");
+    let testbed = ca_handle("testbed");
     for _ in 0..300 {
         let ca = ca_details(&testbed).await;
         if ca.children().len() == nr {
