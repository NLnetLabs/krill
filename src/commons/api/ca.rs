//! Common data types for Certificate Authorities, defined here so that the CLI
//! can have access without needing to depend on the full krill_ca module.

use std::collections::HashMap;
use std::ops::{self};
use std::str::FromStr;
use std::sync::Arc;
use std::{fmt, str};

use bytes::Bytes;
use chrono::{Duration, TimeZone, Utc};
use rpki::repository::x509::{Name, Validity};
use serde::{Deserialize, Serialize};

use rpki::{
    ca::{
        idcert::IdCert,
        idexchange::{CaHandle, ChildHandle, ParentHandle, RepoInfo, ServiceUri},
        provisioning::{
            IssuanceRequest, IssuedCert, RequestResourceLimit, ResourceClassEntitlements, ResourceClassListResponse,
            ResourceClassName, SigningCert,
        },
        publication::Base64,
    },
    crypto::{KeyIdentifier, PublicKey},
    repository::{
        aspa::Aspa,
        cert::Cert,
        crl::{Crl, CrlEntry},
        manifest::Manifest,
        resources::{Asn, ResourceSet},
        roa::Roa,
        x509::{Serial, Time},
    },
    rrdp::Hash,
    uri,
};

use crate::commons::crypto::CsrInfo;
use crate::daemon::ca::BgpSecCertInfo;
use crate::{
    commons::{
        api::{
            rrdp::PublishElement, AspaDefinition, ErrorResponse, ParentCaContact, RepositoryContact, RoaAggregateKey,
            RoaDefinition,
        },
        util::KrillVersion,
    },
    daemon::ca::RouteAuthorization,
};

use super::BgpSecAsnKey;

//------------ IdCertInfo ----------------------------------------------------

/// A PEM encoded IdCert and sha256 of the encoding, for easier
#[derive(Clone, Debug, Deserialize, Eq, PartialEq, Serialize)]
pub struct IdCertInfo {
    public_key: PublicKey,
    base64: Base64,
    hash: Hash,
}

impl IdCertInfo {
    pub fn public_key(&self) -> &PublicKey {
        &self.public_key
    }

    pub fn base64(&self) -> &Base64 {
        &self.base64
    }

    pub fn hash(&self) -> &Hash {
        &self.hash
    }

    pub fn pem(&self) -> String {
        let mut pem = "-----BEGIN CERTIFICATE-----\n".to_string();

        for line in self
            .base64
            .as_str()
            .as_bytes() // so we can use chunks
            .chunks(64)
            .map(|b| unsafe { std::str::from_utf8_unchecked(b) })
        {
            pem.push_str(line);
            pem.push('\n');
        }

        pem.push_str("-----END CERTIFICATE-----\n");

        pem
    }
}

impl From<&IdCert> for IdCertInfo {
    fn from(cer: &IdCert) -> Self {
        let bytes = cer.to_bytes();

        let public_key = cer.public_key().clone();
        let base64 = Base64::from_content(&bytes);
        let hash = Hash::from_data(&bytes);

        IdCertInfo {
            public_key,
            base64,
            hash,
        }
    }
}

impl From<IdCert> for IdCertInfo {
    fn from(cer: IdCert) -> Self {
        Self::from(&cer) // we need to encode anyhow, we can't move any data
    }
}

//------------ ChildState ----------------------------------------------------

#[derive(Clone, Copy, Debug, Deserialize, Eq, PartialEq, Serialize)]
#[serde(rename_all = "snake_case")]
pub enum ChildState {
    Active,
    Suspended,
}

impl Default for ChildState {
    fn default() -> Self {
        ChildState::Active
    }
}

impl fmt::Display for ChildState {
    fn fmt(&self, f: &mut fmt::Formatter) -> fmt::Result {
        match &self {
            ChildState::Active => "active",
            ChildState::Suspended => "suspended",
        }
        .fmt(f)
    }
}

//------------ ChildCaInfo ---------------------------------------------------

/// This type represents information about a child CA that is shared through the API.
#[derive(Clone, Debug, Deserialize, Eq, PartialEq, Serialize)]
pub struct ChildCaInfo {
    state: ChildState,
    id_cert: IdCertInfo,
    entitled_resources: ResourceSet,
}

impl ChildCaInfo {
    pub fn new(state: ChildState, id_cert: IdCertInfo, entitled_resources: ResourceSet) -> Self {
        ChildCaInfo {
            state,
            id_cert,
            entitled_resources,
        }
    }

    pub fn state(&self) -> ChildState {
        self.state
    }

    pub fn id_cert(&self) -> &IdCertInfo {
        &self.id_cert
    }

    pub fn entitled_resources(&self) -> &ResourceSet {
        &self.entitled_resources
    }
}

impl fmt::Display for ChildCaInfo {
    fn fmt(&self, f: &mut fmt::Formatter) -> fmt::Result {
        writeln!(f, "{}", self.id_cert.pem())?;
        writeln!(f, "SHA256 hash of PEM encoded certificate: {}", self.id_cert.hash())?;
        writeln!(f, "resources: {}", self.entitled_resources)?;
        writeln!(f, "state: {}", self.state)
    }
}

//------------ RcvdCert ------------------------------------------------------

#[derive(Clone, Debug, Deserialize, Eq, Hash, PartialEq, Serialize)]
pub struct Received;

/// A certificate which was received from a parent CA.
pub type RcvdCert = CertInfo<Received>;

//------------ DelegatedCertificate ------------------------------------------

#[derive(Clone, Debug, Deserialize, Eq, Hash, PartialEq, Serialize)]
pub struct Delegated;

/// A certificate which has been issued to a delegated (child) CA
pub type DelegatedCertificate = CertInfo<Delegated>;

//------------ SuspendedCertificate ------------------------------------------

#[derive(Clone, Debug, Deserialize, Eq, Hash, PartialEq, Serialize)]
pub struct Suspended;

/// A delegated certificate which has been (temporarily) suspended because the child is inactive.
pub type SuspendedCert = CertInfo<Suspended>;

//------------ UnsuspendedCertificate ----------------------------------------

#[derive(Clone, Debug, Deserialize, Eq, Hash, PartialEq, Serialize)]
pub struct Unsuspended;

/// A suspended certificate which is to be re-activated.
pub type UnsuspendedCert = CertInfo<Unsuspended>;

//------------ CertInfo ------------------------------------------------------

/// Contains all relevant info about an RPKI certificate.
///
/// Note that while it would be tempting to keep the actual rpki-rs Cert, unfortunately
/// this causes fragility with regards to keeping these objects in history and stricter
/// parsing and validation in future. See issue #819.
#[derive(Clone, Debug, Deserialize, Eq, PartialEq, Serialize)]
pub struct CertInfo<T> {
    // Where this certificate is published by the parent
    uri: uri::Rsync,

    // The name of this certificate as used on a manifest
    name: ObjectName,

    // Resources contained
    resources: ResourceSet,

    // the limit on the request (default limit is no limits)
    limit: RequestResourceLimit,

    // The subject chosen by the parent. Note that Krill will
    // derive the subject from the public key, but other parents
    // may use a different strategy.
    subject: Name,

    // The validity time for this certificate.
    validity: Validity,

    // The serial number of this certificate (needed for revocation)
    serial: Serial,

    // Contains the public key and SIA
    #[serde(flatten)]
    csr_info: CsrInfo,

    // The actual certificate in base64 format.
    base64: Base64,

    // The certificate's hash
    hash: Hash,

    // So that we can have different types based on the same structure.
    marker: std::marker::PhantomData<T>,
}

impl<T> CertInfo<T> {
    pub fn create(
        cert: Cert,
        uri: uri::Rsync,
        resources: ResourceSet,
        limit: RequestResourceLimit,
    ) -> Result<Self, InvalidCert> {
        let name = {
            let path = uri.path();
            let after_last_slash = path.rfind('/').unwrap_or(0) + 1;
            // certificate file names must end with .cer and have at least
            // one more character before the .cer filename extension - i.e. we
            // expect 5 characters after the last slash.
            if !path.ends_with(".cer") || path.len() < after_last_slash + 5 {
                Err(InvalidCert::Uri(uri.clone()))
            } else {
                Ok(ObjectName(path[after_last_slash..].into()))
            }
        }?;

        let key = cert.subject_public_key_info().clone();
        let ca_repository = cert.ca_repository().ok_or(InvalidCert::CaRepositoryMissing)?.clone();
        let rpki_manifest = cert.rpki_manifest().ok_or(InvalidCert::RpkiManifestMissing)?.clone();
        let rpki_notify = cert.rpki_notify().cloned();

        let csr_info = CsrInfo::new(ca_repository, rpki_manifest, rpki_notify, key);

        let subject = cert.subject().clone();
        let validity = cert.validity();
        let serial = cert.serial_number();
        let base64 = Base64::from(&cert);
        let hash = base64.to_hash();

        base64.to_hash();
        Ok(CertInfo {
            uri,
            name,
            resources,
            limit,
            subject,
            validity,
            serial,
            csr_info,
            base64,
            hash,
            marker: std::marker::PhantomData,
        })
    }

    pub fn uri(&self) -> &uri::Rsync {
        &self.uri
    }

    pub fn resources(&self) -> &ResourceSet {
        &self.resources
    }

    pub fn limit(&self) -> &RequestResourceLimit {
        &self.limit
    }

    pub fn subject(&self) -> &Name {
        &self.subject
    }

    pub fn validity(&self) -> &Validity {
        &self.validity
    }

    pub fn expires(&self) -> Time {
        self.validity.not_after()
    }

    pub fn serial(&self) -> Serial {
        self.serial
    }

    pub fn csr_info(&self) -> &CsrInfo {
        &self.csr_info
    }

    pub fn key_identifier(&self) -> KeyIdentifier {
        self.csr_info.key_id()
    }

    pub fn base64(&self) -> &Base64 {
        &self.base64
    }

    pub fn hash(&self) -> Hash {
        self.hash
    }

    pub fn to_cert(&self) -> Result<Cert, InvalidCert> {
        Cert::decode(self.to_bytes().as_ref()).map_err(|e| InvalidCert::CannotDecode(e.to_string()))
    }

    pub fn to_issued_cert(&self) -> Result<IssuedCert, InvalidCert> {
        let cert = self.to_cert()?;
        Ok(IssuedCert::new(self.uri.clone(), self.limit.clone(), cert))
    }

    pub fn to_bytes(&self) -> Bytes {
        self.base64.to_bytes()
    }

    /// Clones and then converts this into a certificate of another type.
    pub fn convert<Y>(&self) -> CertInfo<Y> {
        CertInfo {
            uri: self.uri.clone(),
            name: self.name.clone(),
            resources: self.resources.clone(),
            limit: self.limit.clone(),
            subject: self.subject.clone(),
            validity: self.validity,
            serial: self.serial,
            csr_info: self.csr_info.clone(),
            base64: self.base64.clone(),
            hash: self.hash,
            marker: std::marker::PhantomData,
        }
    }

    /// Converts this into a certificate of another type.
    pub fn into_converted<Y>(self) -> CertInfo<Y> {
        CertInfo {
            uri: self.uri,
            name: self.name,
            resources: self.resources,
            limit: self.limit,
            subject: self.subject,
            validity: self.validity,
            serial: self.serial,
            csr_info: self.csr_info,
            base64: self.base64,
            hash: self.hash,
            marker: std::marker::PhantomData,
        }
    }

    /// Returns a (possibly empty) set of reduced applicable resources which is the intersection
    /// of the encompassing resources and this certificate's current resources.
    /// Returns None if the current resource set is not overclaiming and does not need to be
    /// reduced.
    pub fn reduced_applicable_resources(&self, encompassing: &ResourceSet) -> Option<ResourceSet> {
        if encompassing.contains(&self.resources) {
            None
        } else {
            Some(encompassing.intersection(&self.resources))
        }
    }

    /// The name for this certificate
    pub fn name(&self) -> &ObjectName {
        &self.name
    }

    /// The name of the CRL published by THIS certificate.
    pub fn crl_name(&self) -> ObjectName {
        ObjectName::new(&self.key_identifier(), "crl")
    }

    /// The URI of the CRL published BY THIS certificate, i.e. the uri to use
    /// on certs issued by this.
    pub fn crl_uri(&self) -> uri::Rsync {
        self.uri_for_object(self.crl_name())
    }

    /// The name of the MFT published by THIS certificate.
    pub fn mft_name(&self) -> ObjectName {
        ObjectName::new(&self.key_identifier(), "mft")
    }

    /// Return the CA repository URI where this certificate publishes.
    pub fn ca_repository(&self) -> &uri::Rsync {
        self.csr_info.ca_repository()
    }

    /// The URI of the MFT published by THIS certificate.
    pub fn mft_uri(&self) -> uri::Rsync {
        self.uri_for_object(self.mft_name())
    }

    pub fn uri_for_object(&self, name: impl Into<ObjectName>) -> uri::Rsync {
        self.uri_for_name(&name.into())
    }

    pub fn uri_for_name(&self, name: &ObjectName) -> uri::Rsync {
        // unwraps here are safe
        self.ca_repository().join(name.as_ref()).unwrap()
    }

    /// Returns a Revocation for this certificate
<<<<<<< HEAD
    pub fn revoke(&self) -> Revocation {
        Revocation::new(self.serial, self.validity.not_after())
=======
    pub fn revocation(&self) -> Revocation {
        Revocation {
            serial: self.serial,
            expires: self.validity.not_after(),
        }
>>>>>>> 3bba19fd
    }
}

#[derive(Clone, Debug)]
pub enum InvalidCert {
    CaRepositoryMissing,
    RpkiManifestMissing,
    Uri(uri::Rsync),
    CannotDecode(String),
}

impl fmt::Display for InvalidCert {
    fn fmt(&self, f: &mut fmt::Formatter<'_>) -> fmt::Result {
        match self {
            InvalidCert::CaRepositoryMissing => write!(
                f,
                "CA certificate lacks id-ad-caRepository (see section 4.8.8.1 of RFC 6487)"
            ),
            InvalidCert::RpkiManifestMissing => write!(
                f,
                "CA certificate lacks id-ad-rpkiManifest (see section 4.8.8.1 of RFC 6487)"
            ),
            InvalidCert::Uri(s) => write!(f, "Cannot derive filename from URI: {}", s),
            InvalidCert::CannotDecode(s) => write!(f, "Cannot decode binary certificate: {}", s),
        }
    }
}

impl std::error::Error for InvalidCert {}

//------------ TrustAnchorLocator --------------------------------------------

#[derive(Clone, Debug, Deserialize, Eq, PartialEq, Serialize)]
pub struct TrustAnchorLocator {
    uris: Vec<uri::Https>,
    rsync_uri: uri::Rsync,
    encoded_ski: Base64,
}

impl TrustAnchorLocator {
    /// Creates a new TAL, panics when the provided Cert is not a TA cert.
    pub fn new(uris: Vec<uri::Https>, rsync_uri: uri::Rsync, public_key: &PublicKey) -> Self {
        let encoded_ski = Base64::from_content(&public_key.to_info_bytes());

        TrustAnchorLocator {
            uris,
            rsync_uri,
            encoded_ski,
        }
    }
}

impl fmt::Display for TrustAnchorLocator {
    fn fmt(&self, f: &mut fmt::Formatter) -> fmt::Result {
        let base64_string = self.encoded_ski.to_string();

        for uri in self.uris.iter() {
            writeln!(f, "{}", uri)?;
        }
        writeln!(f, "{}", self.rsync_uri)?;

        writeln!(f)?;

        let len = base64_string.len();
        let wrap = 64;

        for i in 0..=(len / wrap) {
            if (i * wrap + wrap) < len {
                writeln!(f, "{}", &base64_string[i * wrap..i * wrap + wrap])?;
            } else {
                write!(f, "{}", &base64_string[i * wrap..])?;
            }
        }

        Ok(())
    }
}

//------------ PendingKeyInfo ------------------------------------------------

#[derive(Clone, Debug, Deserialize, Eq, PartialEq, Serialize)]
pub struct PendingKeyInfo {
    key_id: KeyIdentifier,
}

impl PendingKeyInfo {
    pub fn new(key_id: KeyIdentifier) -> Self {
        PendingKeyInfo { key_id }
    }
}

//------------ CertifiedKeyInfo ----------------------------------------------

#[derive(Clone, Debug, Deserialize, Eq, PartialEq, Serialize)]
/// Describes a Key that is certified. I.e. it received an incoming certificate
/// and has at least a MFT and CRL.
pub struct CertifiedKeyInfo {
    key_id: KeyIdentifier,
    incoming_cert: RcvdCert,
    request: Option<IssuanceRequest>,
}

impl CertifiedKeyInfo {
    pub fn new(key_id: KeyIdentifier, incoming_cert: RcvdCert) -> Self {
        CertifiedKeyInfo {
            key_id,
            incoming_cert,
            request: None,
        }
    }

    pub fn key_id(&self) -> &KeyIdentifier {
        &self.key_id
    }
    pub fn incoming_cert(&self) -> &RcvdCert {
        &self.incoming_cert
    }
    pub fn request(&self) -> Option<&IssuanceRequest> {
        self.request.as_ref()
    }
}

//------------ ObjectName ----------------------------------------------------

/// This type is used to represent the (deterministic) file names for
/// RPKI repository objects.
#[derive(Clone, Debug, Deserialize, Eq, Hash, PartialEq, Serialize)]
pub struct ObjectName(Arc<str>);

impl ObjectName {
    pub fn new(ki: &KeyIdentifier, extension: &str) -> Self {
        ObjectName(format!("{}.{}", ki, extension).into())
    }

    pub fn cer_for_key(ki: &KeyIdentifier) -> Self {
        ObjectName::new(ki, "cer")
    }

    pub fn mft_for_key(ki: &KeyIdentifier) -> Self {
        ObjectName::new(ki, "mft")
    }

    pub fn crl_for_key(ki: &KeyIdentifier) -> Self {
        ObjectName::new(ki, "crl")
    }

    pub fn aspa(customer: Asn) -> Self {
        ObjectName(format!("{}.asa", customer).into())
    }

    pub fn bgpsec(asn: Asn, key: KeyIdentifier) -> Self {
        ObjectName(format!("ROUTER-{:08X}-{}.cer", asn.into_u32(), key).into())
    }
}

impl From<&Cert> for ObjectName {
    fn from(c: &Cert) -> Self {
        Self::cer_for_key(&c.subject_key_identifier())
    }
}

impl From<&Manifest> for ObjectName {
    fn from(m: &Manifest) -> Self {
        Self::mft_for_key(&m.cert().authority_key_identifier().unwrap())
    }
}

impl From<&Crl> for ObjectName {
    fn from(c: &Crl) -> Self {
        Self::crl_for_key(c.authority_key_identifier())
    }
}

impl From<&RouteAuthorization> for ObjectName {
    fn from(auth: &RouteAuthorization) -> Self {
        ObjectName(format!("{}.roa", hex::encode(auth.to_string())).into())
    }
}

impl From<&RoaDefinition> for ObjectName {
    fn from(def: &RoaDefinition) -> Self {
        ObjectName(format!("{}.roa", hex::encode(def.to_string())).into())
    }
}

impl From<&RoaAggregateKey> for ObjectName {
    fn from(roa_group: &RoaAggregateKey) -> Self {
        ObjectName(
            match roa_group.group() {
                None => format!("AS{}.roa", roa_group.asn()),
                Some(number) => format!("AS{}-{}.roa", roa_group.asn(), number),
            }
            .into(),
        )
    }
}

impl From<&AspaDefinition> for ObjectName {
    fn from(aspa: &AspaDefinition) -> Self {
        Self::aspa(aspa.customer())
    }
}

impl From<&BgpSecCertInfo> for ObjectName {
    fn from(info: &BgpSecCertInfo) -> Self {
        Self::bgpsec(info.asn(), info.public_key().key_identifier())
    }
}

impl From<&BgpSecAsnKey> for ObjectName {
    fn from(asn_key: &BgpSecAsnKey) -> Self {
        Self::bgpsec(asn_key.asn(), asn_key.key_identifier())
    }
}

impl From<&str> for ObjectName {
    fn from(s: &str) -> Self {
        ObjectName(s.into())
    }
}

impl AsRef<str> for ObjectName {
    fn as_ref(&self) -> &str {
        &self.0
    }
}

impl AsRef<[u8]> for ObjectName {
    fn as_ref(&self) -> &[u8] {
        self.0.as_bytes()
    }
}

impl fmt::Display for ObjectName {
    fn fmt(&self, f: &mut fmt::Formatter) -> fmt::Result {
        self.0.fmt(f)
    }
}

//------------ Revocation ----------------------------------------------------

/// This type represents an entry to be used on a Certificate Revocation List (CRL).
///
/// The "revocation_date" will be used for the "revocationDate" as described in
/// section 5.1 of RFC 5280. The "expires" time is used to determine when a CRL
/// entry can be purged (i.e. removed) because the entry is no longer relevant.
///
/// The "revocation_date" is set to the time that this object is first created,
/// but it will be persisted for future use. In other words: there is no support
/// for future or past dating this time.
#[derive(Clone, Copy, Debug, Deserialize, Eq, PartialEq, Serialize)]
pub struct Revocation {
    serial: Serial,
    #[serde(default = "Time::now")]
    revocation_date: Time,
    expires: Time,
}

impl Revocation {
    pub fn new(serial: Serial, expires: Time) -> Self {
        Revocation {
            serial,
            revocation_date: Time::now(),
            expires,
        }
    }
}

impl From<&Cert> for Revocation {
    fn from(cer: &Cert) -> Self {
        Revocation::new(cer.serial_number(), cer.validity().not_after())
    }
}

impl From<&Manifest> for Revocation {
    fn from(m: &Manifest) -> Self {
        Self::from(m.cert())
    }
}

impl From<&Roa> for Revocation {
    fn from(r: &Roa) -> Self {
        Self::from(r.cert())
    }
}

impl From<&Aspa> for Revocation {
    fn from(aspa: &Aspa) -> Self {
        Self::from(aspa.cert())
    }
}

impl From<&BgpSecCertInfo> for Revocation {
    fn from(info: &BgpSecCertInfo) -> Self {
        Revocation::new(info.serial(), info.expires())
    }
}

//------------ Revocations ---------------------------------------------------

#[derive(Clone, Debug, Default, Deserialize, Eq, PartialEq, Serialize)]
pub struct Revocations(Vec<Revocation>);

impl Revocations {
    pub fn to_crl_entries(&self) -> Vec<CrlEntry> {
        self.0
            .iter()
            .map(|revocation| CrlEntry::new(revocation.serial, revocation.revocation_date))
            .collect()
    }

    /// Purges all expired revocations, and returns them.
    pub fn purge(&mut self) -> Vec<Revocation> {
        let (relevant, expired) = self.0.iter().partition(|r| r.expires > Time::now());
        self.0 = relevant;
        expired
    }

    pub fn add(&mut self, revocation: Revocation) {
        self.0.push(revocation);
    }

    pub fn remove(&mut self, revocation: &Revocation) {
        self.0.retain(|existing| existing != revocation);
    }

    pub fn apply_delta(&mut self, delta: RevocationsDelta) {
        self.0.retain(|r| !delta.dropped.contains(r));
        for r in delta.added {
            self.add(r);
        }
    }
}

//------------ RevocationsDelta ----------------------------------------------

#[derive(Clone, Debug, Default, Deserialize, Eq, PartialEq, Serialize)]
pub struct RevocationsDelta {
    added: Vec<Revocation>,
    dropped: Vec<Revocation>,
}

impl RevocationsDelta {
    pub fn add(&mut self, revocation: Revocation) {
        self.added.push(revocation);
    }
    pub fn drop(&mut self, revocation: Revocation) {
        self.dropped.push(revocation);
    }
}

//------------ ResourceSetSummary --------------------------------------------
/// This type defines a summary of a set of Internet Number Resources, for
/// use in concise reporting.
#[derive(Clone, Debug, Deserialize, Serialize)]
pub struct ResourceSetSummary {
    asns: usize,
    ipv4: usize,
    ipv6: usize,
}

impl ResourceSetSummary {
    pub fn asn_blocks(&self) -> usize {
        self.asns
    }
    pub fn ipv4_blocks(&self) -> usize {
        self.ipv4
    }
    pub fn ipv6_blocks(&self) -> usize {
        self.ipv6
    }
}

impl From<&ResourceSet> for ResourceSetSummary {
    fn from(rs: &ResourceSet) -> Self {
        let asns = rs.asn().iter().count();
        let ipv4 = rs.ipv4().iter().count();
        let ipv6 = rs.ipv6().iter().count();
        ResourceSetSummary { asns, ipv4, ipv6 }
    }
}

impl fmt::Display for ResourceSetSummary {
    fn fmt(&self, f: &mut fmt::Formatter) -> fmt::Result {
        write!(
            f,
            "asn: {} blocks, v4: {} blocks, v6: {} blocks",
            self.asns, self.ipv4, self.ipv6
        )
    }
}

//------------ CertAuthList --------------------------------------------------

#[derive(Clone, Debug, Deserialize, Eq, PartialEq, Serialize)]
pub struct CertAuthList {
    // Even though we only have 1 field, we chose not to use a tuple struct here
    // to allow for future extensions more easily.. we could then just add new
    // fields and associated JSON members without affecting consumers of the API
    // too much.
    cas: Vec<CertAuthSummary>,
}

impl CertAuthList {
    pub fn new(cas: Vec<CertAuthSummary>) -> Self {
        CertAuthList { cas }
    }

    pub fn cas(&self) -> &Vec<CertAuthSummary> {
        &self.cas
    }
}

impl fmt::Display for CertAuthList {
    fn fmt(&self, f: &mut fmt::Formatter) -> fmt::Result {
        for ca in self.cas() {
            writeln!(f, "{}", ca.handle())?;
        }

        Ok(())
    }
}

impl AsRef<Vec<CertAuthSummary>> for CertAuthList {
    fn as_ref(&self) -> &Vec<CertAuthSummary> {
        &self.cas
    }
}

//------------ CertAuthSummary -----------------------------------------------

#[derive(Clone, Debug, Deserialize, Eq, PartialEq, Serialize)]
pub struct CertAuthSummary {
    handle: CaHandle,
}

impl CertAuthSummary {
    pub fn new(name: CaHandle) -> Self {
        CertAuthSummary { handle: name }
    }

    pub fn handle(&self) -> &CaHandle {
        &self.handle
    }
}

//------------ ParentKindInfo ------------------------------------------------
#[derive(Clone, Debug, Deserialize, Eq, PartialEq, Serialize)]
#[serde(rename_all = "snake_case")]
pub enum ParentKindInfo {
    Ta,
    Embedded,
    Rfc6492,
}

impl fmt::Display for ParentKindInfo {
    fn fmt(&self, f: &mut fmt::Formatter) -> fmt::Result {
        match self {
            ParentKindInfo::Ta => write!(f, "This CA is a TA"),
            ParentKindInfo::Embedded => write!(f, "Embedded parent"),
            ParentKindInfo::Rfc6492 => write!(f, "RFC 6492 Parent"),
        }
    }
}

//------------ ParentInfo ----------------------------------------------------

#[derive(Clone, Debug, Deserialize, Eq, PartialEq, Serialize)]
pub struct ParentInfo {
    handle: ParentHandle,
    kind: ParentKindInfo,
}

impl ParentInfo {
    pub fn new(handle: ParentHandle, contact: ParentCaContact) -> Self {
        let kind = match contact {
            ParentCaContact::Ta(_) => ParentKindInfo::Ta,
            ParentCaContact::Rfc6492(_) => ParentKindInfo::Rfc6492,
        };
        ParentInfo { handle, kind }
    }
}

impl fmt::Display for ParentInfo {
    fn fmt(&self, f: &mut fmt::Formatter) -> fmt::Result {
        write!(f, "Handle: {} Kind: {}", self.handle, self.kind)
    }
}

//------------ ParentStatuses ------------------------------------------------

#[derive(Clone, Debug, Default, Deserialize, Eq, PartialEq, Serialize)]
pub struct ParentStatuses(HashMap<ParentHandle, ParentStatus>);

impl ParentStatuses {
    pub fn len(&self) -> usize {
        self.0.len()
    }

    pub fn is_empty(&self) -> bool {
        self.0.is_empty()
    }

    pub fn get(&self, parent: &ParentHandle) -> Option<&ParentStatus> {
        self.0.get(parent)
    }

    pub fn iter(&self) -> impl Iterator<Item = (&ParentHandle, &ParentStatus)> {
        self.0.iter()
    }

    /// Get the first synchronization candidates based on the following:
    /// - take the given ca_parents for which no current status exists first
    /// - then sort by last exchange, minute grade granularity - oldest first
    ///    - where failures come before success within the same minute
    /// - then take the first N parents for this batch
    pub fn sync_candidates(&self, ca_parents: Vec<&ParentHandle>, batch: usize) -> Vec<ParentHandle> {
        let mut parents = vec![];

        // Add any parent for which no current status is known to the candidate list first.
        for parent in ca_parents {
            if !self.0.contains_key(parent) {
                parents.push(parent.clone());
            }
        }

        // Then add the ones for which we do have a status, sorted by their
        // last exchange.
        let mut parents_by_last_exchange = self.sorted_by_last_exchange();
        parents.append(&mut parents_by_last_exchange);

        // But truncate to the specified batch size
        parents.truncate(batch);

        parents
    }

    // Return the parents sorted by last exchange, i.e. let the parents
    // without an exchange be first, and then from longest ago to most recent.
    // Uses minute grade granularity and in cases where the exchanges happened in
    // the same minute failures take precedence (come before) successful exchanges.
    pub fn sorted_by_last_exchange(&self) -> Vec<ParentHandle> {
        let mut sorted_parents: Vec<(&ParentHandle, &ParentStatus)> = self.iter().collect();
        sorted_parents.sort_by(|a, b| {
            // we can map the 'no last exchange' case to 1970..
            let a_last_exchange = a.1.last_exchange.as_ref();
            let b_last_exchange = b.1.last_exchange.as_ref();

            let a_last_exchange_time = a_last_exchange.map(|e| i64::from(e.timestamp)).unwrap_or(0) / 60;
            let b_last_exchange_time = b_last_exchange.map(|e| i64::from(e.timestamp)).unwrap_or(0) / 60;

            if a_last_exchange_time == b_last_exchange_time {
                // compare success / failure
                let a_last_exchange_res = a_last_exchange.map(|e| e.result().was_success()).unwrap_or(false);
                let b_last_exchange_res = b_last_exchange.map(|e| e.result().was_success()).unwrap_or(false);
                a_last_exchange_res.cmp(&b_last_exchange_res)
            } else {
                a_last_exchange_time.cmp(&b_last_exchange_time)
            }
        });

        sorted_parents.into_iter().map(|(handle, _)| handle).cloned().collect()
    }

    pub fn get_mut_status(&mut self, parent: &ParentHandle) -> &mut ParentStatus {
        if !self.0.contains_key(parent) {
            self.0.insert(parent.clone(), ParentStatus::default());
        }

        self.0.get_mut(parent).unwrap()
    }

    pub fn remove(&mut self, parent: &ParentHandle) {
        self.0.remove(parent);
    }

    pub fn insert(&mut self, parent: ParentHandle, status: ParentStatus) {
        self.0.insert(parent, status);
    }
}

impl IntoIterator for ParentStatuses {
    type Item = (ParentHandle, ParentStatus);
    type IntoIter = std::collections::hash_map::IntoIter<ParentHandle, ParentStatus>;

    fn into_iter(self) -> Self::IntoIter {
        self.0.into_iter()
    }
}

impl fmt::Display for ParentStatuses {
    fn fmt(&self, f: &mut fmt::Formatter) -> fmt::Result {
        for (parent, status) in self.0.iter() {
            writeln!(f, "Parent: {}", parent)?;
            match &status.last_exchange {
                None => writeln!(f, "Status: connection still pending")?,
                Some(exchange) => {
                    writeln!(f, "URI: {}", exchange.uri)?;
                    writeln!(f, "Status: {}", exchange.result)?;
                    writeln!(f, "Last contacted: {}", exchange.timestamp().to_rfc3339())?;

                    if exchange.was_success() {
                        write!(f, "Resource Entitlements:")?;
                    } else {
                        write!(f, "LAST KNOWN Resource Entitlements:")?;
                    }

                    if status.classes.is_empty() {
                        writeln!(f, " None")?;
                    } else {
                        writeln!(f, " {}", status.all_resources)?;
                        for class in &status.classes {
                            writeln!(f, "  resource class:     {}", class.class_name())?;
                            writeln!(f, "  entitled resources: {}", class.resource_set())?;
                            writeln!(f, "  entitled not after: {}", class.not_after().to_rfc3339())?;

                            let parent_cert: ParentStatusIssuingCert = class.signing_cert().into();
                            writeln!(f, "  issuing cert uri: {}", parent_cert.uri)?;
                            writeln!(f, "  issuing cert PEM:\n\n{}\n", parent_cert.cert_pem)?;

                            writeln!(f, "  received certificate(s):")?;
                            for issued in class.issued_certs().iter() {
                                let issued: ParentStatusCert = issued.into();

                                writeln!(f, "    published at: {}", issued.uri)?;
                                writeln!(f, "    cert PEM:\n\n{}\n", issued.cert_pem)?;
                            }
                        }
                    }
                }
            }
        }
        Ok(())
    }
}

#[derive(Clone, Debug, Deserialize, Eq, PartialEq, Serialize)]
pub struct ParentStatusIssuingCert {
    uri: uri::Rsync,
    cert_pem: String,
}

impl From<&SigningCert> for ParentStatusIssuingCert {
    fn from(signing: &SigningCert) -> Self {
        let cert = base64::encode(signing.cert().to_captured().as_slice());
        let cert_pem = format!("-----BEGIN CERTIFICATE-----\n{}\n-----END CERTIFICATE-----\n", cert);

        ParentStatusIssuingCert {
            uri: signing.url().clone(),
            cert_pem,
        }
    }
}

#[derive(Clone, Debug, Deserialize, Eq, PartialEq, Serialize)]
pub struct ParentStatusCert {
    uri: uri::Rsync,
    cert_pem: String,
}

impl From<&IssuedCert> for ParentStatusCert {
    fn from(issued: &IssuedCert) -> Self {
        let cert = base64::encode(issued.cert().to_captured().as_slice());
        let cert_pem = format!("-----BEGIN CERTIFICATE-----\n{}\n-----END CERTIFICATE-----\n", cert);
        ParentStatusCert {
            uri: issued.uri().clone(),
            cert_pem,
        }
    }
}

#[derive(Clone, Debug, Default, Deserialize, Eq, PartialEq, Serialize)]
pub struct ParentStatus {
    last_exchange: Option<ParentExchange>,
    last_success: Option<Timestamp>,
    all_resources: ResourceSet,

    // The struct changed - we did not record classes in 0.9.5 and below.
    // Just default to an empty vec in case this field is missing, and
    // ignore the 'entitlements' field that used to be there. This will
    // be updated as soon as the CA synchronizes with its parent again.
    #[serde(default)]
    classes: Vec<ResourceClassEntitlements>,
}

impl ParentStatus {
    pub fn last_success(&self) -> Option<Timestamp> {
        self.last_success
    }

    pub fn last_exchange(&self) -> Option<&ParentExchange> {
        self.last_exchange.as_ref()
    }

    pub fn classes(&self) -> &Vec<ResourceClassEntitlements> {
        &self.classes
    }

    pub fn to_failure_opt(&self) -> Option<ErrorResponse> {
        self.last_exchange.as_ref().and_then(|e| e.to_failure_opt())
    }

    pub fn set_failure(&mut self, uri: ServiceUri, error: ErrorResponse) {
        self.last_exchange = Some(ParentExchange {
            timestamp: Timestamp::now(),
            uri,
            result: ExchangeResult::Failure(error),
        });
    }

    pub fn set_entitlements(&mut self, uri: ServiceUri, entitlements: &ResourceClassListResponse) {
        self.set_last_updated(uri);

        self.classes = entitlements.classes().clone();

        let mut all_resources = ResourceSet::default();
        for class in &self.classes {
            all_resources = all_resources.union(class.resource_set())
        }

        self.all_resources = all_resources;
    }

    pub fn set_last_updated(&mut self, uri: ServiceUri) {
        let timestamp = Timestamp::now();
        self.last_exchange = Some(ParentExchange {
            timestamp,
            uri,
            result: ExchangeResult::Success,
        });
        self.last_success = Some(timestamp);
    }
}

//------------ RepoStatus ----------------------------------------------------

#[derive(Clone, Debug, Deserialize, Eq, PartialEq, Serialize)]
pub struct RepoStatus {
    last_exchange: Option<ParentExchange>,
    last_success: Option<Timestamp>,
    next_exchange_before: Timestamp,
    published: Vec<PublishElement>,
}

impl Default for RepoStatus {
    fn default() -> Self {
        RepoStatus {
            last_exchange: None,
            last_success: None,
            next_exchange_before: Timestamp::now_plus_hours(1),
            published: vec![],
        }
    }
}

impl RepoStatus {
    pub fn next_exchange_before(&self) -> Timestamp {
        self.next_exchange_before
    }

    pub fn last_exchange(&self) -> Option<&ParentExchange> {
        self.last_exchange.as_ref()
    }

    pub fn last_success(&self) -> Option<Timestamp> {
        self.last_success
    }

    pub fn to_failure_opt(&self) -> Option<ErrorResponse> {
        self.last_exchange.as_ref().and_then(|e| e.to_failure_opt())
    }
}

impl RepoStatus {
    pub fn set_failure(&mut self, uri: ServiceUri, error: ErrorResponse) {
        let timestamp = Timestamp::now();
        self.last_exchange = Some(ParentExchange {
            timestamp,
            uri,
            result: ExchangeResult::Failure(error),
        });
        self.next_exchange_before = timestamp.plus_minutes(5);
    }

    pub fn set_published(&mut self, uri: ServiceUri, published: Vec<PublishElement>, next_update: Timestamp) {
        let timestamp = Timestamp::now();
        self.last_exchange = Some(ParentExchange {
            timestamp,
            uri,
            result: ExchangeResult::Success,
        });
        self.published = published;
        self.last_success = Some(timestamp);
        self.next_exchange_before = next_update;
    }

    pub fn set_last_updated(&mut self, uri: ServiceUri, next_update: Timestamp) {
        let timestamp = Timestamp::now();
        self.last_exchange = Some(ParentExchange {
            timestamp,
            uri,
            result: ExchangeResult::Success,
        });
        self.last_success = Some(timestamp);
        self.next_exchange_before = next_update;
    }
}

impl fmt::Display for RepoStatus {
    fn fmt(&self, f: &mut fmt::Formatter) -> fmt::Result {
        match &self.last_exchange {
            None => writeln!(f, "Status: connection still pending")?,
            Some(exchange) => {
                Time::now();

                writeln!(f, "URI: {}", exchange.uri())?;
                writeln!(f, "Status: {}", exchange.result)?;
                writeln!(f, "Last contacted: {}", exchange.timestamp().to_rfc3339())?;
                if let Some(success) = self.last_success() {
                    writeln!(f, "Last successful contact: {}", success.to_rfc3339())?;
                }
                writeln!(
                    f,
                    "Next contact on or before: {}",
                    self.next_exchange_before().to_rfc3339()
                )?;
            }
        }
        Ok(())
    }
}

//------------ ParentExchange ------------------------------------------------

#[derive(Clone, Debug, Deserialize, Eq, PartialEq, Serialize)]
pub struct ParentExchange {
    timestamp: Timestamp,
    uri: ServiceUri,
    result: ExchangeResult,
}

impl ParentExchange {
    pub fn timestamp(&self) -> Timestamp {
        self.timestamp
    }

    pub fn uri(&self) -> &ServiceUri {
        &self.uri
    }

    pub fn result(&self) -> &ExchangeResult {
        &self.result
    }

    pub fn was_success(&self) -> bool {
        self.result.was_success()
    }

    pub fn to_failure_opt(&self) -> Option<ErrorResponse> {
        match &self.result {
            ExchangeResult::Success => None,
            ExchangeResult::Failure(error) => Some(error.clone()),
        }
    }
}

//------------ ExchangeResult ------------------------------------------------

#[derive(Clone, Debug, Deserialize, Eq, PartialEq, Serialize)]
#[allow(clippy::large_enum_variant)]
pub enum ExchangeResult {
    Success,
    Failure(ErrorResponse),
}

impl ExchangeResult {
    pub fn was_success(&self) -> bool {
        match self {
            ExchangeResult::Success => true,
            ExchangeResult::Failure(_) => false,
        }
    }
}

impl fmt::Display for ExchangeResult {
    fn fmt(&self, f: &mut fmt::Formatter) -> fmt::Result {
        match self {
            ExchangeResult::Success => write!(f, "success"),
            ExchangeResult::Failure(e) => write!(f, "failure: {}", e.msg()),
        }
    }
}

//------------ ChildConnectionStats ------------------------------------------

#[derive(Clone, Debug, Deserialize, Eq, PartialEq, Serialize)]
pub struct ChildrenConnectionStats {
    children: Vec<ChildConnectionStats>,
}

impl ChildrenConnectionStats {
    pub fn new(children: Vec<ChildConnectionStats>) -> Self {
        ChildrenConnectionStats { children }
    }

    pub fn suspension_candidates(&self, threshold_seconds: i64) -> Vec<ChildHandle> {
        self.children
            .iter()
            .filter(|child| child.is_suspension_candidate(threshold_seconds))
            .map(|child| child.handle.clone())
            .collect()
    }
}

impl fmt::Display for ChildrenConnectionStats {
    fn fmt(&self, f: &mut fmt::Formatter) -> fmt::Result {
        if !self.children.is_empty() {
            writeln!(f, "handle,user_agent,last_exchange,result,state")?;
            for child in &self.children {
                match &child.last_exchange {
                    None => {
                        writeln!(f, "{},n/a,never,n/a,{}", child.handle, child.state)?;
                    }
                    Some(exchange) => {
                        let agent = exchange.user_agent.as_deref().unwrap_or("");

                        writeln!(
                            f,
                            "{},{},{},{},{}",
                            child.handle,
                            agent,
                            exchange.timestamp.to_rfc3339(),
                            exchange.result,
                            child.state
                        )?;
                    }
                }
            }
        }
        Ok(())
    }
}

#[derive(Clone, Debug, Deserialize, Eq, PartialEq, Serialize)]
pub struct ChildConnectionStats {
    handle: ChildHandle,
    last_exchange: Option<ChildExchange>,
    state: ChildState,
}

impl ChildConnectionStats {
    pub fn new(handle: ChildHandle, last_exchange: Option<ChildExchange>, state: ChildState) -> Self {
        ChildConnectionStats {
            handle,
            last_exchange,
            state,
        }
    }

    /// The child is considered a candidate for suspension if:
    ///  - it is Krill 0.9.2-rc and up (see #670)
    ///  - the last exchange is longer ago than the specified threshold hours
    ///  - and the child is not already suspended
    pub fn is_suspension_candidate(&self, threshold_seconds: i64) -> bool {
        if self.state == ChildState::Suspended {
            false
        } else {
            self.last_exchange
                .as_ref()
                .map(|exchange| exchange.is_krill_above_0_9_1() && exchange.more_than_seconds_ago(threshold_seconds))
                .unwrap_or(false)
        }
    }
}

//------------ ChildStatus ---------------------------------------------------

#[derive(Clone, Debug, Default, Deserialize, Eq, PartialEq, Serialize)]
pub struct ChildStatus {
    last_exchange: Option<ChildExchange>,
    last_success: Option<Timestamp>,
    suspended: Option<Timestamp>,
}

impl ChildStatus {
    pub fn set_success(&mut self, user_agent: Option<String>) {
        let timestamp = Timestamp::now();
        self.last_exchange = Some(ChildExchange {
            result: ExchangeResult::Success,
            timestamp,
            user_agent,
        });
        self.last_success = Some(timestamp);
        self.suspended = None;
    }

    pub fn set_failure(&mut self, user_agent: Option<String>, error_response: ErrorResponse) {
        self.last_exchange = Some(ChildExchange {
            timestamp: Timestamp::now(),
            result: ExchangeResult::Failure(error_response),
            user_agent,
        });
        self.suspended = None;
    }

    pub fn set_suspended(&mut self) {
        self.suspended = Some(Timestamp::now())
    }

    pub fn last_exchange(&self) -> Option<&ChildExchange> {
        self.last_exchange.as_ref()
    }

    pub fn last_success(&self) -> Option<Timestamp> {
        self.last_success
    }

    pub fn suspended(&self) -> Option<Timestamp> {
        self.suspended
    }

    pub fn child_state(&self) -> ChildState {
        if self.suspended.is_none() {
            ChildState::Active
        } else {
            ChildState::Suspended
        }
    }
}

impl From<ChildStatus> for Option<ChildExchange> {
    fn from(status: ChildStatus) -> Self {
        status.last_exchange
    }
}

//------------ ChildExchange -------------------------------------------------

#[derive(Clone, Debug, Deserialize, Eq, PartialEq, Serialize)]
pub struct ChildExchange {
    timestamp: Timestamp,
    result: ExchangeResult,
    user_agent: Option<String>,
}

impl ChildExchange {
    pub fn was_success(&self) -> bool {
        self.result.was_success()
    }

    pub fn timestamp(&self) -> Timestamp {
        self.timestamp
    }

    pub fn user_agent(&self) -> Option<&String> {
        self.user_agent.as_ref()
    }

    pub fn more_than_seconds_ago(&self, seconds: i64) -> bool {
        self.timestamp < Timestamp::now_minus_seconds(seconds)
    }

    pub fn is_krill_above_0_9_1(&self) -> bool {
        if let Some(agent) = &self.user_agent {
            // local-child is used by local children, it is extremely
            // unlikely that they would become suspend candidates in
            // the real world - but.. we have to use these to test the
            // auto-suspend logic in the high-level "suspend.rs" test
            if agent == "local-child" {
                return true;
            } else if let Some(version) = agent.strip_prefix("krill/") {
                if let Ok(krill_version) = KrillVersion::from_str(version) {
                    return krill_version > KrillVersion::release(0, 9, 1);
                }
            }
        }
        false
    }
}

//------------ Timestamp -----------------------------------------------------

/// A wrapper for unix timestamps with second precision, with some convenient stuff.
#[derive(Clone, Copy, Debug, Deserialize, Eq, Ord, PartialEq, PartialOrd, Serialize)]
pub struct Timestamp(i64);

impl Timestamp {
    pub fn new(ts: i64) -> Self {
        Timestamp(ts)
    }

    pub fn now() -> Self {
        Timestamp(Time::now().timestamp())
    }

    pub fn now_plus_hours(hours: i64) -> Self {
        Timestamp::now().plus_hours(hours)
    }

    pub fn plus_hours(self, hours: i64) -> Self {
        self + Duration::hours(hours)
    }

    pub fn now_minus_hours(hours: i64) -> Self {
        Timestamp::now().minus_hours(hours)
    }

    pub fn minus_hours(self, hours: i64) -> Self {
        self - Duration::hours(hours)
    }

    pub fn now_plus_minutes(minutes: i64) -> Self {
        Timestamp::now().plus_minutes(minutes)
    }

    pub fn plus_minutes(self, minutes: i64) -> Self {
        self + Duration::minutes(minutes)
    }

    pub fn minus_seconds(self, seconds: i64) -> Self {
        self - Duration::seconds(seconds)
    }

    pub fn plus_seconds(self, seconds: i64) -> Self {
        self + Duration::seconds(seconds)
    }

    pub fn now_minus_seconds(seconds: i64) -> Self {
        Timestamp::now().minus_seconds(seconds)
    }

    pub fn now_plus_seconds(seconds: i64) -> Self {
        Timestamp::now().plus_seconds(seconds)
    }

    pub fn to_rfc3339(self) -> String {
        Time::from(self).to_rfc3339()
    }
}

impl From<Timestamp> for Time {
    fn from(timestamp: Timestamp) -> Self {
        Time::new(Utc.timestamp(timestamp.0, 0))
    }
}

impl From<Time> for Timestamp {
    fn from(time: Time) -> Self {
        Timestamp(time.timestamp())
    }
}

impl From<Timestamp> for i64 {
    fn from(t: Timestamp) -> Self {
        t.0
    }
}

//--- Display

impl fmt::Display for Timestamp {
    fn fmt(&self, f: &mut fmt::Formatter) -> fmt::Result {
        self.0.fmt(f)
    }
}

//--- Add

impl ops::Add<Duration> for Timestamp {
    type Output = Self;

    fn add(self, duration: Duration) -> Self::Output {
        Timestamp(self.0 + duration.num_seconds())
    }
}

impl ops::AddAssign<Duration> for Timestamp {
    fn add_assign(&mut self, duration: Duration) {
        self.0 += duration.num_seconds();
    }
}

//--- Sub

impl ops::Sub<Duration> for Timestamp {
    type Output = Self;

    fn sub(self, duration: Duration) -> Self::Output {
        Timestamp(self.0 - duration.num_seconds())
    }
}

impl ops::SubAssign<Duration> for Timestamp {
    fn sub_assign(&mut self, duration: Duration) {
        self.0 -= duration.num_seconds()
    }
}

//------------ CertAuthInfo --------------------------------------------------

/// This type represents the details of a CertAuth that need
/// to be exposed through the API/CLI/UI
#[derive(Clone, Debug, Deserialize, Eq, PartialEq, Serialize)]
pub struct CertAuthInfo {
    handle: CaHandle,
    id_cert: IdCertInfo,
    repo_info: Option<RepoInfo>,
    parents: Vec<ParentInfo>,
    resources: ResourceSet,
    resource_classes: HashMap<ResourceClassName, ResourceClassInfo>,
    children: Vec<ChildHandle>,
    suspended_children: Vec<ChildHandle>,
}

impl CertAuthInfo {
    pub fn new(
        handle: CaHandle,
        id_cert: IdCertInfo,
        repo_info: Option<RepoInfo>,
        parents: HashMap<ParentHandle, ParentCaContact>,
        resource_classes: HashMap<ResourceClassName, ResourceClassInfo>,
        children: Vec<ChildHandle>,
        suspended_children: Vec<ChildHandle>,
    ) -> Self {
        let parents = parents
            .into_iter()
            .map(|(handle, contact)| ParentInfo::new(handle, contact))
            .collect();

        let empty = ResourceSet::default();
        let resources = resource_classes.values().fold(ResourceSet::default(), |res, rci| {
            let rc_resources = rci.current_resources().unwrap_or(&empty);
            res.union(rc_resources)
        });

        CertAuthInfo {
            handle,
            id_cert,
            repo_info,
            parents,
            resources,
            resource_classes,
            children,
            suspended_children,
        }
    }

    pub fn handle(&self) -> &CaHandle {
        &self.handle
    }

    pub fn id_cert(&self) -> &IdCertInfo {
        &self.id_cert
    }

    pub fn repo_info(&self) -> Option<&RepoInfo> {
        self.repo_info.as_ref()
    }

    pub fn parents(&self) -> &Vec<ParentInfo> {
        &self.parents
    }

    pub fn resources(&self) -> &ResourceSet {
        &self.resources
    }

    pub fn resource_classes(&self) -> &HashMap<ResourceClassName, ResourceClassInfo> {
        &self.resource_classes
    }

    pub fn children(&self) -> &Vec<ChildHandle> {
        &self.children
    }

    pub fn suspended_children(&self) -> &Vec<ChildHandle> {
        &self.suspended_children
    }
}

impl fmt::Display for CertAuthInfo {
    fn fmt(&self, f: &mut fmt::Formatter) -> fmt::Result {
        writeln!(f, "Name:     {}", self.handle())?;
        writeln!(f)?;

        if let Some(repo_info) = self.repo_info() {
            let base_uri = repo_info.base_uri();
            let rrdp_uri = repo_info.rpki_notify().map(|uri| uri.as_str()).unwrap_or("<none>");

            writeln!(f, "Base uri: {}", base_uri)?;
            writeln!(f, "RRDP uri: {}", rrdp_uri)?;
        } else {
            writeln!(f, "No repository configured.")?;
        }
        writeln!(f)?;

        writeln!(f, "ID cert PEM:\n{}", self.id_cert().pem())?;
        writeln!(f, "Hash: {}", self.id_cert().hash())?;
        writeln!(f)?;

        let resources = self.resources();
        if resources.is_empty() {
            writeln!(f, "Total resources: <none>")?;
        } else {
            writeln!(f, "Total resources:")?;
            writeln!(f, "    ASNs: {}", resources.asn())?;
            writeln!(f, "    IPv4: {}", resources.ipv4())?;
            writeln!(f, "    IPv6: {}", resources.ipv6())?;
        }
        writeln!(f)?;

        writeln!(f, "Parents:")?;
        if !self.parents().is_empty() {
            for parent in self.parents().iter() {
                writeln!(f, "{}", parent)?;
            }
            writeln!(f)?;
        } else {
            writeln!(f, "<none>")?;
        }

        for (name, rc) in self.resource_classes() {
            writeln!(f, "Resource Class: {}", name,)?;
            writeln!(f, "Parent: {}", rc.parent_handle())?;
            writeln!(f, "{}", rc.keys())?;
        }

        writeln!(f, "Children:")?;
        if !self.children().is_empty() {
            for child_handle in self.children() {
                writeln!(f, "{}", child_handle)?;
            }
        } else {
            writeln!(f, "<none>")?;
        }

        Ok(())
    }
}

//------------ KeyStateInfo -------------------------------------------------

#[derive(Clone, Debug, Deserialize, Eq, PartialEq, Serialize)]
pub struct ResourceClassInfo {
    name_space: String,
    parent_handle: ParentHandle,
    keys: ResourceClassKeysInfo,
}

impl ResourceClassInfo {
    pub fn new(name_space: String, parent_handle: ParentHandle, keys: ResourceClassKeysInfo) -> Self {
        ResourceClassInfo {
            name_space,
            parent_handle,
            keys,
        }
    }

    pub fn name_space(&self) -> &str {
        &self.name_space
    }
    pub fn parent_handle(&self) -> &ParentHandle {
        &self.parent_handle
    }
    pub fn keys(&self) -> &ResourceClassKeysInfo {
        &self.keys
    }

    pub fn current_key(&self) -> Option<&CertifiedKeyInfo> {
        self.keys.current_key()
    }

    pub fn new_key(&self) -> Option<&CertifiedKeyInfo> {
        self.keys.new_key()
    }

    pub fn current_resources(&self) -> Option<&ResourceSet> {
        self.current_key().map(|k| k.incoming_cert().resources())
    }
}

//------------ ResourceClassKeysInfo -----------------------------------------

/// Contains the current key status for a resource class.
#[derive(Clone, Debug, Deserialize, Eq, PartialEq, Serialize)]
#[allow(clippy::large_enum_variant)]
#[serde(rename_all = "snake_case")]
pub enum ResourceClassKeysInfo {
    Pending(PendingInfo),
    Active(ActiveInfo),
    RollPending(RollPendingInfo),
    RollNew(RollNewInfo),
    RollOld(RollOldInfo),
}

#[derive(Clone, Debug, Deserialize, Eq, PartialEq, Serialize)]
pub struct PendingInfo {
    #[serde(rename = "pending_key")]
    pub _pending_key: PendingKeyInfo,
}

#[derive(Clone, Debug, Deserialize, Eq, PartialEq, Serialize)]
pub struct ActiveInfo {
    #[serde(rename = "active_key")]
    pub _active_key: CertifiedKeyInfo,
}

#[derive(Clone, Debug, Deserialize, Eq, PartialEq, Serialize)]
pub struct RollPendingInfo {
    #[serde(rename = "pending_key")]
    pub _pending_key: PendingKeyInfo,
    #[serde(rename = "active_key")]
    pub _active_key: CertifiedKeyInfo,
}

#[derive(Clone, Debug, Deserialize, Eq, PartialEq, Serialize)]
pub struct RollNewInfo {
    #[serde(rename = "new_key")]
    pub _new_key: CertifiedKeyInfo,
    #[serde(rename = "active_key")]
    pub _active_key: CertifiedKeyInfo,
}

#[derive(Clone, Debug, Deserialize, Eq, PartialEq, Serialize)]
pub struct RollOldInfo {
    #[serde(rename = "active_key")]
    pub _active_key: CertifiedKeyInfo,
    #[serde(rename = "old_key")]
    pub _old_key: CertifiedKeyInfo,
}

impl ResourceClassKeysInfo {
    pub fn current_key(&self) -> Option<&CertifiedKeyInfo> {
        match &self {
            ResourceClassKeysInfo::Active(current) => Some(&current._active_key),
            ResourceClassKeysInfo::RollPending(pending) => Some(&pending._active_key),
            ResourceClassKeysInfo::RollNew(new) => Some(&new._active_key),
            ResourceClassKeysInfo::RollOld(old) => Some(&old._active_key),
            _ => None,
        }
    }

    pub fn new_key(&self) -> Option<&CertifiedKeyInfo> {
        if let ResourceClassKeysInfo::RollNew(new) = self {
            Some(&new._new_key)
        } else {
            None
        }
    }
}

impl fmt::Display for ResourceClassKeysInfo {
    fn fmt(&self, f: &mut fmt::Formatter) -> fmt::Result {
        let mut res = String::new();

        res.push_str("State: ");

        match &self {
            ResourceClassKeysInfo::Pending(_) => res.push_str("pending"),
            ResourceClassKeysInfo::Active(_) => res.push_str("active"),
            ResourceClassKeysInfo::RollPending(_) => res.push_str("roll phase 1: pending and active key"),
            ResourceClassKeysInfo::RollNew(_) => res.push_str("roll phase 2: new and active key"),
            ResourceClassKeysInfo::RollOld(_) => res.push_str("roll phase 3: active and old key"),
        }

        if let Some(key) = self.current_key() {
            let resources = key.incoming_cert().resources();
            res.push_str("    Resources:\n");
            res.push_str(&format!("    ASNs: {}\n", resources.asn()));
            res.push_str(&format!("    IPv4: {}\n", resources.ipv4()));
            res.push_str(&format!("    IPv6: {}\n", resources.ipv6()));
        }

        res.fmt(f)
    }
}

/// This struct contains the API details for the configure Repository server,
/// and objects published there, for a CA.
#[derive(Clone, Debug, Deserialize, Eq, PartialEq, Serialize)]
pub struct CaRepoDetails {
    contact: RepositoryContact,
}

impl CaRepoDetails {
    pub fn new(contact: RepositoryContact) -> Self {
        CaRepoDetails { contact }
    }

    pub fn contact(&self) -> &RepositoryContact {
        &self.contact
    }
}

impl fmt::Display for CaRepoDetails {
    fn fmt(&self, f: &mut fmt::Formatter) -> fmt::Result {
        let repo_info = self.contact.repo_info();
        let server_info = self.contact.server_info();
        let rrdp_uri = repo_info.rpki_notify().map(|uri| uri.as_str()).unwrap_or("<none>");

        writeln!(f, "Repository Details:")?;
        writeln!(f, "  service uri:    {}", server_info.service_uri())?;
        writeln!(f, "  key identifier: {}", server_info.public_key().key_identifier())?;
        writeln!(f, "  base_uri:       {}", repo_info.base_uri())?;
        writeln!(f, "  rpki_notify:    {}", rrdp_uri)?;
        writeln!(f)?;

        Ok(())
    }
}

//------------ AllCertAuthIssues ---------------------------------------------

#[derive(Clone, Debug, Default, Deserialize, Eq, PartialEq, Serialize)]
pub struct AllCertAuthIssues {
    cas: HashMap<CaHandle, CertAuthIssues>,
}

impl AllCertAuthIssues {
    pub fn add(&mut self, ca: CaHandle, ca_issues: CertAuthIssues) {
        self.cas.insert(ca, ca_issues);
    }

    pub fn cas(&self) -> &HashMap<CaHandle, CertAuthIssues> {
        &self.cas
    }
}

impl fmt::Display for AllCertAuthIssues {
    fn fmt(&self, f: &mut fmt::Formatter) -> fmt::Result {
        let cas = self.cas();
        if cas.is_empty() {
            writeln!(f, "no issues found")?;
        } else {
            for (ca, issues) in cas.iter() {
                writeln!(f, "Found issue for CA '{}':", ca)?;

                if let Some(repo_issue) = issues.repo_issue() {
                    writeln!(f, "   Repository Issue: {}", repo_issue)?;
                }
                let parent_issues = issues.parent_issues();
                if !parent_issues.is_empty() {
                    for parent_issue in parent_issues.iter() {
                        writeln!(
                            f,
                            "   Parent '{}' has issue: {}",
                            parent_issue.parent, parent_issue.issue
                        )?;
                    }
                }
            }
        }
        Ok(())
    }
}

//------------ CertAuthIssues ------------------------------------------------

#[derive(Clone, Debug, Default, Deserialize, Eq, PartialEq, Serialize)]
pub struct CertAuthIssues {
    repo_issue: Option<ErrorResponse>,
    parent_issues: Vec<CertAuthParentIssue>,
}

#[derive(Clone, Debug, Deserialize, Eq, PartialEq, Serialize)]
pub struct CertAuthParentIssue {
    pub parent: ParentHandle,
    pub issue: ErrorResponse,
}

impl CertAuthIssues {
    pub fn add_repo_issue(&mut self, issue: ErrorResponse) {
        self.repo_issue = Some(issue);
    }

    pub fn repo_issue(&self) -> Option<&ErrorResponse> {
        self.repo_issue.as_ref()
    }

    pub fn add_parent_issue(&mut self, parent: ParentHandle, issue: ErrorResponse) {
        let parent_issue = CertAuthParentIssue { parent, issue };
        self.parent_issues.push(parent_issue);
    }

    pub fn parent_issues(&self) -> &Vec<CertAuthParentIssue> {
        &self.parent_issues
    }

    pub fn is_empty(&self) -> bool {
        self.repo_issue.is_none() && self.parent_issues.is_empty()
    }
}

impl fmt::Display for CertAuthIssues {
    fn fmt(&self, f: &mut fmt::Formatter) -> fmt::Result {
        if self.is_empty() {
            writeln!(f, "no issues found")?;
        } else {
            if let Some(repo_issue) = self.repo_issue() {
                writeln!(f, "Repository Issue: {}", repo_issue)?;
            }
            let parent_issues = self.parent_issues();
            if !parent_issues.is_empty() {
                for parent_issue in parent_issues.iter() {
                    writeln!(f, "Parent '{}' has issue: {}", parent_issue.parent, parent_issue.issue)?;
                }
            }
        }
        Ok(())
    }
}

//------------ CertAuthStats -------------------------------------------------

#[derive(Clone, Debug, Deserialize, Eq, PartialEq, Serialize)]
pub struct CertAuthStats {
    roa_count: usize,
    child_count: usize,
    bgp_stats: BgpStats,
}

impl CertAuthStats {
    pub fn new(roa_count: usize, child_count: usize, bgp_stats: BgpStats) -> Self {
        CertAuthStats {
            roa_count,
            child_count,
            bgp_stats,
        }
    }

    pub fn roa_count(&self) -> usize {
        self.roa_count
    }

    pub fn child_count(&self) -> usize {
        self.child_count
    }

    pub fn bgp_stats(&self) -> &BgpStats {
        &self.bgp_stats
    }
}

//------------ BgpStats ------------------------------------------------------

#[derive(Clone, Debug, Default, Deserialize, Eq, PartialEq, Serialize)]
pub struct BgpStats {
    pub announcements_valid: usize,
    pub announcements_invalid_asn: usize,
    pub announcements_invalid_length: usize,
    pub announcements_disallowed: usize,
    pub announcements_not_found: usize,
    pub roas_too_permissive: usize,
    pub roas_redundant: usize,
    pub roas_stale: usize,
    pub roas_disallowing: usize,
    pub roas_not_held: usize,
    pub roas_total: usize,
}

impl BgpStats {
    pub fn increment_valid(&mut self) {
        self.announcements_valid += 1;
    }

    pub fn increment_invalid_asn(&mut self) {
        self.announcements_invalid_asn += 1;
    }

    pub fn increment_invalid_length(&mut self) {
        self.announcements_invalid_length += 1;
    }

    pub fn increment_disallowed(&mut self) {
        self.announcements_disallowed += 1;
    }

    pub fn increment_not_found(&mut self) {
        self.announcements_not_found += 1;
    }

    pub fn increment_roas_too_permissive(&mut self) {
        self.roas_too_permissive += 1;
    }

    pub fn increment_roas_redundant(&mut self) {
        self.roas_redundant += 1;
    }

    pub fn increment_roas_not_held(&mut self) {
        self.roas_not_held += 1;
    }

    pub fn increment_roas_stale(&mut self) {
        self.roas_stale += 1;
    }

    pub fn increment_roas_disallowing(&mut self) {
        self.roas_disallowing += 1;
    }

    pub fn increment_roas_total(&mut self) {
        self.roas_total += 1;
    }
}

pub type RtaName = String;

#[derive(Clone, Debug, Deserialize, Eq, PartialEq, Serialize)]
pub struct RtaList(Vec<RtaName>);

impl RtaList {
    pub fn new(list: Vec<RtaName>) -> Self {
        RtaList(list)
    }
}

impl fmt::Display for RtaList {
    fn fmt(&self, f: &mut fmt::Formatter) -> fmt::Result {
        for name in &self.0 {
            writeln!(f, "{}", name)?;
        }
        Ok(())
    }
}

#[derive(Clone, Debug, Deserialize, Eq, PartialEq, Serialize)]
pub struct RtaPrepResponse(Vec<KeyIdentifier>);

impl RtaPrepResponse {
    pub fn new(keys: Vec<KeyIdentifier>) -> Self {
        RtaPrepResponse(keys)
    }
}

impl From<RtaPrepResponse> for Vec<KeyIdentifier> {
    fn from(r: RtaPrepResponse) -> Self {
        r.0
    }
}

impl fmt::Display for RtaPrepResponse {
    fn fmt(&self, f: &mut fmt::Formatter) -> fmt::Result {
        writeln!(f, "Created the following keys")?;
        for key in &self.0 {
            writeln!(f, "  {}", key)?;
        }
        Ok(())
    }
}

//============ Tests =========================================================

#[cfg(test)]
mod test {
    use bytes::Bytes;
    use std::convert::TryFrom;

    use rpki::crypto::PublicKeyFormat;

    use crate::{commons::crypto::OpenSslSigner, test};

    use super::*;

    fn base_uri() -> uri::Rsync {
        test::rsync("rsync://localhost/repo/ta/")
    }

    fn rrdp_uri() -> uri::Https {
        test::https("https://localhost/rrdp/notification.xml")
    }

    fn info() -> RepoInfo {
        RepoInfo::new(base_uri(), Some(rrdp_uri()))
    }

    #[test]
    fn signed_objects_uri() {
        let signed_objects_uri = info().ca_repository("");
        assert_eq!(base_uri(), signed_objects_uri)
    }

    #[test]
    fn mft_uri() {
        test::test_under_tmp(|d| {
            let signer = OpenSslSigner::build(&d, "dummy", None).unwrap();
            let key_id = signer.create_key(PublicKeyFormat::Rsa).unwrap();
            let pub_key = signer.get_key_info(&key_id).unwrap();

            let mft_uri = info().resolve("", ObjectName::mft_for_key(&pub_key.key_identifier()).as_ref());

            let mft_path = mft_uri.relative_to(&base_uri()).unwrap();

            assert_eq!(44, mft_path.len());

            // the file name should be the hexencoded pub key info
            // not repeating that here, but checking that the name
            // part is validly hex encoded.
            let name = &mft_path[..40];
            hex::decode(name).unwrap();

            // and the extension is '.mft'
            let ext = &mft_path[40..];
            assert_eq!(ext, ".mft");
        });
    }

    #[test]
    fn serialize_deserialize_repo_info() {
        let info = RepoInfo::new(
            test::rsync("rsync://some/module/folder/"),
            Some(test::https("https://host/notification.xml")),
        );

        let json = serde_json::to_string(&info).unwrap();
        let deser_info = serde_json::from_str(&json).unwrap();

        assert_eq!(info, deser_info);
    }

    #[test]
    fn create_and_display_tal() {
        let der = include_bytes!("../../../test-resources/ta.cer");
        let cert = Cert::decode(Bytes::from_static(der)).unwrap();
        let uri = test::https("https://localhost/ta.cer");
        let rsync_uri = test::rsync("rsync://localhost/ta/ta.cer");

        let tal = TrustAnchorLocator::new(vec![uri], rsync_uri, cert.subject_public_key_info());

        let expected_tal = include_str!("../../../test-resources/test.tal");
        let found_tal = tal.to_string();

        assert_eq!(expected_tal, &found_tal);
    }

    #[test]
    fn id_cert_pem_match_openssl() {
        let ncc_id = {
            let bytes = include_bytes!("../../../test-resources/remote/ncc-id.der");
            IdCert::decode(bytes.as_ref()).unwrap()
        };

        let ncc_id_openssl_pem = include_str!("../../../test-resources/remote/ncc-id.pem");
        let ncc_id_pem = IdCertInfo::from(&ncc_id);

        assert_eq!(ncc_id_pem.pem(), ncc_id_openssl_pem);
    }

    #[test]
    fn serde_cert_auth_issues() {
        let mut issues = CertAuthIssues::default();

        use crate::commons::error::Error;
        use crate::commons::util::httpclient;

        issues.add_repo_issue(
            Error::HttpClientError(httpclient::Error::forbidden("https://example.com/")).to_error_response(),
        );
        issues.add_parent_issue(
            ParentHandle::from_str("parent").unwrap(),
            Error::Rfc6492SignatureInvalid.to_error_response(),
        );

        // println!("{}", serde_json::to_string_pretty(&issues).unwrap());
        let serialized = serde_json::to_string_pretty(&issues).unwrap();
        let deserialized = serde_json::from_str(&serialized).unwrap();

        assert_eq!(issues, deserialized);
    }

    #[test]
    fn recognize_suspension_candidate() {
        let ca_handle = CaHandle::from_str("ca").unwrap();

        let threshold_seconds = 4 * 3600;

        fn new_exchange(agent: &str) -> ChildExchange {
            let user_agent = if agent.is_empty() {
                None
            } else {
                Some(agent.to_string())
            };

            ChildExchange {
                timestamp: Timestamp::now(),
                result: ExchangeResult::Success,
                user_agent,
            }
        }

        fn old_exchange(agent: &str) -> ChildExchange {
            let user_agent = if agent.is_empty() {
                None
            } else {
                Some(agent.to_string())
            };

            ChildExchange {
                timestamp: Timestamp::now_minus_hours(5),
                result: ExchangeResult::Success,
                user_agent,
            }
        }

        fn ca_stats_active_no_exchange(child: &CaHandle) -> ChildConnectionStats {
            ChildConnectionStats {
                handle: child.convert(),
                last_exchange: None,
                state: ChildState::Active,
            }
        }

        fn ca_stats_active(child: &CaHandle, exchange: ChildExchange) -> ChildConnectionStats {
            ChildConnectionStats {
                handle: child.convert(),
                last_exchange: Some(exchange),
                state: ChildState::Active,
            }
        }

        let new_ca = ca_stats_active_no_exchange(&ca_handle);

        let recent_krill_pre_0_9_2 = ca_stats_active(&ca_handle, new_exchange("krill"));
        let recent_krill_post_0_9_1 = ca_stats_active(&ca_handle, new_exchange("krill/0.9.2-rc2"));
        let recent_other_agent = ca_stats_active(&ca_handle, new_exchange("other"));
        let recent_no_agent = ca_stats_active(&ca_handle, new_exchange(""));

        let old_krill_pre_0_9_2 = ca_stats_active(&ca_handle, old_exchange("krill"));
        let old_krill_post_0_9_1 = ca_stats_active(&ca_handle, old_exchange("krill/0.9.2-rc2"));
        let old_other_agent = ca_stats_active(&ca_handle, old_exchange("other"));
        let old_no_agent = ca_stats_active(&ca_handle, old_exchange(""));

        assert!(!new_ca.is_suspension_candidate(threshold_seconds));

        assert!(!recent_krill_pre_0_9_2.is_suspension_candidate(threshold_seconds));
        assert!(!recent_krill_post_0_9_1.is_suspension_candidate(threshold_seconds));
        assert!(!recent_other_agent.is_suspension_candidate(threshold_seconds));
        assert!(!recent_no_agent.is_suspension_candidate(threshold_seconds));

        assert!(!old_krill_pre_0_9_2.is_suspension_candidate(threshold_seconds));
        assert!(!old_other_agent.is_suspension_candidate(threshold_seconds));
        assert!(!old_no_agent.is_suspension_candidate(threshold_seconds));

        assert!(old_krill_post_0_9_1.is_suspension_candidate(threshold_seconds));
    }

    #[test]
    fn find_sync_candidates() {
        let uri = ServiceUri::try_from("https://example.com/rfc6492/child/".to_string()).unwrap();

        let five_seconds_ago = Timestamp::now_minus_seconds(5);
        let five_mins_ago = Timestamp::now_minus_seconds(300);

        let p1_new_parent = ParentHandle::from_str("p1").unwrap();
        let p2_new_parent = ParentHandle::from_str("p2").unwrap();
        let p3_no_exchange = ParentHandle::from_str("p3").unwrap();
        let p4_success = ParentHandle::from_str("p4").unwrap();
        let p5_failure = ParentHandle::from_str("p5").unwrap();
        let p6_success_long_ago = ParentHandle::from_str("p6").unwrap();

        let p3_status_no_exchange = ParentStatus {
            last_exchange: None,
            last_success: None,
            all_resources: ResourceSet::default(),
            classes: vec![],
        };

        let p4_status_success = ParentStatus {
            last_exchange: Some(ParentExchange {
                timestamp: five_seconds_ago,
                uri: uri.clone(),
                result: ExchangeResult::Success,
            }),
            last_success: None,
            all_resources: ResourceSet::default(),
            classes: vec![],
        };

        let p5_status_failure = ParentStatus {
            last_exchange: Some(ParentExchange {
                timestamp: five_seconds_ago,
                uri: uri.clone(),
                result: ExchangeResult::Failure(ErrorResponse::new("err", "err!")),
            }),
            last_success: None,
            all_resources: ResourceSet::default(),
            classes: vec![],
        };

        let p6_status_success_long_ago = ParentStatus {
            last_exchange: Some(ParentExchange {
                timestamp: five_mins_ago,
                uri,
                result: ExchangeResult::Success,
            }),
            last_success: None,
            all_resources: ResourceSet::default(),
            classes: vec![],
        };

        let mut inner_statuses = HashMap::new();
        inner_statuses.insert(p3_no_exchange.clone(), p3_status_no_exchange);
        inner_statuses.insert(p4_success.clone(), p4_status_success);
        inner_statuses.insert(p5_failure.clone(), p5_status_failure);
        inner_statuses.insert(p6_success_long_ago.clone(), p6_status_success_long_ago);

        let parent_statuses = ParentStatuses(inner_statuses);

        let ca_parents = vec![
            &p1_new_parent,
            &p2_new_parent,
            &p3_no_exchange,
            &p4_success,
            &p5_failure,
            &p6_success_long_ago,
        ];

        let candidates = parent_statuses.sync_candidates(ca_parents.clone(), 10);

        let expected = vec![
            p1_new_parent.clone(),
            p2_new_parent.clone(),
            p3_no_exchange.clone(),
            p6_success_long_ago.clone(),
            p5_failure.clone(),
            p4_success.clone(),
        ];

        assert_eq!(candidates, expected);

        let candidates_trimmed = parent_statuses.sync_candidates(ca_parents, 1);
        let expected_trimmed = vec![p1_new_parent];

        assert_eq!(candidates_trimmed, expected_trimmed);
    }
}<|MERGE_RESOLUTION|>--- conflicted
+++ resolved
@@ -453,16 +453,8 @@
     }
 
     /// Returns a Revocation for this certificate
-<<<<<<< HEAD
-    pub fn revoke(&self) -> Revocation {
+    pub fn revocation(&self) -> Revocation {
         Revocation::new(self.serial, self.validity.not_after())
-=======
-    pub fn revocation(&self) -> Revocation {
-        Revocation {
-            serial: self.serial,
-            expires: self.validity.not_after(),
-        }
->>>>>>> 3bba19fd
     }
 }
 
