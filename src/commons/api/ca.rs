//! Common data types for Certificate Authorities, defined here so that the CLI
//! can have access without needing to depend on the full krill_ca module.

use std::collections::HashMap;
use std::convert::TryFrom;
use std::ops::{self, Deref};
use std::str::FromStr;
use std::sync::Arc;
use std::{fmt, str};

use bytes::Bytes;
use chrono::{Duration, TimeZone, Utc};
use rpki::repository::aspa::Aspa;
use rpki::repository::resources::{AsBlock, AsBlocksBuilder, AsId};
use serde::{Deserialize, Deserializer, Serialize, Serializer};

use rpki::{
    repository::{
        cert::Cert,
        crl::{Crl, CrlEntry},
        crypto::KeyIdentifier,
        manifest::Manifest,
        resources::{AsBlocks, AsResources, IpBlocks, IpBlocksForFamily, IpResources},
        roa::{Roa, RoaIpAddress},
        x509::{Serial, Time},
    },
    uri,
};

use crate::commons::util::KrillVersion;
use crate::{
    commons::{
        api::{
            rrdp::PublishElement, AspaDefinition, Base64, ChildHandle, EntitlementClass, Entitlements, ErrorResponse,
            Handle, HexEncodedHash, IssuanceRequest, ParentCaContact, ParentHandle, RepositoryContact,
            RequestResourceLimit, RoaAggregateKey, RoaDefinition, SigningCert,
        },
        crypto::IdCert,
        remote::rfc8183::ServiceUri,
        util::ext_serde,
    },
    daemon::ca::RouteAuthorization,
};

//------------ ResourceClassName -------------------------------------------

/// This type represents a resource class name, as used in RFC6492. The protocol
/// allows for any arbitrary set of utf8 characters to be used as the name, though
/// in practice names can be expected to be short and plain ascii or even numbers.
#[derive(Clone, Debug, Eq, Hash, Ord, PartialOrd, PartialEq)]
pub struct ResourceClassName {
    name: Arc<str>,
}

pub type ParentResourceClassName = ResourceClassName;

impl Default for ResourceClassName {
    fn default() -> ResourceClassName {
        ResourceClassName::from(0)
    }
}

impl AsRef<str> for ResourceClassName {
    fn as_ref(&self) -> &str {
        &self.name
    }
}

impl From<u32> for ResourceClassName {
    fn from(nr: u32) -> ResourceClassName {
        ResourceClassName {
            name: format!("{}", nr).into(),
        }
    }
}

impl From<&str> for ResourceClassName {
    fn from(s: &str) -> ResourceClassName {
        ResourceClassName { name: s.into() }
    }
}

impl From<String> for ResourceClassName {
    fn from(s: String) -> ResourceClassName {
        ResourceClassName { name: s.into() }
    }
}

impl fmt::Display for ResourceClassName {
    fn fmt(&self, f: &mut fmt::Formatter) -> fmt::Result {
        write!(f, "{}", self.name)
    }
}

impl Serialize for ResourceClassName {
    fn serialize<S>(&self, serializer: S) -> std::result::Result<S::Ok, S::Error>
    where
        S: Serializer,
    {
        self.to_string().serialize(serializer)
    }
}

impl<'de> Deserialize<'de> for ResourceClassName {
    fn deserialize<D>(deserializer: D) -> std::result::Result<ResourceClassName, D::Error>
    where
        D: Deserializer<'de>,
    {
        let string = String::deserialize(deserializer)?;
        Ok(ResourceClassName::from(string))
    }
}

//------------ IdCertPem -----------------------------------------------------

/// A PEM encoded IdCert and sha256 of the encoding, for easier
#[derive(Clone, Debug, Deserialize, Eq, PartialEq, Serialize)]
pub struct IdCertPem {
    pem: String,
    hash: HexEncodedHash,
}

impl IdCertPem {
    pub fn pem(&self) -> &str {
        &self.pem
    }

    pub fn hash(&self) -> &HexEncodedHash {
        &self.hash
    }
}

impl From<&IdCert> for IdCertPem {
    fn from(cer: &IdCert) -> Self {
        let base64 = base64::encode(&cer.to_bytes());
        let mut pem = "-----BEGIN CERTIFICATE-----\n".to_string();

        for line in base64
            .as_bytes()
            .chunks(64)
            .map(|b| unsafe { std::str::from_utf8_unchecked(b) })
        {
            pem.push_str(line);
            pem.push('\n');
        }

        pem.push_str("-----END CERTIFICATE-----\n");

        let hash = HexEncodedHash::from_content(&cer.to_bytes());

        IdCertPem { pem, hash }
    }
}

//------------ ChildState ----------------------------------------------------

#[derive(Clone, Copy, Debug, Deserialize, Eq, PartialEq, Serialize)]
#[serde(rename_all = "snake_case")]
pub enum ChildState {
    Active,
    Suspended,
}

impl Default for ChildState {
    fn default() -> Self {
        ChildState::Active
    }
}

impl fmt::Display for ChildState {
    fn fmt(&self, f: &mut fmt::Formatter) -> fmt::Result {
        match &self {
            ChildState::Active => "active",
            ChildState::Suspended => "suspended",
        }
        .fmt(f)
    }
}

//------------ ChildCaInfo ---------------------------------------------------

/// This type represents information about a child CA that is shared through the API.
#[derive(Clone, Debug, Deserialize, Eq, PartialEq, Serialize)]
pub struct ChildCaInfo {
    state: ChildState,
    id_cert: IdCertPem,
    entitled_resources: ResourceSet,
}

impl ChildCaInfo {
    pub fn new(state: ChildState, id_cert: IdCertPem, entitled_resources: ResourceSet) -> Self {
        ChildCaInfo {
            state,
            id_cert,
            entitled_resources,
        }
    }

    pub fn state(&self) -> ChildState {
        self.state
    }

    pub fn id_cert(&self) -> &IdCertPem {
        &self.id_cert
    }

    pub fn entitled_resources(&self) -> &ResourceSet {
        &self.entitled_resources
    }
}

impl fmt::Display for ChildCaInfo {
    fn fmt(&self, f: &mut fmt::Formatter) -> fmt::Result {
        writeln!(f, "{}", self.id_cert.pem())?;
        writeln!(f, "SHA256 hash of PEM encoded certificate: {}", self.id_cert.hash())?;
        writeln!(f, "resources: {}", self.entitled_resources)?;
        writeln!(f, "state: {}", self.state)
    }
}

//------------ RevokedObject -------------------------------------------------

pub type RevokedObject = ReplacedObject;

//------------ ReplacedObject ------------------------------------------------

#[derive(Clone, Debug, Deserialize, Eq, PartialEq, Serialize)]
pub struct ReplacedObject {
    revocation: Revocation,
    hash: HexEncodedHash,
}

impl ReplacedObject {
    pub fn new(revocation: Revocation, hash: HexEncodedHash) -> Self {
        ReplacedObject { revocation, hash }
    }

    pub fn revocation(&self) -> Revocation {
        self.revocation
    }

    pub fn hash(&self) -> &HexEncodedHash {
        &self.hash
    }
}

impl From<&Cert> for ReplacedObject {
    fn from(c: &Cert) -> Self {
        let revocation = Revocation::from(c);
        let hash = HexEncodedHash::from_content(c.to_captured().as_slice());
        ReplacedObject { revocation, hash }
    }
}

impl From<&IssuedCert> for ReplacedObject {
    fn from(issued: &IssuedCert) -> Self {
        Self::from(issued.cert())
    }
}

impl From<&Roa> for ReplacedObject {
    fn from(roa: &Roa) -> Self {
        let revocation = Revocation::from(roa.cert());
        let hash = HexEncodedHash::from_content(roa.to_captured().as_slice());
        ReplacedObject { revocation, hash }
    }
}

impl From<&Aspa> for ReplacedObject {
    fn from(aspa: &Aspa) -> Self {
        let revocation = Revocation::from(aspa.cert());
        let hash = HexEncodedHash::from_content(aspa.to_captured().as_slice());
        ReplacedObject { revocation, hash }
    }
}

//------------ IssuedCert ----------------------------------------------------

/// This type defines an issued certificate, including its publication
/// point and resource set. Intended for use in list responses defined
/// in RFC6492, section 3.3.2.
///
// Note that [`Cert`] includes the resources extensions, but only
// exposes these when it's coerced into a [`ResourceCert`], which
// can only be done through validation. The latter type cannot be
// deserialized. Therefore opting for some duplication in this case,
// which should actually also help with readability and debug-ability
// of the stored json structures.
#[derive(Clone, Debug, Deserialize, Serialize)]
pub struct IssuedCert {
    uri: uri::Rsync,             // where this cert is published
    limit: RequestResourceLimit, // the limit on the request
    resource_set: ResourceSet,
    cert: Cert,
    #[serde(skip_serializing_if = "Option::is_none")]
    replaces: Option<ReplacedObject>,
}

pub type SuspendedCert = IssuedCert;
pub type UnsuspendedCert = IssuedCert;

impl IssuedCert {
    pub fn new(
        uri: uri::Rsync,
        limit: RequestResourceLimit,
        resource_set: ResourceSet,
        cert: Cert,
        replaces: Option<ReplacedObject>,
    ) -> Self {
        IssuedCert {
            uri,
            limit,
            resource_set,
            cert,
            replaces,
        }
    }

    pub fn unpack(self) -> (uri::Rsync, RequestResourceLimit, ResourceSet, Cert) {
        (self.uri, self.limit, self.resource_set, self.cert)
    }

    pub fn uri(&self) -> &uri::Rsync {
        &self.uri
    }
    pub fn limit(&self) -> &RequestResourceLimit {
        &self.limit
    }
    pub fn resource_set(&self) -> &ResourceSet {
        &self.resource_set
    }
    pub fn cert(&self) -> &Cert {
        &self.cert
    }
    pub fn replaces(&self) -> Option<&ReplacedObject> {
        self.replaces.as_ref()
    }
}

impl PartialEq for IssuedCert {
    fn eq(&self, other: &IssuedCert) -> bool {
        self.uri == other.uri
            && self.limit == other.limit
            && self.resource_set == other.resource_set
            && self.cert.to_captured().as_slice() == other.cert.to_captured().as_slice()
    }
}

impl Eq for IssuedCert {}

impl Deref for IssuedCert {
    type Target = Cert;

    fn deref(&self) -> &Self::Target {
        &self.cert
    }
}

//------------ RcvdCert ------------------------------------------------------

/// Contains a CA Certificate that has been issued to this CA, for some key.
///
/// Note, this may be a self-signed TA Certificate.
#[derive(Clone, Debug, Deserialize, Serialize)]
pub struct RcvdCert {
    cert: Cert,
    uri: uri::Rsync,
    resources: ResourceSet,
}

impl RcvdCert {
    pub fn new(cert: Cert, uri: uri::Rsync, resources: ResourceSet) -> Self {
        RcvdCert { cert, uri, resources }
    }

    pub fn cert(&self) -> &Cert {
        &self.cert
    }
    pub fn uri(&self) -> &uri::Rsync {
        &self.uri
    }

    /// The name of the CRL published by THIS certificate.
    pub fn crl_name(&self) -> ObjectName {
        ObjectName::new(&self.cert.subject_key_identifier(), "crl")
    }

    /// The URI of the CRL published BY THIS certificate, i.e. the uri to use
    /// on certs issued by this.
    pub fn crl_uri(&self) -> uri::Rsync {
        self.uri_for_object(self.crl_name())
    }

    /// The name of the MFT published by THIS certificate.
    pub fn mft_name(&self) -> ObjectName {
        ObjectName::new(&self.cert.subject_key_identifier(), "mft")
    }

    /// Return the CA repository URI where this certificate publishes.
    pub fn ca_repository(&self) -> &uri::Rsync {
        self.cert.ca_repository().unwrap()
    }

    /// The URI of the MFT published by THIS certificate.
    pub fn mft_uri(&self) -> uri::Rsync {
        self.uri_for_object(self.mft_name())
    }

    pub fn uri_for_object(&self, name: impl Into<ObjectName>) -> uri::Rsync {
        self.uri_for_name(&name.into())
    }

    pub fn uri_for_name(&self, name: &ObjectName) -> uri::Rsync {
        // unwraps here are safe
        self.cert.ca_repository().unwrap().join(name.as_bytes()).unwrap()
    }

    pub fn resources(&self) -> &ResourceSet {
        &self.resources
    }

    pub fn der_encoded(&self) -> Bytes {
        self.cert.to_captured().into_bytes()
    }
}

impl From<IssuedCert> for RcvdCert {
    fn from(issued: IssuedCert) -> Self {
        RcvdCert {
            cert: issued.cert,
            uri: issued.uri,
            resources: issued.resource_set,
        }
    }
}

impl AsRef<Cert> for RcvdCert {
    fn as_ref(&self) -> &Cert {
        &self.cert
    }
}

impl Deref for RcvdCert {
    type Target = Cert;

    fn deref(&self) -> &Self::Target {
        &self.cert
    }
}

impl PartialEq for RcvdCert {
    fn eq(&self, other: &RcvdCert) -> bool {
        self.cert.to_captured().into_bytes() == other.cert.to_captured().into_bytes() && self.uri == other.uri
    }
}

impl Eq for RcvdCert {}

//------------ TrustAnchorLocator --------------------------------------------

#[derive(Clone, Debug, Deserialize, Eq, PartialEq, Serialize)]
pub struct TrustAnchorLocator {
    uris: Vec<uri::Https>,

    #[serde(skip_serializing_if = "Option::is_none")]
    rsync_uri: Option<uri::Rsync>,

    #[serde(deserialize_with = "ext_serde::de_bytes", serialize_with = "ext_serde::ser_bytes")]
    encoded_ski: Bytes,
}

impl TrustAnchorLocator {
    /// Creates a new TAL, panics when the provided Cert is not a TA cert.
    pub fn new(uris: Vec<uri::Https>, rsync_uri: Option<uri::Rsync>, cert: &Cert) -> Self {
        if cert.authority_key_identifier().is_some() {
            panic!("Trying to create TAL for a non-TA certificate.")
        }
        let encoded_ski = cert.subject_public_key_info().to_info_bytes();
        TrustAnchorLocator {
            uris,
            rsync_uri,
            encoded_ski,
        }
    }
}

impl fmt::Display for TrustAnchorLocator {
    fn fmt(&self, f: &mut fmt::Formatter) -> fmt::Result {
        let base64 = Base64::from_content(&self.encoded_ski).to_string();

        for uri in self.uris.iter() {
            writeln!(f, "{}", uri)?;
        }
        if let Some(rsync_uri) = &self.rsync_uri {
            writeln!(f, "{}", rsync_uri)?;
        }

        writeln!(f)?;

        let len = base64.len();
        let wrap = 64;

        for i in 0..=(len / wrap) {
            if (i * wrap + wrap) < len {
                writeln!(f, "{}", &base64[i * wrap..i * wrap + wrap])?;
            } else {
                write!(f, "{}", &base64[i * wrap..])?;
            }
        }

        Ok(())
    }
}

//------------ RepoInfo ------------------------------------------------------

/// Contains the rsync and RRDP base URIs for a repository,
/// or publisher inside a repository.
#[derive(Clone, Debug, Deserialize, Serialize)]
pub struct RepoInfo {
    base_uri: uri::Rsync,
    rpki_notify: uri::Https,
}

impl RepoInfo {
    pub fn new(base_uri: uri::Rsync, rpki_notify: uri::Https) -> Self {
        RepoInfo { base_uri, rpki_notify }
    }

    pub fn base_uri(&self) -> &uri::Rsync {
        &self.base_uri
    }

    /// Returns the ca repository uri for this RepoInfo and a given namespace.
    /// If the namespace is an empty str, it is omitted from the path.
    pub fn ca_repository(&self, name_space: &str) -> uri::Rsync {
        match name_space {
            "" => self.base_uri.clone(),
            _ => self.base_uri.join(name_space.as_ref()).unwrap(),
        }
    }

    /// Returns the rpki manifest uri for this RepoInfo and a given namespace.
    /// If the namespace is an empty str, it is omitted from the path.
    pub fn rpki_manifest(&self, name_space: &str, signing_key: &KeyIdentifier) -> uri::Rsync {
        self.resolve(name_space, &Self::mft_name(signing_key))
    }

    /// Returns the CRL Distribution Point (rsync URI) for this RepoInfo, given the
    /// namespace and signing key.
    pub fn crl_distribution_point(&self, name_space: &str, signing_key: &KeyIdentifier) -> uri::Rsync {
        self.resolve(name_space, &Self::crl_name(signing_key))
    }

    /// Returns the rpki notify uri.
    /// (Note that this is the same for all namespaces).
    pub fn rpki_notify(&self) -> uri::Https {
        self.rpki_notify.clone()
    }

    pub fn resolve(&self, name_space: &str, file_name: &str) -> uri::Rsync {
        self.ca_repository(name_space).join(file_name.as_ref()).unwrap()
    }

    pub fn mft_name(signing_key: &KeyIdentifier) -> ObjectName {
        ObjectName::new(signing_key, "mft")
    }

    pub fn crl_name(signing_key: &KeyIdentifier) -> ObjectName {
        ObjectName::new(signing_key, "crl")
    }
}

impl PartialEq for RepoInfo {
    fn eq(&self, other: &RepoInfo) -> bool {
        self.base_uri == other.base_uri && self.rpki_notify.as_str() == other.rpki_notify.as_str()
    }
}

impl Eq for RepoInfo {}

//------------ PendingKeyInfo ------------------------------------------------

#[derive(Clone, Debug, Deserialize, Eq, PartialEq, Serialize)]
pub struct PendingKeyInfo {
    key_id: KeyIdentifier,
}

impl PendingKeyInfo {
    pub fn new(key_id: KeyIdentifier) -> Self {
        PendingKeyInfo { key_id }
    }
}

//------------ CertifiedKeyInfo ----------------------------------------------

#[derive(Clone, Debug, Deserialize, Eq, PartialEq, Serialize)]
/// Describes a Key that is certified. I.e. it received an incoming certificate
/// and has at least a MFT and CRL.
pub struct CertifiedKeyInfo {
    key_id: KeyIdentifier,
    incoming_cert: RcvdCert,
    request: Option<IssuanceRequest>,
}

impl CertifiedKeyInfo {
    pub fn new(key_id: KeyIdentifier, incoming_cert: RcvdCert) -> Self {
        CertifiedKeyInfo {
            key_id,
            incoming_cert,
            request: None,
        }
    }

    pub fn key_id(&self) -> &KeyIdentifier {
        &self.key_id
    }
    pub fn incoming_cert(&self) -> &RcvdCert {
        &self.incoming_cert
    }
    pub fn request(&self) -> Option<&IssuanceRequest> {
        self.request.as_ref()
    }
}

//------------ ObjectName ----------------------------------------------------

/// This type is used to represent the (deterministic) file names for
/// RPKI repository objects.
#[derive(Clone, Debug, Deserialize, Eq, Hash, PartialEq, Serialize)]
pub struct ObjectName(String);

impl ObjectName {
    pub fn new(ki: &KeyIdentifier, extension: &str) -> Self {
        ObjectName(format!("{}.{}", ki, extension))
    }

    pub fn aspa(customer: AsId) -> Self {
        ObjectName(format!("{}.asa", customer))
    }
}

impl From<&Cert> for ObjectName {
    fn from(c: &Cert) -> Self {
        Self::new(&c.subject_key_identifier(), "cer")
    }
}

impl From<&Manifest> for ObjectName {
    fn from(m: &Manifest) -> Self {
        Self::new(&m.cert().authority_key_identifier().unwrap(), "mft")
    }
}

impl From<&Crl> for ObjectName {
    fn from(c: &Crl) -> Self {
        Self::new(c.authority_key_identifier(), "crl")
    }
}

impl From<&RouteAuthorization> for ObjectName {
    fn from(auth: &RouteAuthorization) -> Self {
        ObjectName(format!("{}.roa", hex::encode(auth.to_string())))
    }
}

impl From<&RoaDefinition> for ObjectName {
    fn from(def: &RoaDefinition) -> Self {
        ObjectName(format!("{}.roa", hex::encode(def.to_string())))
    }
}

impl From<&RoaAggregateKey> for ObjectName {
    fn from(roa_group: &RoaAggregateKey) -> Self {
        ObjectName(match roa_group.group() {
            None => format!("AS{}.roa", roa_group.asn()),
            Some(number) => format!("AS{}-{}.roa", roa_group.asn(), number),
        })
    }
}

impl From<&AspaDefinition> for ObjectName {
    fn from(aspa: &AspaDefinition) -> Self {
        Self::aspa(aspa.customer())
    }
}

impl From<&str> for ObjectName {
    fn from(s: &str) -> Self {
        ObjectName(s.to_string())
    }
}

impl From<ObjectName> for Bytes {
    fn from(object_name: ObjectName) -> Self {
        Bytes::from(object_name.0)
    }
}

impl AsRef<str> for ObjectName {
    fn as_ref(&self) -> &str {
        &self.0
    }
}

impl fmt::Display for ObjectName {
    fn fmt(&self, f: &mut fmt::Formatter) -> fmt::Result {
        self.0.fmt(f)
    }
}

impl Deref for ObjectName {
    type Target = String;

    fn deref(&self) -> &Self::Target {
        &self.0
    }
}

//------------ Revocation ----------------------------------------------------

/// A Crl Revocation. Note that this type differs from CrlEntry in
/// that it implements De/Serialize and Eq/PartialEq
#[derive(Clone, Copy, Debug, Deserialize, Eq, PartialEq, Serialize)]
pub struct Revocation {
    serial: Serial,
    expires: Time,
}

impl From<&Cert> for Revocation {
    fn from(cer: &Cert) -> Self {
        Revocation {
            serial: cer.serial_number(),
            expires: cer.validity().not_after(),
        }
    }
}

impl From<&Manifest> for Revocation {
    fn from(m: &Manifest) -> Self {
        Self::from(m.cert())
    }
}

impl From<&Roa> for Revocation {
    fn from(r: &Roa) -> Self {
        Self::from(r.cert())
    }
}

impl From<&Aspa> for Revocation {
    fn from(aspa: &Aspa) -> Self {
        Self::from(aspa.cert())
    }
}

//------------ Revocations ---------------------------------------------------

#[derive(Clone, Debug, Deserialize, Eq, PartialEq, Serialize)]
pub struct Revocations(Vec<Revocation>);

impl Revocations {
    pub fn to_crl_entries(&self) -> Vec<CrlEntry> {
        self.0.iter().map(|r| CrlEntry::new(r.serial, r.expires)).collect()
    }

    /// Purges all expired revocations, and returns them.
    pub fn purge(&mut self) -> Vec<Revocation> {
        let (relevant, expired) = self.0.iter().partition(|r| r.expires > Time::now());
        self.0 = relevant;
        expired
    }

    pub fn add(&mut self, revocation: Revocation) {
        self.0.push(revocation);
    }

    pub fn remove(&mut self, revocation: &Revocation) {
        self.0.retain(|existing| existing != revocation);
    }

    pub fn apply_delta(&mut self, delta: RevocationsDelta) {
        self.0.retain(|r| !delta.dropped.contains(r));
        for r in delta.added {
            self.add(r);
        }
    }
}

impl Default for Revocations {
    fn default() -> Self {
        Revocations(vec![])
    }
}

//------------ RevocationsDelta ----------------------------------------------

#[derive(Clone, Debug, Deserialize, Eq, PartialEq, Serialize)]
pub struct RevocationsDelta {
    added: Vec<Revocation>,
    dropped: Vec<Revocation>,
}

impl Default for RevocationsDelta {
    fn default() -> Self {
        RevocationsDelta {
            added: vec![],
            dropped: vec![],
        }
    }
}

impl RevocationsDelta {
    pub fn add(&mut self, revocation: Revocation) {
        self.added.push(revocation);
    }
    pub fn drop(&mut self, revocation: Revocation) {
        self.dropped.push(revocation);
    }
}

//------------ ResourceSetSummary --------------------------------------------
/// This type defines a summary of a set of Internet Number Resources, for
/// use in concise reporting.
#[derive(Clone, Debug, Deserialize, Serialize)]
pub struct ResourceSetSummary {
    asns: usize,
    ipv4: usize,
    ipv6: usize,
}

impl ResourceSetSummary {
    pub fn asn_blocks(&self) -> usize {
        self.asns
    }
    pub fn ipv4_blocks(&self) -> usize {
        self.ipv4
    }
    pub fn ipv6_blocks(&self) -> usize {
        self.ipv6
    }
}

impl From<&ResourceSet> for ResourceSetSummary {
    fn from(rs: &ResourceSet) -> Self {
        let asns = rs.asn().iter().count();
        let ipv4 = rs.v4.iter().count();
        let ipv6 = rs.v6.iter().count();
        ResourceSetSummary { asns, ipv4, ipv6 }
    }
}

impl fmt::Display for ResourceSetSummary {
    fn fmt(&self, f: &mut fmt::Formatter) -> fmt::Result {
        write!(
            f,
            "asn: {} blocks, v4: {} blocks, v6: {} blocks",
            self.asns, self.ipv4, self.ipv6
        )
    }
}

//------------ ResourceSet ---------------------------------------------------

/// This type defines a set of Internet Number Resources.
///
/// This type supports conversions to and from string representations,
/// and is (de)serializable.
#[derive(Clone, Debug, Deserialize, Eq, PartialEq, Serialize)]
pub struct ResourceSet {
    asn: AsBlocks,

    #[serde(
        deserialize_with = "ext_serde::de_ip_blocks_4",
        serialize_with = "ext_serde::ser_ip_blocks_4"
    )]
    v4: IpBlocks,

    #[serde(
        deserialize_with = "ext_serde::de_ip_blocks_6",
        serialize_with = "ext_serde::ser_ip_blocks_6"
    )]
    v6: IpBlocks,
}

impl ResourceSet {
    pub fn new(asn: AsBlocks, v4: IpBlocks, v6: IpBlocks) -> Self {
        ResourceSet { asn, v4, v6 }
    }

    pub fn from_strs(asn: &str, v4: &str, v6: &str) -> Result<Self, ResourceSetError> {
        let asn = AsBlocks::from_str(asn).map_err(|_| ResourceSetError::asn(asn))?;
        if v4.contains(':') || v6.contains('.') {
            return Err(ResourceSetError::Mix);
        }
        let v4 = IpBlocks::from_str(v4).map_err(|_| ResourceSetError::v4(v4))?;
        let v6 = IpBlocks::from_str(v6).map_err(|_| ResourceSetError::v6(v6))?;
        Ok(ResourceSet { asn, v4, v6 })
    }

    pub fn all_resources() -> Self {
        let asns = "AS0-AS4294967295";
        let v4 = "0.0.0.0/0";
        let v6 = "::/0";
        ResourceSet::from_strs(asns, v4, v6).unwrap()
    }

    pub fn is_empty(&self) -> bool {
        self == &ResourceSet::default()
    }

    pub fn summary(&self) -> ResourceSetSummary {
        ResourceSetSummary::from(self)
    }

    pub fn asn(&self) -> &AsBlocks {
        &self.asn
    }

    pub fn v4(&self) -> IpBlocksForFamily {
        self.v4.as_v4()
    }

    pub fn v6(&self) -> IpBlocksForFamily {
        self.v6.as_v6()
    }

    pub fn to_as_resources(&self) -> AsResources {
        AsResources::blocks(self.asn.clone())
    }

    pub fn to_ip_resources_v4(&self) -> IpResources {
        IpResources::blocks(self.v4.clone())
    }

    pub fn to_ip_resources_v6(&self) -> IpResources {
        IpResources::blocks(self.v6.clone())
    }

    /// Apply a limit to this set, will return an error in case the limit
    /// exceeds the set.
    pub fn apply_limit(&self, limit: &RequestResourceLimit) -> Result<Self, ResourceSetError> {
        if limit.is_empty() {
            return Ok(self.clone());
        }

        let asn = {
            match limit.asn() {
                None => self.asn.clone(),
                Some(asn) => {
                    if self.asn.contains(asn) {
                        asn.clone()
                    } else {
                        return Err(ResourceSetError::Limit);
                    }
                }
            }
        };

        let v4 = {
            match limit.v4() {
                None => self.v4.clone(),
                Some(v4) => {
                    if self.v4.contains(v4) {
                        v4.clone()
                    } else {
                        return Err(ResourceSetError::Limit);
                    }
                }
            }
        };

        let v6 = {
            match limit.v6() {
                None => self.v6.clone(),
                Some(v6) => {
                    if self.v6.contains(v6) {
                        v6.clone()
                    } else {
                        return Err(ResourceSetError::Limit);
                    }
                }
            }
        };

        Ok(ResourceSet { asn, v4, v6 })
    }

    /// Check of the other set is contained by this set. If this set
    /// contains inherited resources, then any explicit corresponding
    /// resources in the other set will be considered to fall outside of
    /// this set.
    pub fn contains(&self, other: &ResourceSet) -> bool {
        self.asn.contains(other.asn()) && self.v4.contains(&other.v4) && self.v6.contains(&other.v6)
    }

    /// Check if the resource set contains the given AsId
    pub fn contains_asn(&self, asn: AsId) -> bool {
        let mut blocks = AsBlocksBuilder::new();
        blocks.push(AsBlock::Id(asn));
        let blocks = blocks.finalize();
        self.asn.contains(&blocks)
    }

    /// Returns the union of this ResourceSet and the other. I.e. a new
    /// ResourceSet containing all resources found in one or both.
    pub fn union(&self, other: &ResourceSet) -> Self {
        let asn = self.asn.union(&other.asn);
        let v4 = self.v4.union(&other.v4);
        let v6 = self.v6.union(&other.v6);
        ResourceSet { asn, v4, v6 }
    }

    /// Returns the intersection of this ResourceSet and the other. I.e. a new
    /// ResourceSet containing all resources found in both sets.
    pub fn intersection(&self, other: &ResourceSet) -> Self {
        let asn = self.asn.intersection(&other.asn);
        let v4 = self.v4.intersection(&other.v4);
        let v6 = self.v6.intersection(&other.v6);
        ResourceSet { asn, v4, v6 }
    }

    /// Returns the difference from another ResourceSet towards `self`.
    pub fn difference(&self, other: &ResourceSet) -> ResourceSetDiff {
        let added = ResourceSet {
            asn: self.asn.difference(&other.asn),
            v4: self.v4.difference(&other.v4),
            v6: self.v6.difference(&other.v6),
        };
        let removed = ResourceSet {
            asn: other.asn.difference(&self.asn),
            v4: other.v4.difference(&self.v4),
            v6: other.v6.difference(&self.v6),
        };
        ResourceSetDiff { added, removed }
    }

    pub fn contains_roa_address(&self, roa_address: &RoaIpAddress) -> bool {
        self.v4.contains_roa(roa_address) || self.v6.contains_roa(roa_address)
    }
}

impl Default for ResourceSet {
    fn default() -> Self {
        ResourceSet {
            asn: AsBlocks::empty(),
            v4: IpBlocks::empty(),
            v6: IpBlocks::empty(),
        }
    }
}

impl FromStr for ResourceSet {
    type Err = ResourceSetError;

    // Expects formatting like we use in Display, i.e.:
    // asn: AS1-2, v4: 10.0.0.0/16, v6: ::0/128
    fn from_str(s: &str) -> Result<Self, Self::Err> {
        // min len for empty set is 12: 'asn: , v4: ,v6: '
        if s.len() < 16 || !s.starts_with("asn: ") {
            return Err(ResourceSetError::FromString);
        }
        let v4_start = s.find(", v4: ").ok_or(ResourceSetError::FromString)?;
        let v6_start = s.find(", v6: ").ok_or(ResourceSetError::FromString)?;

        let asn = &s[5..v4_start];
        let v4 = &s[v4_start + 6..v6_start];
        let v6 = &s[v6_start + 6..];

        ResourceSet::from_strs(asn, v4, v6)
    }
}

impl TryFrom<&Cert> for ResourceSet {
    type Error = ResourceSetError;

    fn try_from(cert: &Cert) -> Result<Self, Self::Error> {
        let asn = match cert.as_resources().to_blocks() {
            Ok(as_blocks) => as_blocks,
            Err(_) => return Err(ResourceSetError::InheritOnCaCert),
        };

        let v4 = match cert.v4_resources().to_blocks() {
            Ok(blocks) => blocks,
            Err(_) => return Err(ResourceSetError::InheritOnCaCert),
        };

        let v6 = match cert.v6_resources().to_blocks() {
            Ok(blocks) => blocks,
            Err(_) => return Err(ResourceSetError::InheritOnCaCert),
        };

        Ok(ResourceSet { asn, v4, v6 })
    }
}

impl fmt::Display for ResourceSet {
    fn fmt(&self, f: &mut fmt::Formatter) -> fmt::Result {
        write!(f, "asn: {}, v4: {}, v6: {}", self.asn, self.v4(), self.v6())
    }
}

//------------ ResourceSetDiff -----------------------------------------------

#[derive(Clone, Debug, Deserialize, Eq, PartialEq, Serialize)]
pub struct ResourceSetDiff {
    added: ResourceSet,
    removed: ResourceSet,
}

impl ResourceSetDiff {
    pub fn is_empty(&self) -> bool {
        self.added.is_empty() && self.removed.is_empty()
    }
}

impl fmt::Display for ResourceSetDiff {
    fn fmt(&self, f: &mut fmt::Formatter) -> fmt::Result {
        if self.is_empty() {
            write!(f, "<no changes in resources>")?;
        }
        if !self.added.is_empty() {
            write!(f, "Added:")?;
            if !self.added.asn.is_empty() {
                write!(f, " asn: {}", self.added.asn)?;
            }
            if !self.added.v4.is_empty() {
                write!(f, " ipv4: {}", self.added.v4())?;
            }
            if !self.added.v6.is_empty() {
                write!(f, " ipv6: {}", self.added.v6())?;
            }

            if !self.removed.is_empty() {
                write!(f, " ")?;
            }
        }
        if !self.removed.is_empty() {
            write!(f, "Removed:")?;

            if !self.removed.asn.is_empty() {
                write!(f, " asn: {}", self.removed.asn)?;
            }
            if !self.removed.v4.is_empty() {
                write!(f, " ipv4: {}", self.removed.v4())?;
            }
            if !self.removed.v6.is_empty() {
                write!(f, " ipv6: {}", self.removed.v6())?;
            }
        }

        Ok(())
    }
}

//------------ CertAuthList --------------------------------------------------

#[derive(Clone, Debug, Deserialize, Eq, PartialEq, Serialize)]
pub struct CertAuthList {
    cas: Vec<CertAuthSummary>,
}

impl CertAuthList {
    pub fn new(cas: Vec<CertAuthSummary>) -> Self {
        CertAuthList { cas }
    }

    pub fn cas(&self) -> &Vec<CertAuthSummary> {
        &self.cas
    }
}

impl fmt::Display for CertAuthList {
    fn fmt(&self, f: &mut fmt::Formatter) -> fmt::Result {
        for ca in self.cas() {
            writeln!(f, "{}", ca.handle())?;
        }

        Ok(())
    }
}

//------------ CertAuthSummary -----------------------------------------------

#[derive(Clone, Debug, Deserialize, Eq, PartialEq, Serialize)]
pub struct CertAuthSummary {
    handle: Handle,
}

impl CertAuthSummary {
    pub fn new(name: Handle) -> Self {
        CertAuthSummary { handle: name }
    }

    pub fn handle(&self) -> &Handle {
        &self.handle
    }
}

//------------ ParentKindInfo ------------------------------------------------
#[derive(Clone, Debug, Deserialize, Eq, PartialEq, Serialize)]
#[serde(rename_all = "snake_case")]
pub enum ParentKindInfo {
    Ta,
    Embedded,
    Rfc6492,
}

impl fmt::Display for ParentKindInfo {
    fn fmt(&self, f: &mut fmt::Formatter) -> fmt::Result {
        match self {
            ParentKindInfo::Ta => write!(f, "This CA is a TA"),
            ParentKindInfo::Embedded => write!(f, "Embedded parent"),
            ParentKindInfo::Rfc6492 => write!(f, "RFC 6492 Parent"),
        }
    }
}

//------------ ParentInfo ----------------------------------------------------

#[derive(Clone, Debug, Deserialize, Eq, PartialEq, Serialize)]
pub struct ParentInfo {
    handle: ParentHandle,
    kind: ParentKindInfo,
}

impl ParentInfo {
    pub fn new(handle: ParentHandle, contact: ParentCaContact) -> Self {
        let kind = match contact {
            ParentCaContact::Ta(_) => ParentKindInfo::Ta,
            ParentCaContact::Rfc6492(_) => ParentKindInfo::Rfc6492,
        };
        ParentInfo { handle, kind }
    }
}

impl fmt::Display for ParentInfo {
    fn fmt(&self, f: &mut fmt::Formatter) -> fmt::Result {
        write!(f, "Handle: {} Kind: {}", self.handle, self.kind)
    }
}

//------------ ParentStatuses ------------------------------------------------

#[derive(Clone, Debug, Deserialize, Eq, PartialEq, Serialize)]
pub struct ParentStatuses(HashMap<ParentHandle, ParentStatus>);

impl ParentStatuses {
    pub fn len(&self) -> usize {
        self.0.len()
    }

    pub fn is_empty(&self) -> bool {
        self.0.is_empty()
    }

    pub fn get(&self, parent: &ParentHandle) -> Option<&ParentStatus> {
        self.0.get(parent)
    }

    pub fn iter(&self) -> impl Iterator<Item = (&ParentHandle, &ParentStatus)> {
        self.0.iter()
    }

    pub fn set_failure(&mut self, parent: &ParentHandle, uri: &ServiceUri, error: ErrorResponse, next_seconds: i64) {
        self.get_mut_status(parent)
            .set_failure(uri.clone(), error, next_seconds);
    }

    pub fn set_entitlements(
        &mut self,
        parent: &ParentHandle,
        uri: &ServiceUri,
        entitlements: &Entitlements,
        next_seconds: i64,
    ) {
        self.get_mut_status(parent)
            .set_entitlements(uri.clone(), entitlements, next_seconds);
    }

    pub fn set_last_updated(&mut self, parent: &ParentHandle, uri: &ServiceUri, next_seconds: i64) {
        self.get_mut_status(parent).set_last_updated(uri.clone(), next_seconds);
    }

    fn get_mut_status(&mut self, parent: &ParentHandle) -> &mut ParentStatus {
        if !self.0.contains_key(parent) {
            self.0.insert(parent.clone(), ParentStatus::default());
        }

        self.0.get_mut(parent).unwrap()
    }

    pub fn remove(&mut self, parent: &ParentHandle) {
        self.0.remove(parent);
    }
}

impl IntoIterator for ParentStatuses {
    type Item = (ParentHandle, ParentStatus);
    type IntoIter = std::collections::hash_map::IntoIter<ParentHandle, ParentStatus>;

    fn into_iter(self) -> Self::IntoIter {
        self.0.into_iter()
    }
}

impl Default for ParentStatuses {
    fn default() -> Self {
        ParentStatuses(HashMap::new())
    }
}

impl fmt::Display for ParentStatuses {
    fn fmt(&self, f: &mut fmt::Formatter) -> fmt::Result {
        for (parent, status) in self.0.iter() {
            writeln!(f, "Parent: {}", parent)?;
            match &status.last_exchange {
                None => writeln!(f, "Status: connection still pending")?,
                Some(exchange) => {
                    writeln!(f, "URI: {}", exchange.uri)?;
                    writeln!(f, "Status: {}", exchange.result)?;
                    writeln!(f, "Last contacted: {}", exchange.timestamp().to_rfc3339())?;
                    writeln!(
                        f,
                        "Next contact on or before: {}",
                        status.next_exchange_before().to_rfc3339()
                    )?;

                    if exchange.was_success() {
                        write!(f, "Resource Entitlements:")?;
                    } else {
                        write!(f, "LAST KNOWN Resource Entitlements:")?;
                    }

                    if status.entitlements.is_empty() {
                        writeln!(f, " None")?;
                    } else {
                        writeln!(f, " {}", status.all_resources)?;
                        for (rc, set) in status.entitlements.iter() {
                            writeln!(f, "  resource class: {}", rc)?;
                            writeln!(f, "  issuing cert uri: {}", set.parent_cert.uri)?;
                            writeln!(f, "  received certificate(s):")?;
                            for rcvd in set.received.iter() {
                                writeln!(f, "    published at: {}", rcvd.uri)?;
                                writeln!(f, "    resources:    {}", rcvd.resources)?;
                                writeln!(f, "    cert PEM:\n\n{}\n", rcvd.cert_pem)?;
                            }
                        }
                    }
                }
            }
        }
        Ok(())
    }
}

#[derive(Clone, Debug, Deserialize, Eq, PartialEq, Serialize)]
pub struct KnownEntitlement {
    parent_cert: ParentStatusIssuingCert,
    received: Vec<ParentStatusCert>,
}

impl KnownEntitlement {
    fn resource_set(&self) -> ResourceSet {
        let mut resources = ResourceSet::default();
        for rcvd in &self.received {
            resources = resources.union(&rcvd.resources)
        }
        resources
    }
}

impl From<&EntitlementClass> for KnownEntitlement {
    fn from(entitlement: &EntitlementClass) -> Self {
        let parent_cert = entitlement.issuer().into();
        let received = entitlement.issued().iter().map(|issued| issued.into()).collect();

        KnownEntitlement { parent_cert, received }
    }
}

#[derive(Clone, Debug, Deserialize, Eq, PartialEq, Serialize)]
pub struct ParentStatusIssuingCert {
    uri: uri::Rsync,
    cert_pem: String,
}

impl From<&SigningCert> for ParentStatusIssuingCert {
    fn from(signing: &SigningCert) -> Self {
        let cert = base64::encode(signing.cert().to_captured().as_slice());
        let cert_pem = format!("-----BEGIN CERTIFICATE-----\n{}\n-----END CERTIFICATE-----\n", cert);

        ParentStatusIssuingCert {
            uri: signing.uri().clone(),
            cert_pem,
        }
    }
}

#[derive(Clone, Debug, Deserialize, Eq, PartialEq, Serialize)]
pub struct ParentStatusCert {
    uri: uri::Rsync,
    resources: ResourceSet,
    cert_pem: String,
}

impl From<&IssuedCert> for ParentStatusCert {
    fn from(issued: &IssuedCert) -> Self {
        let cert = base64::encode(issued.cert.to_captured().as_slice());
        let cert_pem = format!("-----BEGIN CERTIFICATE-----\n{}\n-----END CERTIFICATE-----\n", cert);
        ParentStatusCert {
            uri: issued.uri().clone(),
            resources: issued.resource_set().clone(),
            cert_pem,
        }
    }
}

#[derive(Clone, Debug, Deserialize, Eq, PartialEq, Serialize)]
pub struct ParentStatus {
    last_exchange: Option<ParentExchange>,
    last_success: Option<Timestamp>,
    next_exchange_before: Timestamp,
    all_resources: ResourceSet,
    entitlements: HashMap<ResourceClassName, KnownEntitlement>,
}

impl ParentStatus {
    fn next_exchange_before(&self) -> Timestamp {
        self.next_exchange_before
    }

    pub fn last_success(&self) -> Option<Timestamp> {
        self.last_success
    }

    pub fn last_exchange(&self) -> Option<&ParentExchange> {
        self.last_exchange.as_ref()
    }

    pub fn entitlements(&self) -> &HashMap<ResourceClassName, KnownEntitlement> {
        &self.entitlements
    }

    pub fn to_failure_opt(&self) -> Option<ErrorResponse> {
        self.last_exchange.as_ref().map(|e| e.to_failure_opt()).flatten()
    }

    fn set_next_exchange(&mut self, next_run_seconds: i64) {
        self.next_exchange_before = Timestamp::now_plus_seconds(next_run_seconds);
    }

    fn set_failure(&mut self, uri: ServiceUri, error: ErrorResponse, next_run_seconds: i64) {
        self.last_exchange = Some(ParentExchange {
            timestamp: Timestamp::now(),
            uri,
            result: ExchangeResult::Failure(error),
        });
        self.set_next_exchange(next_run_seconds);
    }

    fn set_entitlements(&mut self, uri: ServiceUri, entitlements: &Entitlements, next_run_seconds: i64) {
        self.set_last_updated(uri, next_run_seconds);

        self.entitlements = entitlements
            .classes()
            .iter()
            .map(|rc| {
                let resource_class_name = rc.class_name().clone();
                let known_entitlements = rc.into();
                (resource_class_name, known_entitlements)
            })
            .collect();

        let mut all_resources = ResourceSet::default();
        for entitlement in self.entitlements.values() {
            all_resources = all_resources.union(&entitlement.resource_set())
        }

        self.all_resources = all_resources;
        self.set_next_exchange(next_run_seconds);
    }

    fn set_last_updated(&mut self, uri: ServiceUri, next_run_seconds: i64) {
        let timestamp = Timestamp::now();
        self.last_exchange = Some(ParentExchange {
            timestamp,
            uri,
            result: ExchangeResult::Success,
        });
        self.last_success = Some(timestamp);
        self.set_next_exchange(next_run_seconds);
    }
}

impl Default for ParentStatus {
    fn default() -> Self {
        ParentStatus {
            last_exchange: None,
            last_success: None,
            all_resources: ResourceSet::default(),
            next_exchange_before: Timestamp::now() + Duration::hours(1),
            entitlements: HashMap::new(),
        }
    }
}

//------------ RepoStatus ----------------------------------------------------

#[derive(Clone, Debug, Deserialize, Eq, PartialEq, Serialize)]
pub struct RepoStatus {
    last_exchange: Option<ParentExchange>,
    last_success: Option<Timestamp>,
    next_exchange_before: Timestamp,
    published: Vec<PublishElement>,
}

impl Default for RepoStatus {
    fn default() -> Self {
        RepoStatus {
            last_exchange: None,
            last_success: None,
            next_exchange_before: Timestamp::now_plus_hours(1),
            published: vec![],
        }
    }
}

impl RepoStatus {
    pub fn next_exchange_before(&self) -> Timestamp {
        self.next_exchange_before
    }

    pub fn last_exchange(&self) -> Option<&ParentExchange> {
        self.last_exchange.as_ref()
    }

    pub fn last_success(&self) -> Option<Timestamp> {
        self.last_success
    }

    pub fn to_failure_opt(&self) -> Option<ErrorResponse> {
        self.last_exchange.as_ref().map(|e| e.to_failure_opt()).flatten()
    }
}

impl RepoStatus {
    pub fn set_failure(&mut self, uri: ServiceUri, error: ErrorResponse) {
        let timestamp = Timestamp::now();
        self.last_exchange = Some(ParentExchange {
            timestamp,
            uri,
            result: ExchangeResult::Failure(error),
        });
        self.next_exchange_before = timestamp.plus_minutes(5);
    }

    pub fn set_published(&mut self, uri: ServiceUri, published: Vec<PublishElement>, next_update: Timestamp) {
        let timestamp = Timestamp::now();
        self.last_exchange = Some(ParentExchange {
            timestamp,
            uri,
            result: ExchangeResult::Success,
        });
        self.published = published;
        self.last_success = Some(timestamp);
        self.next_exchange_before = next_update;
    }

    pub fn set_last_updated(&mut self, uri: ServiceUri, next_update: Timestamp) {
        let timestamp = Timestamp::now();
        self.last_exchange = Some(ParentExchange {
            timestamp,
            uri,
            result: ExchangeResult::Success,
        });
        self.last_success = Some(timestamp);
        self.next_exchange_before = next_update;
    }
}

impl fmt::Display for RepoStatus {
    fn fmt(&self, f: &mut fmt::Formatter) -> fmt::Result {
        match &self.last_exchange {
            None => writeln!(f, "Status: connection still pending")?,
            Some(exchange) => {
                Time::now();

                writeln!(f, "URI: {}", exchange.uri())?;
                writeln!(f, "Status: {}", exchange.result)?;
                writeln!(f, "Last contacted: {}", exchange.timestamp().to_rfc3339())?;
                if let Some(success) = self.last_success() {
                    writeln!(f, "Last successful contact: {}", success.to_rfc3339())?;
                }
                writeln!(
                    f,
                    "Next contact on or before: {}",
                    self.next_exchange_before().to_rfc3339()
                )?;
            }
        }
        Ok(())
    }
}

//------------ ParentExchange ------------------------------------------------

#[derive(Clone, Debug, Deserialize, Eq, PartialEq, Serialize)]
pub struct ParentExchange {
    timestamp: Timestamp,
    uri: ServiceUri,
    result: ExchangeResult,
}

impl ParentExchange {
    pub fn timestamp(&self) -> Timestamp {
        self.timestamp
    }

    pub fn uri(&self) -> &ServiceUri {
        &self.uri
    }

    pub fn result(&self) -> &ExchangeResult {
        &self.result
    }

    pub fn was_success(&self) -> bool {
        self.result.was_success()
    }

    pub fn to_failure_opt(&self) -> Option<ErrorResponse> {
        match &self.result {
            ExchangeResult::Success => None,
            ExchangeResult::Failure(error) => Some(error.clone()),
        }
    }
}

//------------ ExchangeResult ------------------------------------------------

#[derive(Clone, Debug, Deserialize, Eq, PartialEq, Serialize)]
#[allow(clippy::large_enum_variant)]
pub enum ExchangeResult {
    Success,
    Failure(ErrorResponse),
}

impl ExchangeResult {
    pub fn was_success(&self) -> bool {
        match self {
            ExchangeResult::Success => true,
            ExchangeResult::Failure(_) => false,
        }
    }
}

impl fmt::Display for ExchangeResult {
    fn fmt(&self, f: &mut fmt::Formatter) -> fmt::Result {
        match self {
            ExchangeResult::Success => write!(f, "success"),
            ExchangeResult::Failure(e) => write!(f, "failure: {}", e.msg()),
        }
    }
}

//------------ ChildConnectionStats ------------------------------------------

#[derive(Clone, Debug, Deserialize, Eq, PartialEq, Serialize)]
pub struct ChildrenConnectionStats {
    children: Vec<ChildConnectionStats>,
}

impl ChildrenConnectionStats {
    pub fn new(children: Vec<ChildConnectionStats>) -> Self {
        ChildrenConnectionStats { children }
    }

    pub fn suspension_candidates(&self, threshold_seconds: i64) -> Vec<ChildHandle> {
        self.children
            .iter()
            .filter(|child| child.is_suspension_candidate(threshold_seconds))
            .map(|child| child.handle.clone())
            .collect()
    }
}

impl fmt::Display for ChildrenConnectionStats {
    fn fmt(&self, f: &mut fmt::Formatter) -> fmt::Result {
        if !self.children.is_empty() {
            writeln!(f, "handle,user_agent,last_exchange,result,state")?;
            for child in &self.children {
                match &child.last_exchange {
                    None => {
                        writeln!(f, "{},n/a,never,n/a,{}", child.handle, child.state)?;
                    }
                    Some(exchange) => {
                        let agent = exchange.user_agent.as_deref().unwrap_or("");

                        writeln!(
                            f,
                            "{},{},{},{},{}",
                            child.handle,
                            agent,
                            exchange.timestamp.to_rfc3339(),
                            exchange.result,
                            child.state
                        )?;
                    }
                }
            }
        }
        Ok(())
    }
}

#[derive(Clone, Debug, Deserialize, Eq, PartialEq, Serialize)]
pub struct ChildConnectionStats {
    handle: ChildHandle,
    last_exchange: Option<ChildExchange>,
    state: ChildState,
}

impl ChildConnectionStats {
    pub fn new(handle: ChildHandle, last_exchange: Option<ChildExchange>, state: ChildState) -> Self {
        ChildConnectionStats {
            handle,
            last_exchange,
            state,
        }
    }

    /// The child is considered a candidate for suspension if:
    ///  - it is Krill 0.9.2-rc and up (see #670)
    ///  - the last exchange is longer ago than the specified threshold hours
    ///  - and the child is not already suspended
    pub fn is_suspension_candidate(&self, threshold_seconds: i64) -> bool {
        if self.state == ChildState::Suspended {
            false
        } else {
            self.last_exchange
                .as_ref()
                .map(|exchange| exchange.is_krill_above_0_9_1() && exchange.more_than_seconds_ago(threshold_seconds))
                .unwrap_or(false)
        }
    }
}

//------------ ChildStatus ---------------------------------------------------

#[derive(Clone, Debug, Deserialize, Eq, PartialEq, Serialize)]
pub struct ChildStatus {
    last_exchange: Option<ChildExchange>,
    last_success: Option<Timestamp>,
    suspended: Option<Timestamp>,
}

impl ChildStatus {
    pub fn set_success(&mut self, user_agent: Option<String>) {
        let timestamp = Timestamp::now();
        self.last_exchange = Some(ChildExchange {
            result: ExchangeResult::Success,
            timestamp,
            user_agent,
        });
        self.last_success = Some(timestamp);
        self.suspended = None;
    }

    pub fn set_failure(&mut self, user_agent: Option<String>, error_response: ErrorResponse) {
        self.last_exchange = Some(ChildExchange {
            timestamp: Timestamp::now(),
            result: ExchangeResult::Failure(error_response),
            user_agent,
        });
        self.suspended = None;
    }

    pub fn set_suspended(&mut self) {
        self.suspended = Some(Timestamp::now())
    }

    pub fn last_exchange(&self) -> Option<&ChildExchange> {
        self.last_exchange.as_ref()
    }

    pub fn last_success(&self) -> Option<Timestamp> {
        self.last_success
    }

    pub fn suspended(&self) -> Option<Timestamp> {
        self.suspended
    }

    pub fn child_state(&self) -> ChildState {
        if self.suspended.is_none() {
            ChildState::Active
        } else {
            ChildState::Suspended
        }
    }
}

impl Default for ChildStatus {
    fn default() -> Self {
        ChildStatus {
            last_exchange: None,
            last_success: None,
            suspended: None,
        }
    }
}

impl From<ChildStatus> for Option<ChildExchange> {
    fn from(status: ChildStatus) -> Self {
        status.last_exchange
    }
}

//------------ ChildExchange -------------------------------------------------

#[derive(Clone, Debug, Deserialize, Eq, PartialEq, Serialize)]
pub struct ChildExchange {
    timestamp: Timestamp,
    result: ExchangeResult,
    user_agent: Option<String>,
}

impl ChildExchange {
    pub fn was_success(&self) -> bool {
        self.result.was_success()
    }

    pub fn timestamp(&self) -> Timestamp {
        self.timestamp
    }

    pub fn user_agent(&self) -> Option<&String> {
        self.user_agent.as_ref()
    }

    pub fn more_than_seconds_ago(&self, seconds: i64) -> bool {
        self.timestamp < Timestamp::now_minus_seconds(seconds)
    }

    pub fn is_krill_above_0_9_1(&self) -> bool {
        if let Some(agent) = &self.user_agent {
            if let Some(version) = agent.strip_prefix("krill/") {
                if let Ok(krill_version) = KrillVersion::from_str(version) {
                    return krill_version > KrillVersion::release(0, 9, 1);
                }
            }
        }
        false
    }
}

//------------ Timestamp -----------------------------------------------------

/// A wrapper for unix timestamps with second precision, with some convenient stuff.
#[derive(Clone, Copy, Debug, Deserialize, Eq, Ord, PartialEq, PartialOrd, Serialize)]
pub struct Timestamp(i64);

impl Timestamp {
    pub fn now() -> Self {
        Timestamp(Time::now().timestamp())
    }

    pub fn now_plus_hours(hours: i64) -> Self {
        Timestamp::now().plus_hours(hours)
    }

    pub fn plus_hours(self, hours: i64) -> Self {
        self + Duration::hours(hours)
    }

    pub fn now_minus_hours(hours: i64) -> Self {
        Timestamp::now().minus_hours(hours)
    }

    pub fn minus_hours(self, hours: i64) -> Self {
        self - Duration::hours(hours)
    }

    pub fn now_plus_minutes(minutes: i64) -> Self {
        Timestamp::now().plus_minutes(minutes)
    }

    pub fn plus_minutes(self, minutes: i64) -> Self {
        self + Duration::minutes(minutes)
    }

    pub fn minus_seconds(self, seconds: i64) -> Self {
        self - Duration::seconds(seconds)
    }

    pub fn plus_seconds(self, seconds: i64) -> Self {
        self + Duration::seconds(seconds)
    }

    pub fn now_minus_seconds(seconds: i64) -> Self {
        Timestamp::now().minus_seconds(seconds)
    }

    pub fn now_plus_seconds(seconds: i64) -> Self {
        Timestamp::now().plus_seconds(seconds)
    }

    pub fn to_rfc3339(self) -> String {
        Time::from(self).to_rfc3339()
    }
}

impl From<Timestamp> for Time {
    fn from(timestamp: Timestamp) -> Self {
        Time::new(Utc.timestamp(timestamp.0, 0))
    }
}

impl From<Time> for Timestamp {
    fn from(time: Time) -> Self {
        Timestamp(time.timestamp())
    }
}

//--- Display

impl fmt::Display for Timestamp {
    fn fmt(&self, f: &mut fmt::Formatter) -> fmt::Result {
        self.0.fmt(f)
    }
}

//--- Add

impl ops::Add<Duration> for Timestamp {
    type Output = Self;

    fn add(self, duration: Duration) -> Self::Output {
        Timestamp(self.0 + duration.num_seconds())
    }
}

impl ops::AddAssign<Duration> for Timestamp {
    fn add_assign(&mut self, duration: Duration) {
        self.0 += duration.num_seconds();
    }
}

//--- Sub

impl ops::Sub<Duration> for Timestamp {
    type Output = Self;

    fn sub(self, duration: Duration) -> Self::Output {
        Timestamp(self.0 - duration.num_seconds())
    }
}

impl ops::SubAssign<Duration> for Timestamp {
    fn sub_assign(&mut self, duration: Duration) {
        self.0 -= duration.num_seconds()
    }
}

//------------ CertAuthInfo --------------------------------------------------

/// This type represents the details of a CertAuth that need
/// to be exposed through the API/CLI/UI
#[derive(Clone, Debug, Deserialize, Eq, PartialEq, Serialize)]
pub struct CertAuthInfo {
    handle: Handle,
    id_cert: IdCertPem,
    repo_info: Option<RepoInfo>,
    parents: Vec<ParentInfo>,
    resources: ResourceSet,
    resource_classes: HashMap<ResourceClassName, ResourceClassInfo>,
    children: Vec<ChildHandle>,
    suspended_children: Vec<ChildHandle>,
}

impl CertAuthInfo {
    pub fn new(
        handle: Handle,
        id_cert: IdCertPem,
        repo_info: Option<RepoInfo>,
        parents: HashMap<ParentHandle, ParentCaContact>,
        resource_classes: HashMap<ResourceClassName, ResourceClassInfo>,
        children: Vec<ChildHandle>,
        suspended_children: Vec<ChildHandle>,
    ) -> Self {
        let parents = parents
            .into_iter()
            .map(|(handle, contact)| ParentInfo::new(handle, contact))
            .collect();

        let empty = ResourceSet::default();
        let resources = resource_classes.values().fold(ResourceSet::default(), |res, rci| {
            let rc_resources = rci.current_resources().unwrap_or(&empty);
            res.union(rc_resources)
        });

        CertAuthInfo {
            handle,
            id_cert,
            repo_info,
            parents,
            resources,
            resource_classes,
            children,
            suspended_children,
        }
    }

    pub fn handle(&self) -> &Handle {
        &self.handle
    }

    pub fn id_cert(&self) -> &IdCertPem {
        &self.id_cert
    }

    pub fn repo_info(&self) -> Option<&RepoInfo> {
        self.repo_info.as_ref()
    }

    pub fn parents(&self) -> &Vec<ParentInfo> {
        &self.parents
    }

    pub fn resources(&self) -> &ResourceSet {
        &self.resources
    }

    pub fn resource_classes(&self) -> &HashMap<ResourceClassName, ResourceClassInfo> {
        &self.resource_classes
    }

    pub fn children(&self) -> &Vec<ChildHandle> {
        &self.children
    }

    pub fn suspended_children(&self) -> &Vec<ChildHandle> {
        &self.suspended_children
    }
}

impl fmt::Display for CertAuthInfo {
    fn fmt(&self, f: &mut fmt::Formatter) -> fmt::Result {
        writeln!(f, "Name:     {}", self.handle())?;
        writeln!(f)?;

        if let Some(repo_info) = self.repo_info() {
            let base_uri = repo_info.base_uri();
            let rrdp_uri = repo_info.rpki_notify();
            writeln!(f, "Base uri: {}", base_uri)?;
            writeln!(f, "RRDP uri: {}", rrdp_uri)?;
        } else {
            writeln!(f, "No repository configured.")?;
        }
        writeln!(f)?;

        writeln!(f, "ID cert PEM:\n{}", self.id_cert().pem())?;
        writeln!(f, "Hash: {}", self.id_cert().hash())?;
        writeln!(f)?;

        let resources = self.resources();
        if resources.is_empty() {
            writeln!(f, "Total resources: <none>")?;
        } else {
            writeln!(f, "Total resources:")?;
            writeln!(f, "    ASNs: {}", resources.asn())?;
            writeln!(f, "    IPv4: {}", resources.v4())?;
            writeln!(f, "    IPv6: {}", resources.v6())?;
        }
        writeln!(f)?;

        writeln!(f, "Parents:")?;
        if !self.parents().is_empty() {
            for parent in self.parents().iter() {
                writeln!(f, "{}", parent)?;
            }
            writeln!(f)?;
        } else {
            writeln!(f, "<none>")?;
        }

        for (name, rc) in self.resource_classes() {
            writeln!(f, "Resource Class: {}", name,)?;
            writeln!(f, "Parent: {}", rc.parent_handle())?;
            writeln!(f, "{}", rc.keys())?;
        }

        writeln!(f, "Children:")?;
        if !self.children().is_empty() {
            for child_handle in self.children() {
                writeln!(f, "{}", child_handle)?;
            }
        } else {
            writeln!(f, "<none>")?;
        }

        Ok(())
    }
}

//------------ KeyStateInfo -------------------------------------------------

#[derive(Clone, Debug, Deserialize, Eq, PartialEq, Serialize)]
pub struct ResourceClassInfo {
    name_space: String,
    parent_handle: ParentHandle,
    keys: ResourceClassKeysInfo,
}

impl ResourceClassInfo {
    pub fn new(name_space: String, parent_handle: ParentHandle, keys: ResourceClassKeysInfo) -> Self {
        ResourceClassInfo {
            name_space,
            parent_handle,
            keys,
        }
    }

    pub fn name_space(&self) -> &str {
        &self.name_space
    }
    pub fn parent_handle(&self) -> &ParentHandle {
        &self.parent_handle
    }
    pub fn keys(&self) -> &ResourceClassKeysInfo {
        &self.keys
    }

    pub fn current_key(&self) -> Option<&CertifiedKeyInfo> {
        self.keys.current_key()
    }

    pub fn new_key(&self) -> Option<&CertifiedKeyInfo> {
        self.keys.new_key()
    }

    pub fn current_resources(&self) -> Option<&ResourceSet> {
        self.current_key().map(|k| k.incoming_cert().resources())
    }
}

//------------ ResourceClassKeysInfo -----------------------------------------

/// Contains the current key status for a resource class.
#[derive(Clone, Debug, Deserialize, Eq, PartialEq, Serialize)]
#[allow(clippy::large_enum_variant)]
#[serde(rename_all = "snake_case")]
pub enum ResourceClassKeysInfo {
    Pending(PendingInfo),
    Active(ActiveInfo),
    RollPending(RollPendingInfo),
    RollNew(RollNewInfo),
    RollOld(RollOldInfo),
}

#[derive(Clone, Debug, Deserialize, Eq, PartialEq, Serialize)]
pub struct PendingInfo {
    #[serde(rename = "pending_key")]
    pub _pending_key: PendingKeyInfo,
}

#[derive(Clone, Debug, Deserialize, Eq, PartialEq, Serialize)]
pub struct ActiveInfo {
    #[serde(rename = "active_key")]
    pub _active_key: CertifiedKeyInfo,
}

#[derive(Clone, Debug, Deserialize, Eq, PartialEq, Serialize)]
pub struct RollPendingInfo {
    #[serde(rename = "pending_key")]
    pub _pending_key: PendingKeyInfo,
    #[serde(rename = "active_key")]
    pub _active_key: CertifiedKeyInfo,
}

#[derive(Clone, Debug, Deserialize, Eq, PartialEq, Serialize)]
pub struct RollNewInfo {
    #[serde(rename = "new_key")]
    pub _new_key: CertifiedKeyInfo,
    #[serde(rename = "active_key")]
    pub _active_key: CertifiedKeyInfo,
}

#[derive(Clone, Debug, Deserialize, Eq, PartialEq, Serialize)]
pub struct RollOldInfo {
    #[serde(rename = "active_key")]
    pub _active_key: CertifiedKeyInfo,
    #[serde(rename = "old_key")]
    pub _old_key: CertifiedKeyInfo,
}

impl ResourceClassKeysInfo {
    pub fn current_key(&self) -> Option<&CertifiedKeyInfo> {
        match &self {
            ResourceClassKeysInfo::Active(current) => Some(&current._active_key),
            ResourceClassKeysInfo::RollPending(pending) => Some(&pending._active_key),
            ResourceClassKeysInfo::RollNew(new) => Some(&new._active_key),
            ResourceClassKeysInfo::RollOld(old) => Some(&old._active_key),
            _ => None,
        }
    }

    pub fn new_key(&self) -> Option<&CertifiedKeyInfo> {
        if let ResourceClassKeysInfo::RollNew(new) = self {
            Some(&new._new_key)
        } else {
            None
        }
    }
}

impl fmt::Display for ResourceClassKeysInfo {
    fn fmt(&self, f: &mut fmt::Formatter) -> fmt::Result {
        let mut res = String::new();

        res.push_str("State: ");

        match &self {
            ResourceClassKeysInfo::Pending(_) => res.push_str("pending"),
            ResourceClassKeysInfo::Active(_) => res.push_str("active"),
            ResourceClassKeysInfo::RollPending(_) => res.push_str("roll phase 1: pending and active key"),
            ResourceClassKeysInfo::RollNew(_) => res.push_str("roll phase 2: new and active key"),
            ResourceClassKeysInfo::RollOld(_) => res.push_str("roll phase 3: active and old key"),
        }

        if let Some(key) = self.current_key() {
            let resources = key.incoming_cert().resources();
            res.push_str("    Resources:\n");
            res.push_str(&format!("    ASNs: {}\n", resources.asn()));
            res.push_str(&format!("    IPv4: {}\n", resources.v4()));
            res.push_str(&format!("    IPv6: {}\n", resources.v6()));
        }

        res.fmt(f)
    }
}

/// This struct contains the API details for the configure Repository server,
/// and objects published there, for a CA.
#[derive(Clone, Debug, Deserialize, Eq, PartialEq, Serialize)]
pub struct CaRepoDetails {
    contact: RepositoryContact,
}

impl CaRepoDetails {
    pub fn new(contact: RepositoryContact) -> Self {
        CaRepoDetails { contact }
    }

    pub fn contact(&self) -> &RepositoryContact {
        &self.contact
    }
}

impl fmt::Display for CaRepoDetails {
    fn fmt(&self, f: &mut fmt::Formatter) -> fmt::Result {
        writeln!(f, "Repository Details:")?;
        writeln!(f, "  service uri: {}", self.contact.service_uri())?;
        let repo_info = self.contact.repo_info();
        writeln!(f, "  base_uri:    {}", repo_info.base_uri())?;
        writeln!(f, "  rpki_notify: {}", repo_info.rpki_notify())?;
        writeln!(f)?;

        Ok(())
    }
}

//------------ AllCertAuthIssues ---------------------------------------------

#[derive(Clone, Debug, Deserialize, Eq, PartialEq, Serialize)]
pub struct AllCertAuthIssues {
    cas: HashMap<Handle, CertAuthIssues>,
}

impl Default for AllCertAuthIssues {
    fn default() -> Self {
        AllCertAuthIssues { cas: HashMap::new() }
    }
}

impl AllCertAuthIssues {
    pub fn add(&mut self, ca: Handle, ca_issues: CertAuthIssues) {
        self.cas.insert(ca, ca_issues);
    }

    pub fn cas(&self) -> &HashMap<Handle, CertAuthIssues> {
        &self.cas
    }
}

impl fmt::Display for AllCertAuthIssues {
    fn fmt(&self, f: &mut fmt::Formatter) -> fmt::Result {
        let cas = self.cas();
        if cas.is_empty() {
            writeln!(f, "no issues found")?;
        } else {
            for (ca, issues) in cas.iter() {
                writeln!(f, "Found issue for CA '{}':", ca)?;

                if let Some(repo_issue) = issues.repo_issue() {
                    writeln!(f, "   Repository Issue: {}", repo_issue)?;
                }
                let parent_issues = issues.parent_issues();
                if !parent_issues.is_empty() {
                    for parent_issue in parent_issues.iter() {
                        writeln!(
                            f,
                            "   Parent '{}' has issue: {}",
                            parent_issue.parent, parent_issue.issue
                        )?;
                    }
                }
            }
        }
        Ok(())
    }
}

//------------ CertAuthIssues ------------------------------------------------

#[derive(Clone, Debug, Deserialize, Eq, PartialEq, Serialize)]
pub struct CertAuthIssues {
    repo_issue: Option<ErrorResponse>,
    parent_issues: Vec<CertAuthParentIssue>,
}

#[derive(Clone, Debug, Deserialize, Eq, PartialEq, Serialize)]
pub struct CertAuthParentIssue {
    pub parent: ParentHandle,
    pub issue: ErrorResponse,
}

impl Default for CertAuthIssues {
    fn default() -> Self {
        CertAuthIssues {
            repo_issue: None,
            parent_issues: vec![],
        }
    }
}

impl CertAuthIssues {
    pub fn add_repo_issue(&mut self, issue: ErrorResponse) {
        self.repo_issue = Some(issue);
    }

    pub fn repo_issue(&self) -> Option<&ErrorResponse> {
        self.repo_issue.as_ref()
    }

    pub fn add_parent_issue(&mut self, parent: ParentHandle, issue: ErrorResponse) {
        let parent_issue = CertAuthParentIssue { parent, issue };
        self.parent_issues.push(parent_issue);
    }

    pub fn parent_issues(&self) -> &Vec<CertAuthParentIssue> {
        &self.parent_issues
    }

    pub fn is_empty(&self) -> bool {
        self.repo_issue.is_none() && self.parent_issues.is_empty()
    }
}

impl fmt::Display for CertAuthIssues {
    fn fmt(&self, f: &mut fmt::Formatter) -> fmt::Result {
        if self.is_empty() {
            writeln!(f, "no issues found")?;
        } else {
            if let Some(repo_issue) = self.repo_issue() {
                writeln!(f, "Repository Issue: {}", repo_issue)?;
            }
            let parent_issues = self.parent_issues();
            if !parent_issues.is_empty() {
                for parent_issue in parent_issues.iter() {
                    writeln!(f, "Parent '{}' has issue: {}", parent_issue.parent, parent_issue.issue)?;
                }
            }
        }
        Ok(())
    }
}

//------------ CertAuthStats -------------------------------------------------

#[derive(Clone, Debug, Deserialize, Eq, PartialEq, Serialize)]
pub struct CertAuthStats {
    roa_count: usize,
    child_count: usize,
    bgp_stats: BgpStats,
}

impl CertAuthStats {
    pub fn new(roa_count: usize, child_count: usize, bgp_stats: BgpStats) -> Self {
        CertAuthStats {
            roa_count,
            child_count,
            bgp_stats,
        }
    }

    pub fn roa_count(&self) -> usize {
        self.roa_count
    }

    pub fn child_count(&self) -> usize {
        self.child_count
    }

    pub fn bgp_stats(&self) -> &BgpStats {
        &self.bgp_stats
    }
}

//------------ BgpStats ------------------------------------------------------

#[derive(Clone, Debug, Deserialize, Eq, PartialEq, Serialize)]
pub struct BgpStats {
    pub announcements_valid: usize,
    pub announcements_invalid_asn: usize,
    pub announcements_invalid_length: usize,
    pub announcements_disallowed: usize,
    pub announcements_not_found: usize,
    pub roas_too_permissive: usize,
    pub roas_redundant: usize,
    pub roas_stale: usize,
    pub roas_disallowing: usize,
    pub roas_not_held: usize,
    pub roas_total: usize,
}

impl Default for BgpStats {
    fn default() -> Self {
        BgpStats {
            announcements_valid: 0,
            announcements_invalid_asn: 0,
            announcements_invalid_length: 0,
            announcements_disallowed: 0,
            announcements_not_found: 0,
            roas_too_permissive: 0,
            roas_redundant: 0,
            roas_stale: 0,
            roas_disallowing: 0,
            roas_not_held: 0,
            roas_total: 0,
        }
    }
}

impl BgpStats {
    pub fn increment_valid(&mut self) {
        self.announcements_valid += 1;
    }

    pub fn increment_invalid_asn(&mut self) {
        self.announcements_invalid_asn += 1;
    }

    pub fn increment_invalid_length(&mut self) {
        self.announcements_invalid_length += 1;
    }

    pub fn increment_disallowed(&mut self) {
        self.announcements_disallowed += 1;
    }

    pub fn increment_not_found(&mut self) {
        self.announcements_not_found += 1;
    }

    pub fn increment_roas_too_permissive(&mut self) {
        self.roas_too_permissive += 1;
    }

    pub fn increment_roas_redundant(&mut self) {
        self.roas_redundant += 1;
    }

    pub fn increment_roas_not_held(&mut self) {
        self.roas_not_held += 1;
    }

    pub fn increment_roas_stale(&mut self) {
        self.roas_stale += 1;
    }

    pub fn increment_roas_disallowing(&mut self) {
        self.roas_disallowing += 1;
    }

    pub fn increment_roas_total(&mut self) {
        self.roas_total += 1;
    }
}

pub type RtaName = String;

#[derive(Clone, Debug, Deserialize, Eq, PartialEq, Serialize)]
pub struct RtaList(Vec<RtaName>);

impl RtaList {
    pub fn new(list: Vec<RtaName>) -> Self {
        RtaList(list)
    }
}

impl fmt::Display for RtaList {
    fn fmt(&self, f: &mut fmt::Formatter) -> fmt::Result {
        for name in &self.0 {
            writeln!(f, "{}", name)?;
        }
        Ok(())
    }
}

#[derive(Clone, Debug, Deserialize, Eq, PartialEq, Serialize)]
pub struct RtaPrepResponse(Vec<KeyIdentifier>);

impl RtaPrepResponse {
    pub fn new(keys: Vec<KeyIdentifier>) -> Self {
        RtaPrepResponse(keys)
    }
}

impl From<RtaPrepResponse> for Vec<KeyIdentifier> {
    fn from(r: RtaPrepResponse) -> Self {
        r.0
    }
}

impl fmt::Display for RtaPrepResponse {
    fn fmt(&self, f: &mut fmt::Formatter) -> fmt::Result {
        writeln!(f, "Created the following keys")?;
        for key in &self.0 {
            writeln!(f, "  {}", key)?;
        }
        Ok(())
    }
}

//------------ ResSetErr -----------------------------------------------------

#[derive(Clone, Debug, Eq, PartialEq)]
pub enum ResourceSetError {
    Asn(String),
    V4(String),
    V6(String),
    Mix,
    InheritOnCaCert,
    Limit,
    FromString,
}

impl fmt::Display for ResourceSetError {
    fn fmt(&self, f: &mut fmt::Formatter) -> fmt::Result {
        match self {
            ResourceSetError::Asn(s) => write!(f, "Cannot parse ASN resource: {}", s),
            ResourceSetError::V4(s) => write!(f, "Cannot parse IPv4 resource: {}", s),
            ResourceSetError::V6(s) => write!(f, "Cannot parse IPv6 resource: {}", s),
            ResourceSetError::Mix => write!(f, "Mixed Address Families in configured resource set"),
            ResourceSetError::InheritOnCaCert => write!(f, "Found inherited resources on CA certificate"),
            ResourceSetError::Limit => write!(f, "Limit in CSR exceeds resource entitlements."),
            ResourceSetError::FromString => write!(
                f,
                "Cannot parse resource set string, expected: 'asn: <ASNs>, ipv4: <IPv4s>, ipv6: <IPv6s>'."
            ),
        }
    }
}

impl ResourceSetError {
    fn asn(asn: impl fmt::Display) -> Self {
        ResourceSetError::Asn(asn.to_string())
    }

    fn v4(v4: impl fmt::Display) -> Self {
        ResourceSetError::V4(v4.to_string())
    }

    fn v6(v6: impl fmt::Display) -> Self {
        ResourceSetError::V6(v6.to_string())
    }
}

//============ Tests =========================================================

#[cfg(test)]
mod test {
    use bytes::Bytes;
    use rpki::repository::crypto::{PublicKeyFormat, Signer};

    use crate::{commons::crypto::OpenSslSigner, test};

    use super::*;

    fn base_uri() -> uri::Rsync {
        test::rsync("rsync://localhost/repo/ta/")
    }

    fn rrdp_uri() -> uri::Https {
        test::https("https://localhost/rrdp/notification.xml")
    }

    fn info() -> RepoInfo {
        RepoInfo {
            base_uri: base_uri(),
            rpki_notify: rrdp_uri(),
        }
    }

    #[test]
    fn all_resources() {
        let asns = "0-4294967295";
        let v4 = "0.0.0.0-255.255.255.255";
        let v6 = "::0/0";

        let _set = ResourceSet::from_strs(asns, v4, v6).unwrap();
    }

    #[test]
    fn signed_objects_uri() {
        let signed_objects_uri = info().ca_repository("");
        assert_eq!(base_uri(), signed_objects_uri)
    }

    #[test]
    fn mft_uri() {
        test::test_under_tmp(|d| {
<<<<<<< HEAD
            #[cfg(not(feature = "hsm"))]
            let signer = OpenSslSigner::build(&d).unwrap();

            #[cfg(feature = "hsm")]
            let signer = OpenSslSigner::build(&d, "dummy", None).unwrap();

=======
            let signer = OpenSslSigner::build(&d).unwrap();
>>>>>>> 00e93ce7
            let key_id = signer.create_key(PublicKeyFormat::Rsa).unwrap();
            let pub_key = signer.get_key_info(&key_id).unwrap();

            let mft_uri = info().rpki_manifest("", &pub_key.key_identifier());

            let mft_path = mft_uri.relative_to(&base_uri()).unwrap();

            assert_eq!(44, mft_path.len());

            // the file name should be the hexencoded pub key info
            // not repeating that here, but checking that the name
            // part is validly hex encoded.
            let name = &mft_path[..40];
            hex::decode(name).unwrap();

            // and the extension is '.mft'
            let ext = &mft_path[40..];
            assert_eq!(ext, ".mft");
        });
    }

    #[test]
    fn serialize_deserialize_resource_set() {
        let asns = "AS65000-AS65003, AS65005";
        let ipv4s = "10.0.0.0/8, 192.168.0.0";
        let ipv6s = "::1, 2001:db8::/32";

        let set = ResourceSet::from_strs(asns, ipv4s, ipv6s).unwrap();

        let json = serde_json::to_string(&set).unwrap();
        let deser_set = serde_json::from_str(&json).unwrap();

        assert_eq!(set, deser_set);
    }

    #[test]
    fn serialize_deserialize_repo_info() {
        let info = RepoInfo::new(
            test::rsync("rsync://some/module/folder/"),
            test::https("https://host/notification.xml"),
        );

        let json = serde_json::to_string(&info).unwrap();
        let deser_info = serde_json::from_str(&json).unwrap();

        assert_eq!(info, deser_info);
    }

    #[test]
    fn create_and_display_tal() {
        let der = include_bytes!("../../../test-resources/ta.cer");
        let cert = Cert::decode(Bytes::from_static(der)).unwrap();
        let uri = test::https("https://localhost/ta.cer");
        let rsync_uri = Some(test::rsync("rsync://localhost/ta/ta.cer"));

        let tal = TrustAnchorLocator::new(vec![uri], rsync_uri, &cert);

        let expected_tal = include_str!("../../../test-resources/test.tal");
        let found_tal = tal.to_string();

        assert_eq!(expected_tal, &found_tal);
    }

    #[test]
    fn resource_set_eq() {
        let asns = "AS65000-AS65003, AS65005";
        let ipv4s = "10.0.0.0/8, 192.168.0.0";
        let ipv6s = "::1, 2001:db8::/32";

        let resource_set = ResourceSet::from_strs(asns, ipv4s, ipv6s).unwrap();

        let asns_2 = "AS65000-AS65003";
        let ipv4s_2 = "192.168.0.0";
        let ipv6s_2 = "2001:db8::/32";

        let resource_set_asn_differs = ResourceSet::from_strs(asns_2, ipv4s, ipv6s).unwrap();
        let resource_set_v4_differs = ResourceSet::from_strs(asns, ipv4s_2, ipv6s).unwrap();
        let resource_set_v6_differs = ResourceSet::from_strs(asns, ipv4s, ipv6s_2).unwrap();
        let resource_set_2 = ResourceSet::from_strs(asns_2, ipv4s_2, ipv6s_2).unwrap();

        assert_ne!(resource_set, resource_set_asn_differs);
        assert_ne!(resource_set, resource_set_v4_differs);
        assert_ne!(resource_set, resource_set_v6_differs);
        assert_ne!(resource_set, resource_set_2);

        let default_set = ResourceSet::default();
        let certified =
            ResourceSet::from_strs("", "10.0.0.0/16, 192.168.0.0/16", "2001:db8::/32, 2000:db8::/32").unwrap();
        assert_ne!(default_set, certified);
        assert_ne!(resource_set, certified);
    }

    #[test]
    fn resource_set_equivalent() {
        let set: ResourceSet =
            serde_json::from_str(include_str!("../../../test-resources/resources/parent_resources.json")).unwrap();
        let equivalent: ResourceSet = serde_json::from_str(include_str!(
            "../../../test-resources/resources/parent_resources_reordered.json"
        ))
        .unwrap();

        assert_eq!(set, equivalent);
    }

    #[test]
    fn id_cert_pem_match_openssl() {
        let ncc_id = {
            let bytes = include_bytes!("../../../test-resources/remote/ncc-id.der");
            IdCert::decode(bytes.as_ref()).unwrap()
        };

        let ncc_id_openssl_pem = include_str!("../../../test-resources/remote/ncc-id.pem");
        let ncc_id_pem = IdCertPem::from(&ncc_id);

        assert_eq!(ncc_id_pem.pem(), ncc_id_openssl_pem);
    }

    #[test]
    fn test_resource_set_intersection() {
        let child_resources_json = include_str!("../../../test-resources/resources/child_resources.json");
        let child_resources: ResourceSet = serde_json::from_str(child_resources_json).unwrap();

        let parent_resources_json = include_str!("../../../test-resources/resources/parent_resources.json");
        let parent_resources: ResourceSet = serde_json::from_str(parent_resources_json).unwrap();

        let intersection = parent_resources.intersection(&child_resources);

        assert_eq!(intersection, child_resources);
    }

    #[test]
    fn resource_set_to_from_string() {
        let asns = "AS65000-AS65003, AS65005";
        let ipv4s = "10.0.0.0/8, 192.168.0.0";
        let ipv6s = "::1, 2001:db8::/32";

        let set_string = format!("asn: {}, v4: {}, v6: {}", asns, ipv4s, ipv6s);

        let set = ResourceSet::from_str(set_string.as_str()).unwrap();
        let to_string = set.to_string();
        assert_eq!(set_string, to_string);

        let empty_set = ResourceSet::default();
        let empty_set_string = empty_set.to_string();
        let empty_set_from_string = ResourceSet::from_str(&empty_set_string).unwrap();
        assert_eq!(empty_set, empty_set_from_string);
    }

    #[test]
    fn resource_set_difference() {
        let set1_asns = "AS65000-AS65003, AS65005";
        let set2_asns = "AS65000, AS65003, AS65005";
        let asn_added = "AS65001-AS65002";

        let set1_ipv4s = "10.0.0.0-10.4.5.6, 192.168.0.0";
        let set2_ipv4s = "10.0.0.0/8, 192.168.0.0";
        let ipv4_removed = "10.4.5.7-10.255.255.255";

        let set1_ipv6s = "::1, 2001:db8::/32";
        let set2_ipv6s = "::1, 2001:db8::/56";
        let ipv6_added = "2001:db8:0:100::-2001:db8:ffff:ffff:ffff:ffff:ffff:ffff";

        let set1 = ResourceSet::from_strs(set1_asns, set1_ipv4s, set1_ipv6s).unwrap();
        let set2 = ResourceSet::from_strs(set2_asns, set2_ipv4s, set2_ipv6s).unwrap();

        let diff = set1.difference(&set2);

        let expected_diff = ResourceSetDiff {
            added: ResourceSet::from_strs(asn_added, "", ipv6_added).unwrap(),
            removed: ResourceSet::from_strs("", ipv4_removed, "").unwrap(),
        };

        assert!(!diff.is_empty());
        assert_eq!(expected_diff, diff);
    }

    #[test]
    fn serde_cert_auth_issues() {
        let mut issues = CertAuthIssues::default();

        use crate::commons::error::Error;
        use crate::commons::util::httpclient;

        issues.add_repo_issue(Error::HttpClientError(httpclient::Error::Forbidden).to_error_response());
        issues.add_parent_issue(
            Handle::from_str("parent").unwrap(),
            Error::Rfc6492SignatureInvalid.to_error_response(),
        );

        // println!("{}", serde_json::to_string_pretty(&issues).unwrap());
        let serialized = serde_json::to_string_pretty(&issues).unwrap();
        let deserialized = serde_json::from_str(&serialized).unwrap();

        assert_eq!(issues, deserialized);
    }

    #[test]
    fn recognize_suspension_candidate() {
        let handle = Handle::from_str("ca").unwrap();

        let threshold_seconds = 4 * 3600;

        fn new_exchange(agent: &str) -> ChildExchange {
            let user_agent = if agent.is_empty() {
                None
            } else {
                Some(agent.to_string())
            };

            ChildExchange {
                timestamp: Timestamp::now(),
                result: ExchangeResult::Success,
                user_agent,
            }
        }

        fn old_exchange(agent: &str) -> ChildExchange {
            let user_agent = if agent.is_empty() {
                None
            } else {
                Some(agent.to_string())
            };

            ChildExchange {
                timestamp: Timestamp::now_minus_hours(5),
                result: ExchangeResult::Success,
                user_agent,
            }
        }

        fn ca_stats_active_no_exchange(handle: &Handle) -> ChildConnectionStats {
            ChildConnectionStats {
                handle: handle.clone(),
                last_exchange: None,
                state: ChildState::Active,
            }
        }

        fn ca_stats_active(handle: &Handle, exchange: ChildExchange) -> ChildConnectionStats {
            ChildConnectionStats {
                handle: handle.clone(),
                last_exchange: Some(exchange),
                state: ChildState::Active,
            }
        }

        let new_ca = ca_stats_active_no_exchange(&handle);

        let recent_krill_pre_0_9_2 = ca_stats_active(&handle, new_exchange("krill"));
        let recent_krill_post_0_9_1 = ca_stats_active(&handle, new_exchange("krill/0.9.2-rc2"));
        let recent_other_agent = ca_stats_active(&handle, new_exchange("other"));
        let recent_no_agent = ca_stats_active(&handle, new_exchange(""));

        let old_krill_pre_0_9_2 = ca_stats_active(&handle, old_exchange("krill"));
        let old_krill_post_0_9_1 = ca_stats_active(&handle, old_exchange("krill/0.9.2-rc2"));
        let old_other_agent = ca_stats_active(&handle, old_exchange("other"));
        let old_no_agent = ca_stats_active(&handle, old_exchange(""));

        assert!(!new_ca.is_suspension_candidate(threshold_seconds));

        assert!(!recent_krill_pre_0_9_2.is_suspension_candidate(threshold_seconds));
        assert!(!recent_krill_post_0_9_1.is_suspension_candidate(threshold_seconds));
        assert!(!recent_other_agent.is_suspension_candidate(threshold_seconds));
        assert!(!recent_no_agent.is_suspension_candidate(threshold_seconds));

        assert!(!old_krill_pre_0_9_2.is_suspension_candidate(threshold_seconds));
        assert!(!old_other_agent.is_suspension_candidate(threshold_seconds));
        assert!(!old_no_agent.is_suspension_candidate(threshold_seconds));

        assert!(old_krill_post_0_9_1.is_suspension_candidate(threshold_seconds));
    }
}<|MERGE_RESOLUTION|>--- conflicted
+++ resolved
@@ -2632,16 +2632,12 @@
     #[test]
     fn mft_uri() {
         test::test_under_tmp(|d| {
-<<<<<<< HEAD
             #[cfg(not(feature = "hsm"))]
             let signer = OpenSslSigner::build(&d).unwrap();
 
             #[cfg(feature = "hsm")]
             let signer = OpenSslSigner::build(&d, "dummy", None).unwrap();
 
-=======
-            let signer = OpenSslSigner::build(&d).unwrap();
->>>>>>> 00e93ce7
             let key_id = signer.create_key(PublicKeyFormat::Rsa).unwrap();
             let pub_key = signer.get_key_info(&key_id).unwrap();
 
