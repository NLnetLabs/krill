--- conflicted
+++ resolved
@@ -93,7 +93,6 @@
         pem
     }
 }
-<<<<<<< HEAD
 
 impl From<&IdCert> for IdCertInfo {
     fn from(cer: &IdCert) -> Self {
@@ -111,25 +110,6 @@
     }
 }
 
-=======
-
-impl From<&IdCert> for IdCertInfo {
-    fn from(cer: &IdCert) -> Self {
-        let bytes = cer.to_bytes();
-
-        let public_key = cer.public_key().clone();
-        let base64 = Base64::from_content(&bytes);
-        let hash = Hash::from_data(&bytes);
-
-        IdCertInfo {
-            public_key,
-            base64,
-            hash,
-        }
-    }
-}
-
->>>>>>> 77facbb3
 impl From<IdCert> for IdCertInfo {
     fn from(cer: IdCert) -> Self {
         Self::from(&cer) // we need to encode anyhow, we can't move any data
@@ -202,51 +182,28 @@
     }
 }
 
-<<<<<<< HEAD
-//------------ RcvdCert ------------------------------------------------------
-=======
 //------------ ReceivedCert --------------------------------------------------
->>>>>>> 77facbb3
 
 #[derive(Clone, Debug, Deserialize, Eq, Hash, PartialEq, Serialize)]
 pub struct Received;
 
 /// A certificate which was received from a parent CA.
-<<<<<<< HEAD
-pub type RcvdCert = CertInfo<Received>;
-
-//------------ DelegatedCertificate ------------------------------------------
+pub type ReceivedCert = CertInfo<Received>;
+
+//------------ IssuedCertificate ---------------------------------------------
 
 #[derive(Clone, Debug, Deserialize, Eq, Hash, PartialEq, Serialize)]
-pub struct Delegated;
+pub struct Issued;
 
 /// A certificate which has been issued to a delegated (child) CA
-pub type DelegatedCertificate = CertInfo<Delegated>;
+pub type IssuedCertificate = CertInfo<Issued>;
 
 //------------ SuspendedCertificate ------------------------------------------
 
 #[derive(Clone, Debug, Deserialize, Eq, Hash, PartialEq, Serialize)]
 pub struct Suspended;
 
-/// A delegated certificate which has been (temporarily) suspended because the child is inactive.
-=======
-pub type ReceivedCert = CertInfo<Received>;
-
-//------------ IssuedCertificate ---------------------------------------------
-
-#[derive(Clone, Debug, Deserialize, Eq, Hash, PartialEq, Serialize)]
-pub struct Issued;
-
-/// A certificate which has been issued to a delegated (child) CA
-pub type IssuedCertificate = CertInfo<Issued>;
-
-//------------ SuspendedCertificate ------------------------------------------
-
-#[derive(Clone, Debug, Deserialize, Eq, Hash, PartialEq, Serialize)]
-pub struct Suspended;
-
 /// An issued certificate which has been (temporarily) suspended because the child is inactive.
->>>>>>> 77facbb3
 pub type SuspendedCert = CertInfo<Suspended>;
 
 //------------ UnsuspendedCertificate ----------------------------------------
@@ -269,46 +226,6 @@
     // Where this certificate is published by the parent
     uri: uri::Rsync,
 
-<<<<<<< HEAD
-    // Resources contained
-    resources: ResourceSet,
-
-    // the limit on the request (default limit is no limits)
-    limit: RequestResourceLimit,
-
-    // The subject chosen by the parent. Note that Krill will
-    // derive the subject from the public key, but other parents
-    // may use a different strategy.
-    subject: Name,
-
-    // The validity time for this certificate.
-    validity: Validity,
-
-    // The serial number of this certificate (needed for revocation)
-    serial: Serial,
-
-    // Contains the public key and SIA
-    #[serde(flatten)]
-    csr_info: CsrInfo,
-
-    // The actual certificate in base64 format.
-    base64: Base64,
-
-    // The certificate's hash
-    hash: Hash,
-
-    // So that we can have different types based on the same structure.
-    marker: std::marker::PhantomData<T>,
-}
-
-impl<T> CertInfo<T> {
-    pub fn create(
-        cert: Cert,
-        uri: uri::Rsync,
-        resources: ResourceSet,
-        limit: RequestResourceLimit,
-    ) -> Result<Self, InvalidCert> {
-=======
     // The name of this certificate as used on a manifest
     name: ObjectName,
 
@@ -363,7 +280,6 @@
             }
         }?;
 
->>>>>>> 77facbb3
         let key = cert.subject_public_key_info().clone();
         let ca_repository = cert.ca_repository().ok_or(InvalidCert::CaRepositoryMissing)?.clone();
         let rpki_manifest = cert.rpki_manifest().ok_or(InvalidCert::RpkiManifestMissing)?.clone();
@@ -372,11 +288,7 @@
         let csr_info = CsrInfo::new(ca_repository, rpki_manifest, rpki_notify, key);
 
         let subject = cert.subject().clone();
-<<<<<<< HEAD
-        let validity = cert.validity().clone();
-=======
         let validity = cert.validity();
->>>>>>> 77facbb3
         let serial = cert.serial_number();
         let base64 = Base64::from(&cert);
         let hash = base64.to_hash();
@@ -384,10 +296,7 @@
         base64.to_hash();
         Ok(CertInfo {
             uri,
-<<<<<<< HEAD
-=======
             name,
->>>>>>> 77facbb3
             resources,
             limit,
             subject,
@@ -448,12 +357,8 @@
         Cert::decode(self.to_bytes().as_ref()).map_err(|e| InvalidCert::CannotDecode(e.to_string()))
     }
 
-<<<<<<< HEAD
-    pub fn to_issued_cert(&self) -> Result<IssuedCert, InvalidCert> {
-=======
     /// Represent as an RFC 6492 IssuedCert
     pub fn to_rfc6492_issued_cert(&self) -> Result<IssuedCert, InvalidCert> {
->>>>>>> 77facbb3
         let cert = self.to_cert()?;
         Ok(IssuedCert::new(self.uri.clone(), self.limit.clone(), cert))
     }
@@ -466,10 +371,7 @@
     pub fn convert<Y>(&self) -> CertInfo<Y> {
         CertInfo {
             uri: self.uri.clone(),
-<<<<<<< HEAD
-=======
             name: self.name.clone(),
->>>>>>> 77facbb3
             resources: self.resources.clone(),
             limit: self.limit.clone(),
             subject: self.subject.clone(),
@@ -486,10 +388,7 @@
     pub fn into_converted<Y>(self) -> CertInfo<Y> {
         CertInfo {
             uri: self.uri,
-<<<<<<< HEAD
-=======
             name: self.name,
->>>>>>> 77facbb3
             resources: self.resources,
             limit: self.limit,
             subject: self.subject,
@@ -514,15 +413,9 @@
         }
     }
 
-<<<<<<< HEAD
-    /// The name for this certificate as derived from its URI
-    pub fn name(&self) -> ObjectName {
-        ObjectName::from(&self.uri)
-=======
     /// The name for this certificate
     pub fn name(&self) -> &ObjectName {
         &self.name
->>>>>>> 77facbb3
     }
 
     /// The name of the CRL published by THIS certificate.
@@ -558,46 +451,25 @@
     pub fn uri_for_name(&self, name: &ObjectName) -> uri::Rsync {
         // unwraps here are safe
         self.ca_repository().join(name.as_ref()).unwrap()
-<<<<<<< HEAD
-    }
-
-    /// Returns a Revocation for this certificate
-    pub fn revoke(&self) -> Revocation {
-        Revocation {
-            serial: self.serial,
-            expires: self.validity.not_after(),
-        }
-=======
->>>>>>> 77facbb3
-    }
-
-<<<<<<< HEAD
-=======
+    }
+
     /// Returns a Revocation for this certificate
     pub fn revocation(&self) -> Revocation {
         Revocation::new(self.serial, self.validity.not_after())
     }
 }
 
->>>>>>> 77facbb3
 #[derive(Clone, Debug)]
 pub enum InvalidCert {
     CaRepositoryMissing,
     RpkiManifestMissing,
-<<<<<<< HEAD
-=======
     Uri(uri::Rsync),
->>>>>>> 77facbb3
     CannotDecode(String),
 }
 
 impl fmt::Display for InvalidCert {
     fn fmt(&self, f: &mut fmt::Formatter<'_>) -> fmt::Result {
         match self {
-<<<<<<< HEAD
-            InvalidCert::CaRepositoryMissing => write!(f, "CA certificate lacks ca repository"),
-            InvalidCert::RpkiManifestMissing => write!(f, "CA certificate lacks manifest uri"),
-=======
             InvalidCert::CaRepositoryMissing => write!(
                 f,
                 "CA certificate lacks id-ad-caRepository (see section 4.8.8.1 of RFC 6487)"
@@ -607,7 +479,6 @@
                 "CA certificate lacks id-ad-rpkiManifest (see section 4.8.8.1 of RFC 6487)"
             ),
             InvalidCert::Uri(s) => write!(f, "Cannot derive filename from URI: {}", s),
->>>>>>> 77facbb3
             InvalidCert::CannotDecode(s) => write!(f, "Cannot decode binary certificate: {}", s),
         }
     }
@@ -737,21 +608,6 @@
 
     pub fn bgpsec(asn: Asn, key: KeyIdentifier) -> Self {
         ObjectName(format!("ROUTER-{:08X}-{}.cer", asn.into_u32(), key).into())
-<<<<<<< HEAD
-    }
-}
-
-impl From<&uri::Rsync> for ObjectName {
-    fn from(uri: &uri::Rsync) -> Self {
-        let path = uri.path();
-        let after_last_slash = path.rfind('/').unwrap_or(0) + 1;
-        if path.len() < after_last_slash + 1 {
-            ObjectName("".into())
-        } else {
-            ObjectName(path[after_last_slash..].into())
-        }
-=======
->>>>>>> 77facbb3
     }
 }
 
@@ -860,15 +716,6 @@
 
 impl Revocation {
     pub fn new(serial: Serial, expires: Time) -> Self {
-<<<<<<< HEAD
-        Revocation { serial, expires }
-    }
-}
-
-impl From<&Cert> for Revocation {
-    fn from(cer: &Cert) -> Self {
-=======
->>>>>>> 77facbb3
         Revocation {
             serial,
             revocation_date: Time::now(),
