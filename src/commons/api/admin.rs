--- conflicted
+++ resolved
@@ -15,126 +15,7 @@
     uri,
 };
 
-<<<<<<< HEAD
-//------------ Handle --------------------------------------------------------
-
-// Some type aliases that help make the use of Handles more explicit.
-pub type ParentHandle = Handle;
-pub type ChildHandle = Handle;
-pub type PublisherHandle = Handle;
-pub type RepositoryHandle = Handle;
-
-#[derive(Clone, Debug, Eq, Hash, PartialEq)]
-pub struct Handle {
-    name: Arc<str>,
-}
-
-impl Handle {
-    pub fn as_str(&self) -> &str {
-        self.as_ref()
-    }
-
-    /// We replace "/" with "+" and "\" with "=" to make file system
-    /// safe names.
-    pub fn to_path_buf(&self) -> PathBuf {
-        let s = self.to_string();
-        let s = s.replace("/", "+");
-        let s = s.replace("\\", "=");
-        PathBuf::from(s)
-    }
-}
-
-impl TryFrom<&PathBuf> for Handle {
-    type Error = InvalidHandle;
-
-    fn try_from(path: &PathBuf) -> Result<Self, Self::Error> {
-        if let Some(path) = path.file_name() {
-            let s = path.to_string_lossy().to_string();
-            let s = s.replace("+", "/");
-            let s = s.replace("=", "\\");
-            Self::from_str(&s)
-        } else {
-            Err(InvalidHandle)
-        }
-    }
-}
-
-impl FromStr for Handle {
-    type Err = InvalidHandle;
-
-    /// Accepted pattern: [-_A-Za-z0-9/]{1,255}
-    /// See Appendix A of RFC8183.
-    ///
-    fn from_str(s: &str) -> Result<Self, Self::Err> {
-        if s.bytes()
-            .all(|b| b.is_ascii_alphanumeric() || b == b'-' || b == b'_' || b == b'/' || b == b'\\')
-            && !s.is_empty()
-            && s.len() < 256
-        {
-            Ok(Handle { name: s.into() })
-        } else {
-            Err(InvalidHandle)
-        }
-    }
-}
-
-impl From<usize> for Handle {
-    fn from(nr: usize) -> Self {
-        Handle {
-            name: nr.to_string().into(),
-        }
-    }
-}
-
-impl AsRef<str> for Handle {
-    fn as_ref(&self) -> &str {
-        &self.name
-    }
-}
-
-impl AsRef<[u8]> for Handle {
-    fn as_ref(&self) -> &[u8] {
-        self.name.as_bytes()
-    }
-}
-
-impl fmt::Display for Handle {
-    fn fmt(&self, f: &mut fmt::Formatter) -> fmt::Result {
-        write!(f, "{}", self.as_str())
-    }
-}
-
-impl Serialize for Handle {
-    fn serialize<S>(&self, serializer: S) -> Result<S::Ok, S::Error>
-    where
-        S: Serializer,
-    {
-        self.to_string().serialize(serializer)
-    }
-}
-
-impl<'de> Deserialize<'de> for Handle {
-    fn deserialize<D>(deserializer: D) -> Result<Handle, D::Error>
-    where
-        D: Deserializer<'de>,
-    {
-        let string = String::deserialize(deserializer)?;
-        let handle = Handle::from_str(&string).map_err(de::Error::custom)?;
-        Ok(handle)
-    }
-}
-
-#[derive(Debug)]
-pub struct InvalidHandle;
-
-impl fmt::Display for InvalidHandle {
-    fn fmt(&self, f: &mut fmt::Formatter) -> fmt::Result {
-        write!(f, "Handle MUST have pattern: [-_A-Za-z0-9/]{{1,255}}")
-    }
-}
-=======
 use crate::commons::api::{ca::TrustAnchorLocator, rrdp::PublishElement, Timestamp};
->>>>>>> 330da84d
 
 //------------ Token ------------------------------------------------------
 
