--- conflicted
+++ resolved
@@ -173,18 +173,13 @@
 ///
 /// Note: Bytes may be empty if the post was successful, but the response was
 /// empty.
-<<<<<<< HEAD
-pub async fn post_protocol_cms(uri: &str, data: &Bytes, content_type: &str) -> Result<Bytes, Error> {
-=======
 pub async fn post_binary_with_full_ua(uri: &str, data: &Bytes, content_type: &str) -> Result<Bytes, Error> {
->>>>>>> 37ce9929
     let body = data.to_vec();
 
     let mut headers = HeaderMap::new();
     headers.insert(USER_AGENT, HeaderValue::from_str(&format!("krill/{}", KRILL_VERSION))?);
     headers.insert(CONTENT_TYPE, HeaderValue::from_str(content_type)?);
 
-<<<<<<< HEAD
     let client = reqwest::ClientBuilder::new()
         .timeout(Duration::from_secs(HTTP_CLIENT_TIMEOUT_SECS))
         .danger_accept_invalid_certs(true)
@@ -192,9 +187,6 @@
         .map_err(Error::RequestError)?;
 
     let res = client.post(uri).headers(headers).body(body).send().await?;
-=======
-    let res = client(uri).await?.post(uri).headers(headers).body(body).send().await?;
->>>>>>> 37ce9929
 
     match res.status() {
         StatusCode::OK => {
