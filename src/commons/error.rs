--- conflicted
+++ resolved
@@ -700,15 +700,9 @@
             //-----------------------------------------------------------------
             // General API Client Issues (label: api-*)
             //-----------------------------------------------------------------
-<<<<<<< HEAD
-            Error::JsonError(e) => ErrorResponse::new("api-json", &self).with_cause(e),
-
-            Error::InvalidUtf8Input => ErrorResponse::new("api-invalid-utf8", &self),
-=======
             Error::JsonError(e) => ErrorResponse::new("api-json", self).with_cause(e),
 
             Error::InvalidUtf8Input => ErrorResponse::new("api-invalid-utf8", self),
->>>>>>> d01838b6
 
             Error::ApiUnknownMethod => ErrorResponse::new("api-unknown-method", self),
 
