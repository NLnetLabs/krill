//! Support for signing mft, crl, certificates, roas..
//! Common objects for TAs and CAs
use std::{
    sync::{Arc, RwLock},
    {convert::TryFrom, path::Path},
};

use bytes::Bytes;

use rpki::{
    repository::{
        aspa::{Aspa, AspaBuilder},
        cert::{Cert, KeyUsage, Overclaim, TbsCert},
        crl::{Crl, CrlEntry, TbsCertList},
        crypto::{
            signer::KeyError, DigestAlgorithm, KeyIdentifier, PublicKey, PublicKeyFormat, Signature,
            SignatureAlgorithm, Signer, SigningError,
        },
        csr::Csr,
        manifest::{FileAndHash, Manifest, ManifestContent},
        roa::{Roa, RoaBuilder},
        rta,
        sigobj::SignedObjectBuilder,
        x509::{Name, Serial, Time, Validity},
    },
    uri,
};

use crate::{
    commons::{
        api::{IssuedCert, RcvdCert, ReplacedObject, RepoInfo, RequestResourceLimit, ResourceSet},
        crypto::{
            self,
            signers::{error::SignerError, softsigner::OpenSslSigner},
            CryptoResult,
        },
        error::Error,
        util::AllowedUri,
        KrillResult,
    },
    daemon::ca::CertifiedKey,
};

#[cfg(feature = "hsm")]
use crate::commons::crypto::signers::kmip::KmipSigner;

//------------ SignerProvider ------------------------------------------------

/// Dispatchers Signer requests to a particular implementation of the Signer trait.
///
/// Named and modelled after the similar AuthProvider concept that already exists in Krill.
#[allow(dead_code)] // Needed as we currently only ever construct one variant
#[derive(Clone, Debug)]
enum SignerProvider {
    OpenSsl(OpenSslSigner),

    #[cfg(feature = "hsm")]
    Kmip(KmipSigner),
}

impl SignerProvider {
    pub fn supports_random(&self) -> bool {
        match self {
            SignerProvider::OpenSsl(signer) => signer.supports_random(),
            #[cfg(feature = "hsm")]
            SignerProvider::Kmip(signer) => signer.supports_random(),
        }
    }
}

impl Signer for SignerProvider {
    type KeyId = KeyIdentifier;

    type Error = SignerError;

    fn create_key(&self, algorithm: PublicKeyFormat) -> Result<Self::KeyId, Self::Error> {
        match self {
            SignerProvider::OpenSsl(signer) => signer.create_key(algorithm),
            #[cfg(feature = "hsm")]
            SignerProvider::Kmip(signer) => signer.create_key(algorithm),
        }
    }

    fn get_key_info(&self, key: &Self::KeyId) -> Result<PublicKey, KeyError<Self::Error>> {
        match self {
            SignerProvider::OpenSsl(signer) => signer.get_key_info(key),
            #[cfg(feature = "hsm")]
            SignerProvider::Kmip(signer) => signer.get_key_info(key),
        }
    }

    fn destroy_key(&self, key: &Self::KeyId) -> Result<(), KeyError<Self::Error>> {
        match self {
            SignerProvider::OpenSsl(signer) => signer.destroy_key(key),
            #[cfg(feature = "hsm")]
            SignerProvider::Kmip(signer) => signer.destroy_key(key),
        }
    }

    fn sign<D: AsRef<[u8]> + ?Sized>(
        &self,
        key: &Self::KeyId,
        algorithm: SignatureAlgorithm,
        data: &D,
    ) -> Result<Signature, SigningError<Self::Error>> {
        match self {
            SignerProvider::OpenSsl(signer) => signer.sign(key, algorithm, data),
            #[cfg(feature = "hsm")]
            SignerProvider::Kmip(signer) => signer.sign(key, algorithm, data),
        }
    }

    fn sign_one_off<D: AsRef<[u8]> + ?Sized>(
        &self,
        algorithm: SignatureAlgorithm,
        data: &D,
    ) -> Result<(Signature, PublicKey), Self::Error> {
        match self {
            SignerProvider::OpenSsl(signer) => signer.sign_one_off(algorithm, data),
            #[cfg(feature = "hsm")]
            SignerProvider::Kmip(signer) => signer.sign_one_off(algorithm, data),
        }
    }

    fn rand(&self, target: &mut [u8]) -> Result<(), Self::Error> {
        match self {
            SignerProvider::OpenSsl(signer) => signer.rand(target),
            #[cfg(feature = "hsm")]
            SignerProvider::Kmip(signer) => signer.rand(target),
        }
    }
}

//------------ SignerRouter --------------------------------------------------

/// Manages multiple Signers and decides which Signer should handle which request.
#[derive(Clone, Debug)]
struct SignerRouter {
    // The general signer is used for all signing operations except one-off signing.
    general_signer: Arc<RwLock<SignerProvider>>,

    // As the security of a HSM isn't needed for one-off keys, and HSMs are slow, by default this should be an instance
    // of OpenSslSigner. However, if users think the perceived extra security is warranted let them use a different
    // Signer for one-off keys if that's what they want.
    one_off_signer: Arc<RwLock<SignerProvider>>,

    // The signer to use when a configured signer doesn't support generation of random numbers.
    rand_fallback_signer: Arc<RwLock<SignerProvider>>,
}

impl SignerRouter {
    pub fn build(work_dir: &Path) -> KrillResult<Self> {
        // The types of signer to initialize, the details needed to initialize them and the intended purpose for each
        // signer (e.g. signer for past keys, currently used signer, signer to use for a key roll, etc.) should come
        // from the configuration file. SignerRouter combines that input with its own rules, e.g. to dispatch a signing
        // request to the correct signer we will need to determine which signer possesses the signing key, and the
        // signer to use to create a new key depends on whether the key is one-off or not and whether or not it is
        // being created for a key roll. For now the capability for different signers for different purposes exists but
        // is not yet used.

        // TODO: Once it becomes possible to configure how an HSM is used by Krill we need to decide what the
        // defaults should be and what should be configurable or not concerning HSM usage, and to document why, if
        // permitted, it is acceptable to use local keys, signing & random number genration instead of the more
        // secure HSM based alternatives (if available).

        // We always need an OpenSSL signer, either for keys created by a previous instance of Krill, or as a fallback
        // random number generator for HSMs that don't support random number generation, or for creating one-off short
        // lived signing keys.
        let openssl_signer = Arc::new(RwLock::new(SignerProvider::OpenSsl(OpenSslSigner::build(work_dir)?)));

        #[cfg(not(feature = "hsm"))]
        {
            // For backward compatibility with currently released Krill, use OpenSSL for everything.
            Ok(SignerRouter {
                general_signer: openssl_signer.clone(),
                one_off_signer: openssl_signer.clone(),
                rand_fallback_signer: openssl_signer,
            })
        }

        #[cfg(all(feature = "hsm", not(feature = "hsm-tests")))]
        {
            // Currently the behaviour is the same with the hsm-tests feature enabled or disabled. This is because with
            // it disabled the Krill 'functional' test fails with error 'Krill failed to start: Signing issue: Could
            // not find key'. Implementing the mapping of keys to signers is beyond the scope of the current task and
            // so this has for now been commented out.
            compile_error!("The 'hsm' feature can only be used in combination with the 'hsm-tests' feature at present");
            unreachable!();
            // // When the HSM feature is activated but we are not in test mode:
            // //   - Use the HSM for key creation, signing, deletion, except for one-off keys.
            // //   - Use the HSM for random number generation, if supported, else use the OpenSSL signer.
            // //   - Use the OpenSSL signer for one-off keys.
            // let kmip_signer = Arc::new(RwLock::new(SignerProvider::Kmip(KmipSigner::build()?)));

            // Ok(SignerRouter {
            //     general_signer: kmip_signer.clone(),
            //     one_off_signer: openssl_signer.clone(),
            //     rand_fallback_signer: openssl_signer,
            // })
        }

        #[cfg(all(feature = "hsm", feature = "hsm-tests"))]
        {
            // When the HSM feature is activated AND test mode is activated:
            //   - Use the HSM for as much as possible to depend on it as broadly as possible in the Krill test suite..
            //   - Fallback to OpenSSL for random number generation if the HSM doesn't support it.
            let kmip_signer = Arc::new(RwLock::new(SignerProvider::Kmip(KmipSigner::build()?)));

            Ok(SignerRouter {
                general_signer: kmip_signer.clone(),
                one_off_signer: kmip_signer.clone(),
                rand_fallback_signer: openssl_signer,
            })
        }
    }
}

impl Signer for SignerRouter {
    type KeyId = KeyIdentifier;
    type Error = SignerError;

    fn create_key(&self, algorithm: PublicKeyFormat) -> Result<Self::KeyId, Self::Error> {
        self.general_signer.write().unwrap().create_key(algorithm)
    }

    fn get_key_info(&self, key_id: &KeyIdentifier) -> Result<PublicKey, KeyError<Self::Error>> {
        self.general_signer.read().unwrap().get_key_info(key_id)
    }

    fn destroy_key(&self, key_id: &KeyIdentifier) -> Result<(), KeyError<Self::Error>> {
        self.general_signer.write().unwrap().destroy_key(key_id)
    }

    fn sign<D: AsRef<[u8]> + ?Sized>(
        &self,
        key_id: &KeyIdentifier,
        algorithm: SignatureAlgorithm,
        data: &D,
    ) -> Result<Signature, SigningError<Self::Error>> {
        self.general_signer.read().unwrap().sign(key_id, algorithm, data)
    }

<<<<<<< HEAD
    fn sign_one_off<D: AsRef<[u8]> + ?Sized>(
        &self,
        algorithm: SignatureAlgorithm,
        data: &D,
    ) -> Result<(Signature, PublicKey), Self::Error> {
        self.one_off_signer.read().unwrap().sign_one_off(algorithm, data)
    }
=======
    pub fn sign_aspa(
        &self,
        aspa_builder: AspaBuilder,
        object_builder: SignedObjectBuilder,
        key_id: &KeyIdentifier,
    ) -> CryptoResult<Aspa> {
        match self {
            SignerProvider::OpenSsl(signer) => aspa_builder.finalize(object_builder, signer.deref(), key_id),
            #[cfg(feature = "hsm")]
            SignerProvider::Dummy(signer) => aspa_builder.finalize(object_builder, signer.deref(), key_id),
        }
        .map_err(crypto::Error::signing)
    }

    pub fn sign_rta(&self, rta_builder: &mut rta::RtaBuilder, ee: Cert) -> CryptoResult<()> {
        let key = ee.subject_key_identifier();
        rta_builder.push_cert(ee);
>>>>>>> c12140f1

    fn rand(&self, target: &mut [u8]) -> Result<(), Self::Error> {
        let signer = self.general_signer.read().unwrap();
        if signer.supports_random() {
            signer.rand(target)
        } else {
            self.rand_fallback_signer.read().unwrap().rand(target)
        }
    }
}

//------------ KrillSigner ---------------------------------------------------

/// High level signing interface between Krill and the Signer backends.
///
/// KrillSigner:
///   - Is configured via the Krill configuration file.
///   - Maps Result<SignerError> to KrillResult.
///   - Directs signers to use the RPKI standard key format (RSA).
///   - Directs signers to use the RPKI standard signature algorithm (RSA PKCS #1 v1.5 with SHA-256).
///   - Offers a higher level interface than the Signer trait.
#[derive(Clone, Debug)]
pub struct KrillSigner {
    router: SignerRouter,
}

impl KrillSigner {
    pub fn build(work_dir: &Path) -> KrillResult<Self> {
        Ok(KrillSigner {
            router: SignerRouter::build(work_dir)?,
        })
    }

    pub fn create_key(&self) -> CryptoResult<KeyIdentifier> {
        self.router
            .create_key(PublicKeyFormat::Rsa)
            .map_err(crypto::Error::signer)
    }

    pub fn destroy_key(&self, key_id: &KeyIdentifier) -> CryptoResult<()> {
        self.router.destroy_key(key_id).map_err(crypto::Error::key_error)
    }

    pub fn get_key_info(&self, key_id: &KeyIdentifier) -> CryptoResult<PublicKey> {
        self.router.get_key_info(key_id).map_err(crypto::Error::key_error)
    }

    pub fn random_serial(&self) -> CryptoResult<Serial> {
        Serial::random(&self.router).map_err(crypto::Error::signer)
    }

    pub fn sign<D: AsRef<[u8]> + ?Sized>(&self, key_id: &KeyIdentifier, data: &D) -> CryptoResult<Signature> {
        self.router
            .sign(key_id, SignatureAlgorithm::default(), data)
            .map_err(crypto::Error::signing)
    }

    pub fn sign_one_off<D: AsRef<[u8]> + ?Sized>(&self, data: &D) -> CryptoResult<(Signature, PublicKey)> {
        self.router
            .sign_one_off(SignatureAlgorithm::default(), data)
            .map_err(crypto::Error::signer)
    }

    pub fn sign_csr(&self, base_repo: &RepoInfo, name_space: &str, key: &KeyIdentifier) -> CryptoResult<Csr> {
        let pub_key = self.router.get_key_info(key).map_err(crypto::Error::key_error)?;
        let enc = Csr::construct(
            &self.router,
            key,
            &base_repo.ca_repository(name_space).join(&[]).unwrap(), // force trailing slash
            &base_repo.rpki_manifest(name_space, &pub_key.key_identifier()),
            Some(&base_repo.rpki_notify()),
        )
        .map_err(crypto::Error::signing)?;
        Ok(Csr::decode(enc.as_slice())?)
    }

    pub fn sign_cert(&self, tbs: TbsCert, key_id: &KeyIdentifier) -> CryptoResult<Cert> {
        tbs.into_cert(&self.router, key_id).map_err(crypto::Error::signing)
    }

    pub fn sign_crl(&self, tbs: TbsCertList<Vec<CrlEntry>>, key_id: &KeyIdentifier) -> CryptoResult<Crl> {
        tbs.into_crl(&self.router, key_id).map_err(crypto::Error::signing)
    }

    pub fn sign_manifest(
        &self,
        content: ManifestContent,
        builder: SignedObjectBuilder,
        key_id: &KeyIdentifier,
    ) -> CryptoResult<Manifest> {
        content
            .into_manifest(builder, &self.router, key_id)
            .map_err(crypto::Error::signing)
    }

    pub fn sign_roa(
        &self,
        roa_builder: RoaBuilder,
        object_builder: SignedObjectBuilder,
        key_id: &KeyIdentifier,
    ) -> CryptoResult<Roa> {
        roa_builder
            .finalize(object_builder, &self.router, key_id)
            .map_err(crypto::Error::signing)
    }

    pub fn sign_aspa(
        &self,
        aspa_builder: AspaBuilder,
        object_builder: SignedObjectBuilder,
        key_id: &KeyIdentifier,
    ) -> CryptoResult<Aspa> {
        self.general_signer
            .read()
            .unwrap()
            .sign_aspa(aspa_builder, object_builder, key_id)
    }

    pub fn sign_rta(&self, rta_builder: &mut rta::RtaBuilder, ee: Cert) -> CryptoResult<()> {
        let key = ee.subject_key_identifier();
        rta_builder.push_cert(ee);
        rta_builder
            .sign(&self.router, &key, None, None)
            .map_err(crypto::Error::signing)
    }
}

//------------ CsrInfo -------------------------------------------------------

pub type CaRepository = uri::Rsync;
pub type RpkiManifest = uri::Rsync;
pub type RpkiNotify = uri::Https;

pub struct CsrInfo {
    ca_repository: CaRepository,
    rpki_manifest: RpkiManifest,
    rpki_notify: Option<RpkiNotify>,
    key: PublicKey,
}

impl CsrInfo {
    pub fn new(
        ca_repository: CaRepository,
        rpki_manifest: RpkiManifest,
        rpki_notify: Option<RpkiNotify>,
        key: PublicKey,
    ) -> Self {
        CsrInfo {
            ca_repository,
            rpki_manifest,
            rpki_notify,
            key,
        }
    }

    pub fn global_uris(&self) -> bool {
        self.ca_repository.seems_global_uri()
            && self.rpki_manifest.seems_global_uri()
            && self
                .rpki_notify
                .as_ref()
                .map(|uri| uri.seems_global_uri())
                .unwrap_or_else(|| true)
    }

    pub fn unpack(self) -> (CaRepository, RpkiManifest, Option<RpkiNotify>, PublicKey) {
        (self.ca_repository, self.rpki_manifest, self.rpki_notify, self.key)
    }

    pub fn key_id(&self) -> KeyIdentifier {
        self.key.key_identifier()
    }
}

impl TryFrom<&Csr> for CsrInfo {
    type Error = Error;

    fn try_from(csr: &Csr) -> KrillResult<CsrInfo> {
        csr.validate().map_err(|_| Error::invalid_csr("invalid signature"))?;
        let ca_repository = csr
            .ca_repository()
            .cloned()
            .ok_or_else(|| Error::invalid_csr("missing ca repository"))?;
        let rpki_manifest = csr
            .rpki_manifest()
            .cloned()
            .ok_or_else(|| Error::invalid_csr("missing rpki manifest"))?;
        let rpki_notify = csr.rpki_notify().cloned();
        let key = csr.public_key().clone();
        Ok(CsrInfo {
            ca_repository,
            rpki_manifest,
            rpki_notify,
            key,
        })
    }
}

impl From<&Cert> for CsrInfo {
    fn from(issued: &Cert) -> Self {
        let ca_repository = issued.ca_repository().cloned().unwrap();
        let rpki_manifest = issued.rpki_manifest().cloned().unwrap();
        let rpki_notify = issued.rpki_notify().cloned();
        let key = issued.subject_public_key_info().clone();
        CsrInfo {
            ca_repository,
            rpki_manifest,
            rpki_notify,
            key,
        }
    }
}

//------------ CaSignSupport -------------------------------------------------

/// Support signing by CAs
pub struct SignSupport;

impl SignSupport {
    /// Create an IssuedCert
    pub fn make_issued_cert(
        csr: CsrInfo,
        resources: &ResourceSet,
        limit: RequestResourceLimit,
        replaces: Option<ReplacedObject>,
        signing_key: &CertifiedKey,
        weeks: i64,
        signer: &KrillSigner,
    ) -> KrillResult<IssuedCert> {
        let signing_cert = signing_key.incoming_cert();
        let resources = resources.apply_limit(&limit)?;
        if !signing_cert.resources().contains(&resources) {
            return Err(Error::MissingResources);
        }

        let validity = Self::sign_validity_weeks(weeks);
        let request = CertRequest::Ca(csr, validity);

        let tbs = Self::make_tbs_cert(&resources, signing_cert, request, signer)?;
        let cert = signer.sign_cert(tbs, signing_key.key_id())?;

        let cert_uri = signing_cert.uri_for_object(&cert);

        Ok(IssuedCert::new(cert_uri, limit, resources, cert, replaces))
    }

    /// Create an EE certificate for use in ResourceTaggedAttestations.
    /// Note that for RPKI signed objects such as ROAs and Manifests, the
    /// EE certificate is created by the rpki.rs library instead.
    pub fn make_rta_ee_cert(
        resources: &ResourceSet,
        signing_key: &CertifiedKey,
        validity: Validity,
        pub_key: PublicKey,
        signer: &KrillSigner,
    ) -> KrillResult<Cert> {
        let signing_cert = signing_key.incoming_cert();
        let request = CertRequest::Ee(pub_key, validity);
        let tbs = Self::make_tbs_cert(resources, signing_cert, request, signer)?;

        let cert = signer.sign_cert(tbs, signing_key.key_id())?;
        Ok(cert)
    }

    fn make_tbs_cert(
        resources: &ResourceSet,
        signing_cert: &RcvdCert,
        request: CertRequest,
        signer: &KrillSigner,
    ) -> KrillResult<TbsCert> {
        let serial = signer.random_serial()?;
        let issuer = signing_cert.cert().subject().clone();

        let validity = match &request {
            CertRequest::Ca(_, validity) => *validity,
            CertRequest::Ee(_, validity) => *validity,
        };

        let pub_key = match &request {
            CertRequest::Ca(info, _) => info.key.clone(),
            CertRequest::Ee(key, _) => key.clone(),
        };

        let subject = Some(Name::from_pub_key(&pub_key));

        let key_usage = match &request {
            CertRequest::Ca(_, _) => KeyUsage::Ca,
            CertRequest::Ee(_, _) => KeyUsage::Ee,
        };

        let overclaim = Overclaim::Refuse;

        let mut cert = TbsCert::new(serial, issuer, validity, subject, pub_key, key_usage, overclaim);

        let asns = resources.to_as_resources();
        if asns.is_inherited() || !asns.to_blocks().unwrap().is_empty() {
            cert.set_as_resources(asns);
        }

        let ipv4 = resources.to_ip_resources_v4();
        if ipv4.is_inherited() || !ipv4.to_blocks().unwrap().is_empty() {
            cert.set_v4_resources(ipv4);
        }

        let ipv6 = resources.to_ip_resources_v6();
        if ipv6.is_inherited() || !ipv6.to_blocks().unwrap().is_empty() {
            cert.set_v6_resources(ipv6);
        }

        cert.set_authority_key_identifier(Some(signing_cert.cert().subject_key_identifier()));
        cert.set_ca_issuer(Some(signing_cert.uri().clone()));
        cert.set_crl_uri(Some(signing_cert.crl_uri()));

        match request {
            CertRequest::Ca(csr, _) => {
                let (ca_repository, rpki_manifest, rpki_notify, _pub_key) = csr.unpack();
                cert.set_basic_ca(Some(true));
                cert.set_ca_repository(Some(ca_repository));
                cert.set_rpki_manifest(Some(rpki_manifest));
                cert.set_rpki_notify(rpki_notify);
            }
            CertRequest::Ee(_, _) => {
                // cert.set_signed_object() ??
            }
        }

        Ok(cert)
    }

    /// Returns a validity period from 5 minutes ago (in case of NTP mess-up), to
    /// X weeks from now.
    pub fn sign_validity_weeks(weeks: i64) -> Validity {
        let from = Time::five_minutes_ago();
        let until = Time::now() + chrono::Duration::weeks(weeks);
        Validity::new(from, until)
    }

    pub fn sign_validity_days(days: i64) -> Validity {
        let from = Time::five_minutes_ago();
        let until = Time::now() + chrono::Duration::days(days);
        Validity::new(from, until)
    }
}

#[allow(clippy::large_enum_variant)]
enum CertRequest {
    Ca(CsrInfo, Validity),
    Ee(PublicKey, Validity),
}

trait ManifestEntry {
    fn mft_bytes(&self) -> Bytes;
    fn mft_hash(&self) -> Bytes {
        let digest = DigestAlgorithm::default().digest(self.mft_bytes().as_ref());
        Bytes::copy_from_slice(digest.as_ref())
    }
    fn mft_entry(&self, name: &str) -> FileAndHash<Bytes, Bytes> {
        FileAndHash::new(Bytes::copy_from_slice(name.as_bytes()), self.mft_hash())
    }
}

impl ManifestEntry for Crl {
    fn mft_bytes(&self) -> Bytes {
        self.to_captured().into_bytes()
    }
}<|MERGE_RESOLUTION|>--- conflicted
+++ resolved
@@ -240,7 +240,6 @@
         self.general_signer.read().unwrap().sign(key_id, algorithm, data)
     }
 
-<<<<<<< HEAD
     fn sign_one_off<D: AsRef<[u8]> + ?Sized>(
         &self,
         algorithm: SignatureAlgorithm,
@@ -248,25 +247,6 @@
     ) -> Result<(Signature, PublicKey), Self::Error> {
         self.one_off_signer.read().unwrap().sign_one_off(algorithm, data)
     }
-=======
-    pub fn sign_aspa(
-        &self,
-        aspa_builder: AspaBuilder,
-        object_builder: SignedObjectBuilder,
-        key_id: &KeyIdentifier,
-    ) -> CryptoResult<Aspa> {
-        match self {
-            SignerProvider::OpenSsl(signer) => aspa_builder.finalize(object_builder, signer.deref(), key_id),
-            #[cfg(feature = "hsm")]
-            SignerProvider::Dummy(signer) => aspa_builder.finalize(object_builder, signer.deref(), key_id),
-        }
-        .map_err(crypto::Error::signing)
-    }
-
-    pub fn sign_rta(&self, rta_builder: &mut rta::RtaBuilder, ee: Cert) -> CryptoResult<()> {
-        let key = ee.subject_key_identifier();
-        rta_builder.push_cert(ee);
->>>>>>> c12140f1
 
     fn rand(&self, target: &mut [u8]) -> Result<(), Self::Error> {
         let signer = self.general_signer.read().unwrap();
@@ -379,10 +359,9 @@
         object_builder: SignedObjectBuilder,
         key_id: &KeyIdentifier,
     ) -> CryptoResult<Aspa> {
-        self.general_signer
-            .read()
-            .unwrap()
-            .sign_aspa(aspa_builder, object_builder, key_id)
+        self.aspa_builder
+            .finalize(object_builder, &self.router, key_id)
+            .map_err(crypto::Error::signing)
     }
 
     pub fn sign_rta(&self, rta_builder: &mut rta::RtaBuilder, ee: Cert) -> CryptoResult<()> {
