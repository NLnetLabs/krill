--- conflicted
+++ resolved
@@ -153,24 +153,14 @@
         })
     }
 
-<<<<<<< HEAD
     pub fn get_mapper(&self) -> Option<Arc<SignerMapper>> {
         self.signer_mapper.clone()
     }
 
     pub fn get_active_signers(&self) -> HashMap<Handle, Arc<SignerProvider>> {
-        // TODO: Would self.active_signers.read().unwrap().clone() work instead of doing a manual copy?
         self.active_signers.read().unwrap().clone()
-        // let src = self.active_signers.read().unwrap();
-        // let mut copy = HashMap::with_capacity(src.len());
-        // for (k, v) in src.iter() {
-        //     copy.insert(k.clone(), v.clone());
-        // }
-        // copy
-    }
-
-=======
->>>>>>> 5e0ad292
+    }
+
     /// Locate the [SignerProvider] that owns a given [KeyIdentifier], if the signer is active.
     ///
     /// If the signer that owns the key has not yet been promoted from the pending set to the active set or if no
