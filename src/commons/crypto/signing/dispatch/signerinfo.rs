<<<<<<< HEAD
use std::{collections::HashMap, fmt, path::Path, str::FromStr};
=======
//! An event sourcing aggregate store for capturing information about signer backends and set of keys they possess.

use std::{collections::HashMap, fmt, path::Path};
>>>>>>> 9129caaf

use rpki::repository::crypto::{KeyIdentifier, PublicKey};

use crate::{
    commons::{
        actor::Actor,
        api::{CommandSummary, Handle},
        error::Error,
        eventsourcing::{Aggregate, AggregateStore, CommandDetails, SentCommand, StoredEvent, WithStorableDetails},
        KrillResult,
    },
    constants::{ACTOR_DEF_KRILL, SIGNERS_DIR},
};

//------------ InitSignerInfoEvent -----------------------------------------------------------------------------
type InitSignerInfoEvent = StoredEvent<InitSignerInfoDetails>;

impl InitSignerInfoEvent {
    pub fn init(
        id: &Handle,
        signer_name: &str,
        signer_info: &str,
        public_key: &PublicKey,
        private_key_internal_id: &str,
    ) -> Self {
        StoredEvent::new(
            id,
            0,
            InitSignerInfoDetails {
                signer_name: signer_name.to_string(),
                signer_info: signer_info.to_string(),
                signer_identity: SignerIdentity {
                    public_key: base64::encode(public_key.to_info_bytes()),
                    private_key_internal_id: private_key_internal_id.to_string(),
                },
            },
        )
    }
}

#[derive(Clone, Deserialize, Eq, PartialEq, Serialize)]
struct InitSignerInfoDetails {
    pub signer_name: String,
    pub signer_info: String,
    pub signer_identity: SignerIdentity,
}

impl fmt::Display for InitSignerInfoDetails {
    fn fmt(&self, f: &mut fmt::Formatter) -> fmt::Result {
        write!(f, "Signer info initialized with name '{}'", self.signer_name)
    }
}

//------------ SignerInfoEvent ---------------------------------------------------------------------------------
type SignerInfoEvent = StoredEvent<SignerInfoEventDetails>;

#[derive(Clone, Deserialize, Eq, PartialEq, Serialize)]
enum SignerInfoEventDetails {
    KeyAdded(KeyIdentifier, String),
    KeyRemoved(KeyIdentifier),
    SignerNameChanged(String),
    SignerInfoChanged(String),
}

impl SignerInfoEvent {
    pub fn key_added(si: &SignerInfo, key_id: KeyIdentifier, internal_key_id: String) -> Self {
        StoredEvent::new(
            si.id(),
            si.version,
            SignerInfoEventDetails::KeyAdded(key_id, internal_key_id),
        )
    }

    pub fn key_removed(si: &SignerInfo, key_id: KeyIdentifier) -> Self {
        StoredEvent::new(si.id(), si.version, SignerInfoEventDetails::KeyRemoved(key_id))
    }

    pub fn signer_name_changed(si: &SignerInfo, signer_name: String) -> Self {
        StoredEvent::new(
            si.id(),
            si.version,
            SignerInfoEventDetails::SignerNameChanged(signer_name),
        )
    }

    pub fn signer_info_changed(si: &SignerInfo, signer_info: String) -> Self {
        StoredEvent::new(
            si.id(),
            si.version,
            SignerInfoEventDetails::SignerInfoChanged(signer_info),
        )
    }
}

impl fmt::Display for SignerInfoEventDetails {
    fn fmt(&self, f: &mut fmt::Formatter) -> fmt::Result {
        match self {
            SignerInfoEventDetails::KeyAdded(key_id, internal_key_id) => write!(
                f,
                "added key with key id '{}' and internal key id '{}'",
                key_id, internal_key_id
            ),
            SignerInfoEventDetails::KeyRemoved(key_id) => write!(f, "removed key with key id '{}'", key_id),
            SignerInfoEventDetails::SignerNameChanged(signer_name) => {
                write!(f, "signer name changed to '{}'", signer_name)
            }
            SignerInfoEventDetails::SignerInfoChanged(signer_info) => {
                write!(f, "signer info changed to '{}'", signer_info)
            }
        }
    }
}

//------------ SignerInfoCommand ----------------------------------------------------------------------------------

type SignerInfoCommand = SentCommand<SignerInfoCommandDetails>;

#[derive(Clone, Deserialize, Eq, PartialEq, Serialize)]
enum SignerInfoCommandDetails {
    AddKey(KeyIdentifier, String),
    RemoveKey(KeyIdentifier),
    ChangeSignerName(String),
    ChangeSignerInfo(String),
}

impl fmt::Display for SignerInfoCommandDetails {
    fn fmt(&self, f: &mut fmt::Formatter) -> fmt::Result {
        match self {
            SignerInfoCommandDetails::AddKey(key_id, internal_key_id) => write!(
                f,
                "Add key with key id '{}' and internal key id '{}'",
                key_id, internal_key_id
            ),
            SignerInfoCommandDetails::RemoveKey(key_id) => write!(f, "Remove key with key id '{}'", key_id),
            SignerInfoCommandDetails::ChangeSignerName(signer_name) => {
                write!(f, "Change signer name to '{}'", signer_name)
            }
            SignerInfoCommandDetails::ChangeSignerInfo(signer_info) => {
                write!(f, "Change signer info to '{}'", signer_info)
            }
        }
    }
}

impl WithStorableDetails for SignerInfoCommandDetails {
    fn summary(&self) -> CommandSummary {
        match self {
            SignerInfoCommandDetails::AddKey(key_id, internal_key_id) => CommandSummary::new("signer-add-key", &self)
                .with_arg("key_id", key_id)
                .with_arg("internal_key_id", internal_key_id),
            SignerInfoCommandDetails::RemoveKey(key_id) => {
                CommandSummary::new("signer-remove-key", &self).with_arg("key_id", key_id)
            }
            SignerInfoCommandDetails::ChangeSignerName(signer_name) => {
                CommandSummary::new("signer-change-name", &self).with_arg("signer_name", signer_name)
            }
            SignerInfoCommandDetails::ChangeSignerInfo(signer_info) => {
                CommandSummary::new("signer-change-info", &self).with_arg("signer_info", signer_info)
            }
        }
    }
}

impl CommandDetails for SignerInfoCommandDetails {
    type Event = SignerInfoEvent;
    type StorableDetails = Self;

    fn store(&self) -> Self::StorableDetails {
        self.clone()
    }
}

impl SignerInfoCommand {
    pub fn add_key(id: &Handle, version: Option<u64>, key_id: &KeyIdentifier, internal_key_id: &str) -> Self {
        let details = SignerInfoCommandDetails::AddKey(*key_id, internal_key_id.to_string());
        let actor = Actor::test_from_def(ACTOR_DEF_KRILL);
        Self::new(id, version, details, &actor)
    }

    pub fn remove_key(id: &Handle, version: Option<u64>, key_id: &KeyIdentifier) -> Self {
        let details = SignerInfoCommandDetails::RemoveKey(*key_id);
        let actor = Actor::test_from_def(ACTOR_DEF_KRILL);
        Self::new(id, version, details, &actor)
    }

    pub fn change_signer_name(id: &Handle, version: Option<u64>, signer_name: &str) -> Self {
        let details = SignerInfoCommandDetails::ChangeSignerName(signer_name.to_string());
        let actor = Actor::test_from_def(ACTOR_DEF_KRILL);
        Self::new(id, version, details, &actor)
    }

    pub fn change_signer_info(id: &Handle, version: Option<u64>, signer_info: &str) -> Self {
        let details = SignerInfoCommandDetails::ChangeSignerInfo(signer_info.to_string());
        let actor = Actor::test_from_def(ACTOR_DEF_KRILL);
        Self::new(id, version, details, &actor)
    }
}

//------------ SignerInfo -----------------------------------------------------------------------------------------

#[derive(Clone, Deserialize, Eq, PartialEq, Serialize)]
struct SignerIdentity {
    /// The base6 encoded bytes of an X.509 Subject Public Key Info public key that can be used to verify the identity
    /// of the signer.
    public_key: String,

    /// The internal signer backend specific identifier for the corresponding private key.
    private_key_internal_id: String,
}

/// SignerInfo defines the set of keys created in a particular signer backend and the identity of that backend.
///
#[derive(Clone, Deserialize, Serialize)]
struct SignerInfo {
    /// The id is needed when generating events.
    id: Handle,

    /// The version of for this particular SignerInfo. Versions are incremented whenever events are applied. They are
    /// used to store those and apply events in the correct sequence, as well as to detect concurrency issues when a
    /// command is sent.
    version: u64,

    /// An operator assigned human readable name for this signer.
    signer_name: String,

    /// Information about the signer backend being used.
    signer_info: String,

    /// Details needed to confirm the identity of the signer backend.
    signer_identity: SignerIdentity,

    /// The keys that the signer possesses identified by their Krill KeyIdentifier and their corresponding signer
    /// specific internal identifier.
    keys: HashMap<KeyIdentifier, String>,
}

impl SignerInfo {
    pub fn id(&self) -> &Handle {
        &self.id
    }
}

impl Aggregate for SignerInfo {
    type Command = SignerInfoCommand;
    type StorableCommandDetails = SignerInfoCommandDetails;
    type Event = SignerInfoEvent;
    type InitEvent = InitSignerInfoEvent;
    type Error = Error;

    fn init(event: InitSignerInfoEvent) -> Result<Self, Self::Error> {
        let (id, _version, init) = event.unpack();
        Ok(SignerInfo {
            id,
            version: 1,
            signer_name: init.signer_name,
            signer_info: init.signer_info,
            signer_identity: init.signer_identity,
            keys: HashMap::new(),
        })
    }

    fn version(&self) -> u64 {
        self.version
    }

    fn apply(&mut self, event: SignerInfoEvent) {
        match event.into_details() {
            SignerInfoEventDetails::KeyAdded(key_id, internal_key_id) => {
                self.keys.insert(key_id, internal_key_id);
            }
            SignerInfoEventDetails::KeyRemoved(key_id) => {
                let _ = self.keys.remove(&key_id);
            }
            SignerInfoEventDetails::SignerNameChanged(signer_name) => {
                self.signer_name = signer_name;
            }
            SignerInfoEventDetails::SignerInfoChanged(signer_info) => {
                self.signer_info = signer_info;
            }
        }
        self.version += 1;
    }

    fn process_command(&self, command: Self::Command) -> Result<Vec<SignerInfoEvent>, Self::Error> {
        match command.into_details() {
            SignerInfoCommandDetails::AddKey(key_id, internal_key_id) => {
                let event = SignerInfoEvent::key_added(self, key_id, internal_key_id);
                Ok(vec![event])
            }
            SignerInfoCommandDetails::RemoveKey(key_id) => {
                let event = SignerInfoEvent::key_removed(self, key_id);
                Ok(vec![event])
            }
            SignerInfoCommandDetails::ChangeSignerName(signer_name) => {
                if signer_name != self.signer_name {
                    let event = SignerInfoEvent::signer_name_changed(self, signer_name);
                    Ok(vec![event])
                } else {
                    Ok(vec![])
                }
            }
            SignerInfoCommandDetails::ChangeSignerInfo(signer_info) => {
                if signer_info != self.signer_info {
                    let event = SignerInfoEvent::signer_info_changed(self, signer_info);
                    Ok(vec![event])
                } else {
                    Ok(vec![])
                }
            }
        }
    }
}

pub struct SignerMapper {
    store: AggregateStore<SignerInfo>,
}

impl std::fmt::Debug for SignerMapper {
    fn fmt(&self, f: &mut fmt::Formatter<'_>) -> fmt::Result {
        f.debug_struct("SignerMapper").finish()
    }
}

impl SignerMapper {
    /// Build a SignerMapper that will read/write its data in a subdirectory of the given work dir.
    pub fn build(work_dir: &Path) -> KrillResult<SignerMapper> {
        let store = AggregateStore::<SignerInfo>::disk(work_dir, SIGNERS_DIR)?;
        Ok(SignerMapper { store })
    }

    /// Record the existence of a new signer.
    /// 
    /// A signer has several properties, some fixed, some modifiable. The handle and public key are fixed at signer
    /// creation time while the name and info strings can be changed later.
    /// 
    /// - The handle is an unchanging identifier that will uniquely identify the signer in the mapper store. Each signer
    ///   in the store is required to have a unique handle. The meaning/content of the handle is opaque to the store.
    ///   Do not use a human readable string as the handle because you may cause confusion if the value has some meaning
    ///   that is later found to be false or misleading and can then no longer be changed. Instead use the 'name'
    ///   argument to assign human readable identifier that may need to be changed later.
    /// 
    /// - The public key is an unchanging public key that can be used to verify that a given signer in the mapper store
    ///   corresponds to a particular signer backend. Verification is done by asking the signer backend to sign a
    ///   challenge and verifying that the produced signature corresponds to the stored public key. If verification is
    ///   successful it means that we expect the signer backend to possess the keys attributed to it in the signer
    ///   store.
    /// 
    /// - The name is an operator defined string that is expected to come from the Krill configuration file and which
    ///   is intended to be a useful friendly human readable identifier to be displayed in the UI or in CLI output or
    ///   included in log or error messages. The name can be changed later by calling `change_signer_name()`.
    /// 
    /// - The info string is intended to contain details retrieved from the signer backend that describe useful, 
    ///   interesting and/or identifying properties of the backend. The info string can be changed later by calling
    ///   `change_signer_info()`. This could be useful for example if the signer backend retains its content but is
    ///   upgraded to a newer version, we can then update the info string in the signer store and the upgrade will be
    ///   visible in the history of the store.
    pub fn add_signer(
        &self,
        signer_name: &str,
        signer_info: &str,
        public_key: &PublicKey,
        private_key_internal_id: &str,
    ) -> KrillResult<Handle> {
        let signer_handle = Handle::from_str(&uuid::Uuid::new_v4().to_string()).map_err(|err| {
            Error::SignerError(format!(
                "Generated UUID is not a valid signer handle: {}",
                err.to_string()
            ))
        })?;

        let init = InitSignerInfoEvent::init(
            &signer_handle,
            signer_name,
            signer_info,
            public_key,
            private_key_internal_id,
        );
        self.store.add(init)?;
        Ok(signer_handle)
    }

    pub fn _remove_signer(&self, signer_handle: &Handle) -> KrillResult<()> {
        self.store.drop_aggregate(signer_handle)?;
        Ok(())
    }

    pub fn get_signer_name(&self, signer_handle: &Handle) -> KrillResult<String> {
        Ok(self.store.get_latest(signer_handle)?.signer_name.clone())
    }

    pub fn change_signer_name(&self, signer_handle: &Handle, signer_name: &str) -> KrillResult<()> {
        // TODO: should version be something other than None here?
        let cmd = SignerInfoCommand::change_signer_name(signer_handle, None, signer_name);
        self.store.command(cmd)?;
        Ok(())
    }

    pub fn get_signer_public_key(&self, signer_handle: &Handle) -> KrillResult<PublicKey> {
        let public_key_hex_str = self.store.get_latest(signer_handle)?.signer_identity.public_key.clone();
        let public_key_bytes = base64::decode(public_key_hex_str).map_err(Error::signer)?;
        let public_key = PublicKey::decode(&*public_key_bytes).map_err(Error::signer)?;
        Ok(public_key)
    }

    pub fn get_signer_private_key_internal_id(&self, signer_handle: &Handle) -> KrillResult<String> {
        Ok(self
            .store
            .get_latest(signer_handle)?
            .signer_identity
            .private_key_internal_id
            .clone())
    }

    pub fn change_signer_info(&self, signer_handle: &Handle, signer_info: &str) -> KrillResult<()> {
        // TODO: should version be something other than None here?
        let cmd = SignerInfoCommand::change_signer_info(signer_handle, None, signer_info);
        self.store.command(cmd)?;
        Ok(())
    }

    /// Record the owner of a Krill key and its corresponding signer specific internal id.
    pub fn add_key(&self, signer_handle: &Handle, key_id: &KeyIdentifier, internal_key_id: &str) -> KrillResult<()> {
        // TODO: should version be something other than None here?
        let cmd = SignerInfoCommand::add_key(signer_handle, None, key_id, internal_key_id);
        self.store.command(cmd)?;
        Ok(())
    }

    pub fn _remove_key(&self, signer_handle: &Handle, key_id: &KeyIdentifier) -> KrillResult<()> {
        // TODO: should version be something other than None here?
        let cmd = SignerInfoCommand::remove_key(signer_handle, None, key_id);
        self.store.command(cmd)?;
        Ok(())
    }

    /// Retrieve the signer specific internal id corresponding to the given Krill key.
    pub fn get_key(&self, signer_handle: &Handle, key_id: &KeyIdentifier) -> KrillResult<String> {
        self.store
            .get_latest(signer_handle)?
            .keys
            .get(key_id)
            .cloned()
            .ok_or_else(|| Error::SignerError(format!("Key with key id '{}' not found", key_id)))
    }

<<<<<<< HEAD
=======
    /// Get the complete set of known signer handles.
>>>>>>> 9129caaf
    pub fn get_signer_handles(&self) -> KrillResult<Vec<Handle>> {
        self.store.list().map_err(Error::AggregateStoreError)
    }

    /// Get the handle of the signer that possesses the given Krill key, if any.
    pub fn get_signer_for_key(&self, key_id: &KeyIdentifier) -> KrillResult<Handle> {
        // Look for the key id in the key set of each set. Not very efficient but can be improved upon later if
        // needed, e.g. by creating on startup and maintaining an in-memory map of KeyIdentifier to signer Handles.
        for signer_handle in self.store.list()? {
            let signer_info = self.store.get_latest(&signer_handle)?;
            if signer_info.keys.contains_key(key_id) {
                return Ok(signer_handle);
            }
        }
        Err(Error::SignerError(format!("No signer owns key id '{}'", key_id)))
    }
}<|MERGE_RESOLUTION|>--- conflicted
+++ resolved
@@ -1,10 +1,6 @@
-<<<<<<< HEAD
-use std::{collections::HashMap, fmt, path::Path, str::FromStr};
-=======
 //! An event sourcing aggregate store for capturing information about signer backends and set of keys they possess.
 
 use std::{collections::HashMap, fmt, path::Path};
->>>>>>> 9129caaf
 
 use rpki::repository::crypto::{KeyIdentifier, PublicKey};
 
@@ -450,10 +446,7 @@
             .ok_or_else(|| Error::SignerError(format!("Key with key id '{}' not found", key_id)))
     }
 
-<<<<<<< HEAD
-=======
     /// Get the complete set of known signer handles.
->>>>>>> 9129caaf
     pub fn get_signer_handles(&self) -> KrillResult<Vec<Handle>> {
         self.store.list().map_err(Error::AggregateStoreError)
     }
