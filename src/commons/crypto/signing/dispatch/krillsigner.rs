use std::{path::Path, sync::Arc};

use rpki::repository::{
    aspa::{Aspa, AspaBuilder},
    cert::TbsCert,
    crl::{CrlEntry, TbsCertList},
    crypto::{KeyIdentifier, PublicKey, PublicKeyFormat, Signature, SignatureAlgorithm, Signer},
    manifest::ManifestContent,
    roa::RoaBuilder,
    rta,
    sigobj::SignedObjectBuilder,
    x509::Serial,
    Cert, Crl, Csr, Manifest, Roa,
};

use crate::{
    commons::{
        api::RepoInfo,
        crypto::{
            self,
            dispatch::{
                signerprovider::{SignerFlags, SignerProvider},
                signerrouter::SignerRouter,
            },
            CryptoResult, OpenSslSigner,
        },
        KrillResult,
    },
    daemon::config::SignerConfig,
};

#[cfg(feature = "hsm")]
use crate::{
    commons::{
        api::Handle,
        crypto::{
            dispatch::signerinfo::SignerMapper,
            signers::{kmip::KmipSigner, pkcs11::Pkcs11Signer},
            OpenSslSignerConfig,
        },
        error::Error,
    },
    daemon::config::SignerType,
};

<<<<<<< HEAD
#[cfg(feature = "hsm")]
use std::collections::HashMap;

#[cfg(feature = "hsm-tests-kmip")]
use crate::commons::crypto::KmipSignerConfig;

#[cfg(feature = "hsm-tests-pkcs11")]
use crate::commons::crypto::Pkcs11SignerConfig;

=======
>>>>>>> 089ee666
/// High level signing interface between Krill and the [SignerRouter].
///
/// KrillSigner:
///   - Delegates Signer management and dispatch to [SignerRouter].
///   - Maps Result<SignerError> to KrillResult.
///   - Directs signers to use the RPKI standard key format (RSA).
///   - Directs signers to use the RPKI standard signature algorithm (RSA PKCS #1 v1.5 with SHA-256).
///   - Offers additional high level functions compared to the [Signer] trait.
///
/// We delegate to [SignerRouter] because our interface differs to that of the [Signer] trait and because the code is
/// easier to read if we separate out responsibilities.
///
/// We need dispatch to the correct [Signer] to be done by a Struct that implements the [Signer] trait itself because
/// otherwise functions elsewhere in Krill that take a [Signer] trait as input will not invoke the correct [Signer].
///
/// We _could_ implement the [Signer] trait in [KrillSigner] but then we would implement two almost identical but
/// subtly different interfaces in the same struct AND implement management of signers and dispatch to the correct
/// signer all in one place, and that quickly becomes harder to read, understand and maintain.

#[cfg(feature = "hsm")]
type SignerBuilderFn = fn(&SignerType, SignerFlags, &Path, &str, Arc<SignerMapper>) -> KrillResult<SignerProvider>;

#[derive(Debug)]
pub struct KrillSigner {
    router: SignerRouter,
}

impl KrillSigner {
    #[cfg(not(feature = "hsm"))]
    pub fn build(work_dir: &Path, _: &[SignerConfig]) -> KrillResult<Self> {
        let signer = Arc::new(SignerProvider::OpenSsl(
            SignerFlags::default(),
            OpenSslSigner::build(work_dir)?,
        ));
        let router = SignerRouter::build(signer)?;
        Ok(KrillSigner { router })
    }

    #[cfg(feature = "hsm")]
    pub fn build(work_dir: &Path, signer_configs: &[SignerConfig]) -> KrillResult<Self> {
        let signer_mapper = Arc::new(SignerMapper::build(work_dir)?);
        let signers = Self::build_signers(signer_builder, work_dir, signer_mapper.clone(), signer_configs)?;
        let router = SignerRouter::build(signer_mapper, signers)?;
        Ok(KrillSigner { router })
    }

    #[cfg(feature = "hsm")]
    pub fn get_mapper(&self) -> Arc<SignerMapper> {
        self.router.get_mapper()
    }

    #[cfg(feature = "hsm")]
    pub(crate) fn get_active_signers(&self) -> HashMap<Handle, Arc<SignerProvider>> {
        self.router.get_active_signers()
    }

    pub fn create_key(&self) -> CryptoResult<KeyIdentifier> {
        self.router
            .create_key(PublicKeyFormat::Rsa)
            .map_err(crypto::Error::signer)
    }

    pub fn destroy_key(&self, key_id: &KeyIdentifier) -> CryptoResult<()> {
        self.router.destroy_key(key_id).map_err(crypto::Error::key_error)
    }

    pub fn get_key_info(&self, key_id: &KeyIdentifier) -> CryptoResult<PublicKey> {
        self.router.get_key_info(key_id).map_err(crypto::Error::key_error)
    }

    pub fn random_serial(&self) -> CryptoResult<Serial> {
        Serial::random(&self.router).map_err(crypto::Error::signer)
    }

    pub fn sign<D: AsRef<[u8]> + ?Sized>(&self, key_id: &KeyIdentifier, data: &D) -> CryptoResult<Signature> {
        self.router
            .sign(key_id, SignatureAlgorithm::default(), data)
            .map_err(crypto::Error::signing)
    }

    pub fn sign_one_off<D: AsRef<[u8]> + ?Sized>(&self, data: &D) -> CryptoResult<(Signature, PublicKey)> {
        self.router
            .sign_one_off(SignatureAlgorithm::default(), data)
            .map_err(crypto::Error::signer)
    }

    pub fn sign_csr(&self, base_repo: &RepoInfo, name_space: &str, key: &KeyIdentifier) -> CryptoResult<Csr> {
        let pub_key = self.router.get_key_info(key).map_err(crypto::Error::key_error)?;
        let enc = Csr::construct(
            &self.router,
            key,
            &base_repo.ca_repository(name_space).join(&[]).unwrap(), // force trailing slash
            &base_repo.rpki_manifest(name_space, &pub_key.key_identifier()),
            Some(&base_repo.rpki_notify()),
        )
        .map_err(crypto::Error::signing)?;
        Ok(Csr::decode(enc.as_slice())?)
    }

    pub fn sign_cert(&self, tbs: TbsCert, key_id: &KeyIdentifier) -> CryptoResult<Cert> {
        tbs.into_cert(&self.router, key_id).map_err(crypto::Error::signing)
    }

    pub fn sign_crl(&self, tbs: TbsCertList<Vec<CrlEntry>>, key_id: &KeyIdentifier) -> CryptoResult<Crl> {
        tbs.into_crl(&self.router, key_id).map_err(crypto::Error::signing)
    }

    pub fn sign_manifest(
        &self,
        content: ManifestContent,
        builder: SignedObjectBuilder,
        key_id: &KeyIdentifier,
    ) -> CryptoResult<Manifest> {
        content
            .into_manifest(builder, &self.router, key_id)
            .map_err(crypto::Error::signing)
    }

    pub fn sign_roa(
        &self,
        roa_builder: RoaBuilder,
        object_builder: SignedObjectBuilder,
        key_id: &KeyIdentifier,
    ) -> CryptoResult<Roa> {
        roa_builder
            .finalize(object_builder, &self.router, key_id)
            .map_err(crypto::Error::signing)
    }

    pub fn sign_aspa(
        &self,
        aspa_builder: AspaBuilder,
        object_builder: SignedObjectBuilder,
        key_id: &KeyIdentifier,
    ) -> CryptoResult<Aspa> {
        aspa_builder
            .finalize(object_builder, &self.router, key_id)
            .map_err(crypto::Error::signing)
    }

    pub fn sign_rta(&self, rta_builder: &mut rta::RtaBuilder, ee: Cert) -> CryptoResult<()> {
        let key = ee.subject_key_identifier();
        rta_builder.push_cert(ee);
        rta_builder
            .sign(&self.router, &key, None, None)
            .map_err(crypto::Error::signing)
    }
}

#[cfg(feature = "hsm")]
impl KrillSigner {
    fn build_signers(
        signer_builder: SignerBuilderFn,
        work_dir: &Path,
        mapper: Arc<SignerMapper>,
        configs: &[SignerConfig],
    ) -> KrillResult<Vec<SignerProvider>> {
        // For backward compatibility, no configured signers is the same as a single OpenSSL signer that will provide
        // all signer functionality. To support running the Krill test suite against SoftHSM and PyKMIP we modify this
        // behaviour slightly when special Krill Rust feature testing related flags are enabled.
        let mut configs = configs.to_vec();
        if configs.is_empty() {
            configs.push(Self::get_default_signer_config()?);
        }

        // If there is only a single signer defined in the configuration file, don't require the user to specify it as
        // the default signer. Also, for an OpenSSL signer, use it for all signing functions unless the operator
        // explicitly said otherwise.
        if configs.len() == 1 {
            let config = &mut configs[0];

            config.default.get_or_insert(true);

            if matches!(config.signer_type, SignerType::OpenSsl(_)) {
                config.oneoff.get_or_insert(true);
                config.random.get_or_insert(true);
            }
        }

        // One and only one signer should be the default. The default signer is used for operations that don't concern
        // an existing key, i.e. key creation, one-off signing and random number generation. The latter two are
        // delegated by default to an OpenSSL signer as the security benefit is minimal and the incurred delay can be
        // significant when communicating with an HSM.
        let num_default_signers = configs.iter().filter(|c| matches!(c.default, Some(true))).count();
        let num_one_off_signers = configs.iter().filter(|c| matches!(c.oneoff, Some(true))).count();
        let num_rand_fallback_signers = configs.iter().filter(|c| matches!(c.random, Some(true))).count();

        #[rustfmt::skip]
        match (num_default_signers, num_one_off_signers, num_rand_fallback_signers) {
            (1, 1, 1) => Ok(()),
            (1, o, r) if o == 0 || r == 0 => Ok(configs.push(Self::create_fallback_signer_config(&configs, o == 0, r == 0)?)),
            (0, _, _) => Err(Error::ConfigError("One signer must be set as the default signer".to_string())),
            (d, _, _) if d > 1 => Err(Error::ConfigError(format!("Expected one default signer but found {}", d))),
            (_, o, _) if o > 1 => Err(Error::ConfigError(format!("Expected one one-off signer but found {}", o))),
            (_, _, r) if r > 1 => Err(Error::ConfigError(format!("Expected one fallback random number generator signer but found {}", r))),
            (d, o, r) => Err(Error::ConfigError(format!("Internal error: Unable to create signers: d={}, o={}, r={}", &d, o, r))),
        }?;

        // Instantiate each configured signer
        let mut signers = Vec::new();
        for config in configs.iter() {
            let name = Self::get_or_generate_signer_name(config);
            let flags = SignerFlags::new(
                config.default.unwrap_or(false),
                config.oneoff.unwrap_or(false),
                config.random.unwrap_or(false),
            );

            info!(
                "Configuring signer '{}' (type: {}, {})",
                name, config.signer_type, flags
            );

            let signer = (signer_builder)(&config.signer_type, flags, work_dir, &name, mapper.clone())?;

            signers.push(signer);
        }

        Ok(signers)
    }

    fn get_or_generate_signer_name(config: &SignerConfig) -> String {
        if let Some(name) = &config.name {
            name.clone()
        } else {
            config.generate_name()
        }
    }

    fn get_default_signer_config() -> KrillResult<SignerConfig> {
        let signer_name = "default".to_string();

        #[cfg(not(any(feature = "hsm-tests-kmip", feature = "hsm-tests-pkcs11")))]
        {
            // Use the OpenSSL signer for everything.
            Ok(SignerConfig::all(
                Some(signer_name),
                SignerType::OpenSsl(OpenSslSignerConfig::default()),
            ))
        }

        #[cfg(feature = "hsm-tests-kmip")]
        {
            // Use the KMIP signer for one-off signing but not random number generation. Normally we wouldn't use it
            // for one-off signing as it can be slow making round trips to a HSM and for little gain and so we would
            // then use an OpenSSL signer instead, but for testing purposes we exercise the KMIP signer as much as
            // possible. We can't do random number generation with it as the tests use PyKMIP which doesn't support
            // generation of random numbers.
            let kmip_config = crypto::KmipSignerConfig {
                host: "127.0.0.1".to_string(),
                port: 5696,
                username: None,
                password: None,
                insecure: true,
                deficient: true,
                client_cert_path: Some(PathBuf::from_str("test-resources/pykmip/server.crt").unwrap()),
                client_cert_private_key_path: Some(PathBuf::from_str("test-resources/pykmip/server.key").unwrap()),
                server_cert_path: Some(PathBuf::from_str("test-resources/pykmip/server.crt").unwrap()),
                server_ca_cert_path: Some(PathBuf::from_str("test-resources/pykmip/ca.crt").unwrap()),
            };

            Ok(SignerConfig::default_only(
                Some(signer_name),
                SignerType::Kmip(kmip_config),
            ))
        }

        #[cfg(feature = "hsm-tests-pkcs11")]
        {
            use crypto::signers::pkcs11::internal::SlotIdOrLabel;

            // Use the PKCS#11 signer for everything. Normally we wouldn't use it for one-off signing or random number
            // generation as it can be slow making round trips to a HSM and for little gain and so we would then use an
            // OpenSSL signer as well for those cases, but for testing purposes we exercise the PKCS#11 signer as much
            // as possible.
            let pkcs11_config = crypto::Pkcs11SignerConfig {
                lib_path: "/usr/lib/softhsm/libsofthsm2.so".to_string(),
                user_pin: Some("1234".to_string()),
                slot: SlotIdOrLabel::Label("My token 1".to_string()),
                login: true,
            };

            Ok(SignerConfig::all(Some(signer_name), SignerType::Pkcs11(pkcs11_config)))
        }
    }

    fn create_fallback_signer_config(
        configs: &[SignerConfig],
        oneoff: bool,
        random: bool,
    ) -> KrillResult<SignerConfig> {
        let mut openssl_signer_iter = configs
            .iter()
            .filter(|c| matches!(c.signer_type, SignerType::OpenSsl(_)))
            .peekable();

        if openssl_signer_iter.peek().is_some() {
            // Only create a fallback OpenSSL signer to handle one-off signing if the operator didn't explicitly prevent
            // any existing OpenSSL signer from having this role, otherwise we might be doing exactly what they didn't
            // want.
            if oneoff && openssl_signer_iter.all(|c| matches!(c.oneoff, Some(false))) {
                return Err(Error::ConfigError("Cannot configure a fallback OpenSSL signer for one-off signing as all defined OpenSSL signers forbid it".to_string()));
            }

            // Only create a fallback OpenSSL signer to handle random number generation if the operator didn't explicitly
            // prevent any existing OpenSSL signer from having this role, otherwise we might be doing exactly what they
            // didn't want.
            if random && openssl_signer_iter.all(|c| matches!(c.random, Some(false))) {
                return Err(Error::ConfigError("Cannot configure a fallback OpenSSL signer for random number generation as all defined OpenSSL signers forbid it".to_string()));
            }
        }

        Ok(SignerConfig {
            name: Some("Fallback OpenSSL signer".to_string()),
            default: Some(false),
            oneoff: Some(oneoff),
            random: Some(random),
            signer_type: SignerType::OpenSsl(OpenSslSignerConfig::default()),
        })
    }
}

#[cfg(feature = "hsm")]
fn signer_builder(
    r#type: &SignerType,
    flags: SignerFlags,
    work_dir: &Path,
    name: &str,
    mapper: Arc<SignerMapper>,
) -> KrillResult<SignerProvider> {
    match r#type {
        SignerType::OpenSsl(conf) => {
            let data_dir = if let Some(ref path) = conf.keys_path {
                path.as_path()
            } else {
                work_dir
            };

            let signer = OpenSslSigner::build(data_dir, name, Some(mapper))?;

            Ok(SignerProvider::OpenSsl(flags, signer))
        }
        SignerType::Pkcs11(conf) => {
            let signer = Pkcs11Signer::build(name, &conf, mapper)?;
            Ok(SignerProvider::Pkcs11(flags, signer))
        }
        SignerType::Kmip(conf) => {
            let signer = KmipSigner::build(name, &conf, mapper)?;
            Ok(SignerProvider::Kmip(flags, signer))
        }
    }
}

#[cfg(all(
    test,
    feature = "hsm",
    not(any(feature = "hsm-tests-kmip", feature = "hsm-tests-pkcs11"))
))]
pub mod tests {
    use std::path::PathBuf;

    use crate::{
        commons::crypto::signers::mocksigner::{MockSigner, MockSignerCallCounts},
        daemon::config::Config,
        test,
    };

    use super::*;

    /// A signer builder fn that builds MockSigner instances instead of real signer instances.
    /// Used to test KrillSigner::build_signers().
    fn mock_signer_builder(
        r#type: &SignerType,
        flags: SignerFlags,
        _: &Path,
        name: &str,
        mapper: Arc<SignerMapper>,
    ) -> KrillResult<SignerProvider> {
        let call_counts = Arc::new(MockSignerCallCounts::new());
        let mut mock_signer = MockSigner::new(name, mapper.clone(), false, call_counts.clone(), None, None);
        mock_signer.set_info(&format!("mock {} signer", r#type));
        Ok(SignerProvider::Mock(flags, mock_signer))
    }

    /// Create a Krill Config object from a Krill config file text fragment.
    fn config_fragment_to_config_object(fragment: &str) -> Result<Config, toml::de::Error> {
        let mut config_str = r#"admin_token = "***""#.to_string();
        config_str.push_str(fragment);
        toml::from_str(&config_str)
    }

    fn build_krill_signer_from_config(
        signers_config_fragment: &str,
        work_dir: &PathBuf,
        mapper: Arc<SignerMapper>,
    ) -> KrillResult<Vec<SignerProvider>> {
        let config = config_fragment_to_config_object(signers_config_fragment).unwrap();
        KrillSigner::build_signers(mock_signer_builder, work_dir, mapper, config.signers())
    }

    fn assert_signer_name(signer: &SignerProvider, expected: &str) {
        assert_eq!(signer.get_name(), expected);
    }

    fn assert_signer_type(signer: &SignerProvider, expected: &str) {
        assert_eq!(signer.get_info().unwrap(), format!("mock {} signer", expected));
    }

    fn assert_signer_name_and_type(signer: &SignerProvider, expected: &str) {
        assert_signer_name(signer, expected);
        assert_signer_type(signer, expected);
    }

    fn assert_signer_flags(
        signer: &SignerProvider,
        expected_default: bool,
        expected_oneoff: bool,
        expected_random: bool,
    ) {
        assert_eq!(expected_default, signer.is_default_signer());
        assert_eq!(expected_oneoff, signer.is_one_off_signer());
        assert_eq!(expected_random, signer.is_rand_fallback_signer());
    }

    /// Prior to the addition of HSM support Krill had no notion of configurable signers. Instead it always created a
    /// single OpenSSL signer that was used for all signing related operations (i.e. key creation, deletion, signing,
    /// one-off signing and random number generation). With HSM support enabled, if no signers are defined in the Krill
    /// configuration file the behaviour should be the same as it was before HSM support was added.
    #[test]
    pub fn no_signers_equals_one_openssl_signer_for_backward_compatibility() {
        test::test_under_tmp(|d| {
            let mapper = Arc::new(SignerMapper::build(&d).unwrap());
            let signers = build_krill_signer_from_config("", &d, mapper).unwrap();
            assert_eq!(signers.len(), 1);
            let signer = &signers[0];
            assert_signer_name(signer, "default");
            assert_signer_type(signer, "OpenSSL");
            assert_signer_flags(signer, true, true, true);
        });
    }

    #[test]
    pub fn signer_name_is_respected() {
        test::test_under_tmp(|d| {
            let mapper = Arc::new(SignerMapper::build(&d).unwrap());
            let signers_config_fragment = r#"
                [[signers]]
                type = "OpenSSL"
                name = "Some test name"
            "#;
            let signers = build_krill_signer_from_config(signers_config_fragment, &d, mapper).unwrap();
            assert_eq!(signers.len(), 1);
            let signer = &signers[0];
            assert_signer_name(signer, "Some test name");
            assert_signer_type(signer, "OpenSSL");
            assert_signer_flags(signer, true, true, true);
        });
    }

    #[test]
    pub fn signer_names_default_to_signer_type() {
        test::test_under_tmp(|d| {
            let mapper = Arc::new(SignerMapper::build(&d).unwrap());

            let signers_config_fragment = r#"
                [[signers]]
                type = "OpenSSL"
            "#;
            let signers = build_krill_signer_from_config(signers_config_fragment, &d, mapper.clone()).unwrap();
            assert_signer_name_and_type(&signers[0], "OpenSSL");

            // ---

            let signers_config_fragment = r#"
                [[signers]]
                type = "PKCS#11"
                lib_path = "dummy path"
                slot = "dummy slot"
            "#;
            let signers = build_krill_signer_from_config(signers_config_fragment, &d, mapper.clone()).unwrap();
            assert_signer_name_and_type(&signers[0], "PKCS#11");

            // ---

            let signers_config_fragment = r#"
                [[signers]]
                type = "KMIP"
                host = "dummy host"
            "#;
            let signers = build_krill_signer_from_config(signers_config_fragment, &d, mapper).unwrap();
            assert_signer_name_and_type(&signers[0], "KMIP");
        });
    }

    /// To make it easier for the operator we don't want them to have to manually remember to mark a single OpenSSL
    /// signer configuration as the default one, it should just automatically be the default signer and should in fact
    /// be used for all signing related operations, i.e. one-off signing and random number generation as well as the
    /// key creation, deletion and signing operations handled by the default signer.
    #[test]
    pub fn single_openssl_signer_is_made_the_default_all_signer() {
        test::test_under_tmp(|d| {
            let mapper = Arc::new(SignerMapper::build(&d).unwrap());
            let signers_config_fragment = r#"
                [[signers]]
                type = "OpenSSL"
            "#;
            let signers = build_krill_signer_from_config(signers_config_fragment, &d, mapper).unwrap();
            assert_eq!(signers.len(), 1);
            let signer = &signers[0];
            assert_signer_name_and_type(signer, "OpenSSL");
            assert_signer_flags(signer, true, true, true);
        });
    }

    /// When there is only a single signer which is explicitly not the default, respect that.
    #[test]
    pub fn respect_operator_intent_not_to_default_to_signing_with_openssl() {
        test::test_under_tmp(|d| {
            let mapper = Arc::new(SignerMapper::build(&d).unwrap());
            let signers_config_fragment = r#"
                [[signers]]
                type = "OpenSSL"
                default = false
            "#;
            let err = build_krill_signer_from_config(signers_config_fragment, &d, mapper).unwrap_err();
            assert!(matches!(err, Error::ConfigError(_)));
        });
    }

    /// Don't create a fallback OpenSSL signer if the operator explicitly said they don't want an OpenSSL signer for
    /// for those roles.
    #[test]
    pub fn respect_operator_intent_not_to_use_openssl_for_oneoff_and_or_random_roles() {
        test::test_under_tmp(|d| {
            let mapper = Arc::new(SignerMapper::build(&d).unwrap());

            let signers_config_fragment_disallow_oneoff = r#"
                [[signers]]
                type = "OpenSSL"
                default = true
                oneoff = false
            "#;
            let err = build_krill_signer_from_config(signers_config_fragment_disallow_oneoff, &d, mapper.clone())
                .unwrap_err();
            assert!(matches!(err, Error::ConfigError(_)));

            // ---

            let signers_config_fragment_disallow_random = r#"
                [[signers]]
                type = "OpenSSL"
                default = true
                random = false
            "#;
            let err = build_krill_signer_from_config(signers_config_fragment_disallow_random, &d, mapper.clone())
                .unwrap_err();
            assert!(matches!(err, Error::ConfigError(_)));

            // ---

            let signers_config_fragment_disallow_oneoff_and_random = r#"
                [[signers]]
                type = "OpenSSL"
                default = true
                oneoff = false
                random = false
            "#;
            let err = build_krill_signer_from_config(signers_config_fragment_disallow_oneoff_and_random, &d, mapper)
                .unwrap_err();
            assert!(matches!(err, Error::ConfigError(_)));
        });
    }

    #[test]
    pub fn create_a_fallback_openssl_signer_for_unfulfilled_roles() {
        test::test_under_tmp(|d| {
            let mapper = Arc::new(SignerMapper::build(&d).unwrap());

            let mut base_signer_configs = Vec::new();
            base_signer_configs.push((
                "KMIP",
                r#"
                [[signers]]
                type = "KMIP"
                host = "dummy host"
            "#,
            ));
            base_signer_configs.push((
                "PKCS#11",
                r#"
                [[signers]]
                type = "PKCS#11"
                lib_path = "dummy"
                slot = "dummy slot"
            "#,
            ));

            for (expected_type, base_signer_config) in base_signer_configs {
                let minimal_signers_config_fragment = base_signer_config.to_string();
                let signers =
                    build_krill_signer_from_config(&minimal_signers_config_fragment, &d, mapper.clone()).unwrap();
                assert_eq!(signers.len(), 2);

                let signer = &signers[0];
                assert_signer_name_and_type(signer, expected_type);
                assert_signer_flags(signer, true, false, false);

                let signer = &signers[1];
                assert_signer_name(signer, "Fallback OpenSSL signer");
                assert_signer_type(signer, "OpenSSL");
                assert_signer_flags(signer, false, true, true);

                // ---
                let signers_config_fragment_needs_fallback_oneoff = base_signer_config.to_string()
                    + r#"
                    default = true
                    oneoff = false
                "#;
                let signers =
                    build_krill_signer_from_config(&signers_config_fragment_needs_fallback_oneoff, &d, mapper.clone())
                        .unwrap();
                assert_eq!(signers.len(), 2);

                let signer = &signers[0];
                assert_signer_name_and_type(signer, expected_type);
                assert_signer_flags(signer, true, false, false);

                let signer = &signers[1];
                assert_signer_name(signer, "Fallback OpenSSL signer");
                assert_signer_type(signer, "OpenSSL");
                assert_signer_flags(signer, false, true, true);

                // ---

                let signers_config_fragment_needs_fallback_random = base_signer_config.to_string()
                    + r#"
                    default = true
                    random = false
                "#;
                let signers =
                    build_krill_signer_from_config(&signers_config_fragment_needs_fallback_random, &d, mapper.clone())
                        .unwrap();
                assert_eq!(signers.len(), 2);

                let signer = &signers[0];
                assert_signer_name_and_type(signer, expected_type);
                assert_signer_flags(signer, true, false, false);

                let signer = &signers[1];
                assert_signer_name(signer, "Fallback OpenSSL signer");
                assert_signer_type(signer, "OpenSSL");
                assert_signer_flags(signer, false, true, true);

                // ---

                let signers_config_fragment_needs_fallback_both = base_signer_config.to_string()
                    + r#"
                    default = true
                    oneoff = false
                    random = false
                "#;
                let signers =
                    build_krill_signer_from_config(&signers_config_fragment_needs_fallback_both, &d, mapper.clone())
                        .unwrap();
                assert_eq!(signers.len(), 2);

                let signer = &signers[0];
                assert_signer_name_and_type(signer, expected_type);
                assert_signer_flags(signer, true, false, false);

                let signer = &signers[1];
                assert_signer_name(signer, "Fallback OpenSSL signer");
                assert_signer_type(signer, "OpenSSL");
                assert_signer_flags(signer, false, true, true);
            }
        });
    }
}<|MERGE_RESOLUTION|>--- conflicted
+++ resolved
@@ -43,18 +43,9 @@
     daemon::config::SignerType,
 };
 
-<<<<<<< HEAD
 #[cfg(feature = "hsm")]
 use std::collections::HashMap;
 
-#[cfg(feature = "hsm-tests-kmip")]
-use crate::commons::crypto::KmipSignerConfig;
-
-#[cfg(feature = "hsm-tests-pkcs11")]
-use crate::commons::crypto::Pkcs11SignerConfig;
-
-=======
->>>>>>> 089ee666
 /// High level signing interface between Krill and the [SignerRouter].
 ///
 /// KrillSigner:
