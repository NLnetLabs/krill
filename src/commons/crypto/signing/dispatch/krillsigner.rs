use std::{path::Path, sync::Arc};

use rpki::repository::{
    aspa::{Aspa, AspaBuilder},
    cert::TbsCert,
    crl::{CrlEntry, TbsCertList},
    crypto::{KeyIdentifier, PublicKey, PublicKeyFormat, Signature, SignatureAlgorithm, Signer},
    manifest::ManifestContent,
    roa::RoaBuilder,
    rta,
    sigobj::SignedObjectBuilder,
    x509::Serial,
    Cert, Crl, Csr, Manifest, Roa,
};

use crate::{
    commons::{
        api::RepoInfo,
        crypto::{
            self,
            dispatch::{
                signerprovider::{SignerFlags, SignerProvider},
                signerrouter::SignerRouter,
            },
            CryptoResult, OpenSslSigner,
        },
        KrillResult,
    },
    daemon::config::SignerConfig,
};

#[cfg(feature = "hsm")]
use crate::{
    commons::{
        api::Handle,
        crypto::{
            dispatch::signerinfo::SignerMapper,
            signers::{kmip::KmipSigner, pkcs11::Pkcs11Signer},
            OpenSslSignerConfig,
        },
        error::Error,
    },
    daemon::config::SignerType,
};

#[cfg(feature = "hsm")]
use std::collections::HashMap;

#[cfg(feature = "hsm-tests-kmip")]
use crate::commons::crypto::KmipSignerConfig;

#[cfg(feature = "hsm-tests-pkcs11")]
use crate::commons::crypto::Pkcs11SignerConfig;

/// High level signing interface between Krill and the [SignerRouter].
///
/// KrillSigner:
///   - Delegates Signer management and dispatch to [SignerRouter].
///   - Maps Result<SignerError> to KrillResult.
///   - Directs signers to use the RPKI standard key format (RSA).
///   - Directs signers to use the RPKI standard signature algorithm (RSA PKCS #1 v1.5 with SHA-256).
///   - Offers additional high level functions compared to the [Signer] trait.
///
/// We delegate to [SignerRouter] because our interface differs to that of the [Signer] trait and because the code is
/// easier to read if we separate out responsibilities.
///
/// We need dispatch to the correct [Signer] to be done by a Struct that implements the [Signer] trait itself because
/// otherwise functions elsewhere in Krill that take a [Signer] trait as input will not invoke the correct [Signer].
///
/// We _could_ implement the [Signer] trait in [KrillSigner] but then we would implement two almost identical but
/// subtly different interfaces in the same struct AND implement management of signers and dispatch to the correct
/// signer all in one place, and that quickly becomes harder to read, understand and maintain.

#[cfg(feature = "hsm")]
type SignerBuilderFn = fn(&SignerType, SignerFlags, &Path, &str, Arc<SignerMapper>) -> KrillResult<SignerProvider>;

#[derive(Debug)]
pub struct KrillSigner {
    router: SignerRouter,
}

impl KrillSigner {
    #[cfg(not(feature = "hsm"))]
    pub fn build(work_dir: &Path, _: &[SignerConfig]) -> KrillResult<Self> {
        let signer = Arc::new(SignerProvider::OpenSsl(
            SignerFlags::default(),
            OpenSslSigner::build(work_dir)?,
        ));
        let router = SignerRouter::build(signer)?;
        Ok(KrillSigner { router })
    }

    #[cfg(feature = "hsm")]
    pub fn build(work_dir: &Path, signer_configs: &[SignerConfig]) -> KrillResult<Self> {
        let signer_mapper = Arc::new(SignerMapper::build(work_dir)?);
        let signers = Self::build_signers(signer_builder, work_dir, signer_mapper.clone(), signer_configs)?;
        let router = SignerRouter::build(signer_mapper, signers)?;
        Ok(KrillSigner { router })
    }

    #[cfg(feature = "hsm")]
    pub fn get_mapper(&self) -> Arc<SignerMapper> {
        self.router.get_mapper()
    }

    #[cfg(feature = "hsm")]
    pub(crate) fn get_active_signers(&self) -> HashMap<Handle, Arc<SignerProvider>> {
        self.router.get_active_signers()
    }

    pub fn create_key(&self) -> CryptoResult<KeyIdentifier> {
        self.router
            .create_key(PublicKeyFormat::Rsa)
            .map_err(crypto::Error::signer)
    }

    pub fn destroy_key(&self, key_id: &KeyIdentifier) -> CryptoResult<()> {
        self.router.destroy_key(key_id).map_err(crypto::Error::key_error)
    }

    pub fn get_key_info(&self, key_id: &KeyIdentifier) -> CryptoResult<PublicKey> {
        self.router.get_key_info(key_id).map_err(crypto::Error::key_error)
    }

    pub fn random_serial(&self) -> CryptoResult<Serial> {
        Serial::random(&self.router).map_err(crypto::Error::signer)
    }

    pub fn sign<D: AsRef<[u8]> + ?Sized>(&self, key_id: &KeyIdentifier, data: &D) -> CryptoResult<Signature> {
        self.router
            .sign(key_id, SignatureAlgorithm::default(), data)
            .map_err(crypto::Error::signing)
    }

    pub fn sign_one_off<D: AsRef<[u8]> + ?Sized>(&self, data: &D) -> CryptoResult<(Signature, PublicKey)> {
        self.router
            .sign_one_off(SignatureAlgorithm::default(), data)
            .map_err(crypto::Error::signer)
    }

    pub fn sign_csr(&self, base_repo: &RepoInfo, name_space: &str, key: &KeyIdentifier) -> CryptoResult<Csr> {
        let pub_key = self.router.get_key_info(key).map_err(crypto::Error::key_error)?;
        let enc = Csr::construct(
            &self.router,
            key,
            &base_repo.ca_repository(name_space).join(&[]).unwrap(), // force trailing slash
            &base_repo.rpki_manifest(name_space, &pub_key.key_identifier()),
            Some(&base_repo.rpki_notify()),
        )
        .map_err(crypto::Error::signing)?;
        Ok(Csr::decode(enc.as_slice())?)
    }

    pub fn sign_cert(&self, tbs: TbsCert, key_id: &KeyIdentifier) -> CryptoResult<Cert> {
        tbs.into_cert(&self.router, key_id).map_err(crypto::Error::signing)
    }

    pub fn sign_crl(&self, tbs: TbsCertList<Vec<CrlEntry>>, key_id: &KeyIdentifier) -> CryptoResult<Crl> {
        tbs.into_crl(&self.router, key_id).map_err(crypto::Error::signing)
    }

    pub fn sign_manifest(
        &self,
        content: ManifestContent,
        builder: SignedObjectBuilder,
        key_id: &KeyIdentifier,
    ) -> CryptoResult<Manifest> {
        content
            .into_manifest(builder, &self.router, key_id)
            .map_err(crypto::Error::signing)
    }

    pub fn sign_roa(
        &self,
        roa_builder: RoaBuilder,
        object_builder: SignedObjectBuilder,
        key_id: &KeyIdentifier,
    ) -> CryptoResult<Roa> {
        roa_builder
            .finalize(object_builder, &self.router, key_id)
            .map_err(crypto::Error::signing)
    }

    pub fn sign_aspa(
        &self,
        aspa_builder: AspaBuilder,
        object_builder: SignedObjectBuilder,
        key_id: &KeyIdentifier,
    ) -> CryptoResult<Aspa> {
        aspa_builder
            .finalize(object_builder, &self.router, key_id)
            .map_err(crypto::Error::signing)
    }

    pub fn sign_rta(&self, rta_builder: &mut rta::RtaBuilder, ee: Cert) -> CryptoResult<()> {
        let key = ee.subject_key_identifier();
        rta_builder.push_cert(ee);
        rta_builder
            .sign(&self.router, &key, None, None)
            .map_err(crypto::Error::signing)
    }
}

#[cfg(feature = "hsm")]
impl KrillSigner {
    fn build_signers(
        signer_builder: SignerBuilderFn,
        work_dir: &Path,
        mapper: Arc<SignerMapper>,
        configs: &[SignerConfig],
    ) -> KrillResult<Vec<SignerProvider>> {
        // For backward compatibility, no configured signers is the same as a single OpenSSL signer that will provide
        // all signer functionality. To support running the Krill test suite against SoftHSM and PyKMIP we modify this
        // behaviour slightly when special Krill Rust feature testing related flags are enabled.
        let mut configs = configs.to_vec();
        if configs.is_empty() {
            configs.push(Self::get_default_signer_config()?);
        }

        // If there is only a single signer defined in the configuration file, don't require the user to specify it as
        // the default signer. Also, for an OpenSSL signer, use it for all signing functions unless the operator
        // explicitly said otherwise.
        if configs.len() == 1 {
            let config = &mut configs[0];

            config.default.get_or_insert(true);

            if matches!(config.signer_type, SignerType::OpenSsl(_)) {
                config.oneoff.get_or_insert(true);
                config.random.get_or_insert(true);
            }
        }

        // One and only one signer should be the default. The default signer is used for operations that don't concern
        // an existing key, i.e. key creation, one-off signing and random number generation. The latter two are
        // delegated by default to an OpenSSL signer as the security benefit is minimal and the incurred delay can be
        // significant when communicating with an HSM.
        let num_default_signers = configs.iter().filter(|c| matches!(c.default, Some(true))).count();
        let num_one_off_signers = configs.iter().filter(|c| matches!(c.oneoff, Some(true))).count();
        let num_rand_fallback_signers = configs.iter().filter(|c| matches!(c.random, Some(true))).count();

        #[rustfmt::skip]
        match (num_default_signers, num_one_off_signers, num_rand_fallback_signers) {
            (1, 1, 1) => Ok(()),
            (1, o, r) if o == 0 || r == 0 => Ok(configs.push(Self::create_fallback_signer_config(&configs, o == 0, r == 0)?)),
            (0, _, _) => Err(Error::ConfigError("One signer must be set as the default signer".to_string())),
            (d, _, _) if d > 1 => Err(Error::ConfigError(format!("Expected one default signer but found {}", d))),
            (_, o, _) if o > 1 => Err(Error::ConfigError(format!("Expected one one-off signer but found {}", o))),
            (_, _, r) if r > 1 => Err(Error::ConfigError(format!("Expected one fallback random number generator signer but found {}", r))),
            (d, o, r) => Err(Error::ConfigError(format!("Internal error: Unable to create signers: d={}, o={}, r={}", &d, o, r))),
        }?;

        // Instantiate each configured signer
        let mut signers = Vec::new();
        for config in configs.iter() {
            let name = Self::get_or_generate_signer_name(config);
            let flags = SignerFlags::new(
                config.default.unwrap_or(false),
                config.oneoff.unwrap_or(false),
                config.random.unwrap_or(false),
            );

            info!(
                "Configuring signer '{}' (type: {}, {})",
                name, config.signer_type, flags
            );

            let signer = (signer_builder)(&config.signer_type, flags, work_dir, &name, mapper.clone())?;

            signers.push(signer);
        }

        Ok(signers)
    }

    fn get_or_generate_signer_name(config: &SignerConfig) -> String {
        if let Some(name) = &config.name {
            name.clone()
        } else {
            config.generate_name()
        }
    }

    fn get_default_signer_config() -> KrillResult<SignerConfig> {
        let signer_name = "default".to_string();

        #[cfg(not(any(feature = "hsm-tests-kmip", feature = "hsm-tests-pkcs11")))]
        {
            // Use the OpenSSL signer for everything.
            Ok(SignerConfig::all(
                Some(signer_name),
                SignerType::OpenSsl(OpenSslSignerConfig::default()),
            ))
        }

        #[cfg(feature = "hsm-tests-kmip")]
        {
            // Use the KMIP signer for one-off signing but not random number generation. Normally we wouldn't use it
            // for one-off signing as it can be slow making round trips to a HSM and for little gain and so we would
            // then use an OpenSSL signer instead, but for testing purposes we exercise the KMIP signer as much as
            // possible. We can't do random number generation with it as the tests use PyKMIP which doesn't support
            // generation of random numbers.
            Ok(SignerConfig::default_only(
                Some(signer_name),
                SignerType::Kmip(KmipSignerConfig::default()),
            ))
        }

        #[cfg(feature = "hsm-tests-pkcs11")]
        {
            // Use the PKCS#11 signer for everything. Normally we wouldn't use it for one-off signing or random number
            // generation as it can be slow making round trips to a HSM and for little gain and so we would then use an
            // OpenSSL signer as well for those cases, but for testing purposes we exercise the PKCS#11 signer as much
            // as possible.
            Ok(SignerConfig::all(
                Some(signer_name),
                SignerType::Pkcs11(Pkcs11SignerConfig::default()),
            ))
        }
    }

    fn create_fallback_signer_config(
        configs: &[SignerConfig],
        oneoff: bool,
        random: bool,
    ) -> KrillResult<SignerConfig> {
        let mut openssl_signer_iter = configs
            .iter()
            .filter(|c| matches!(c.signer_type, SignerType::OpenSsl(_)))
            .peekable();

        if openssl_signer_iter.peek().is_some() {
            // Only create a fallback OpenSSL signer to handle one-off signing if the operator didn't explicitly prevent
            // any existing OpenSSL signer from having this role, otherwise we might be doing exactly what they didn't
            // want.
            if oneoff && openssl_signer_iter.all(|c| matches!(c.oneoff, Some(false))) {
                return Err(Error::ConfigError("Cannot configure a fallback OpenSSL signer for one-off signing as all defined OpenSSL signers forbid it".to_string()));
            }

            // Only create a fallback OpenSSL signer to handle random number generation if the operator didn't explicitly
            // prevent any existing OpenSSL signer from having this role, otherwise we might be doing exactly what they
            // didn't want.
            if random && openssl_signer_iter.all(|c| matches!(c.random, Some(false))) {
                return Err(Error::ConfigError("Cannot configure a fallback OpenSSL signer for random number generation as all defined OpenSSL signers forbid it".to_string()));
            }
        }

        Ok(SignerConfig {
            name: Some("Fallback OpenSSL signer".to_string()),
            default: Some(false),
            oneoff: Some(oneoff),
            random: Some(random),
            signer_type: SignerType::OpenSsl(OpenSslSignerConfig::default()),
        })
    }
}

#[cfg(feature = "hsm")]
fn signer_builder(
    r#type: &SignerType,
    flags: SignerFlags,
    work_dir: &Path,
    name: &str,
    mapper: Arc<SignerMapper>,
) -> KrillResult<SignerProvider> {
    match r#type {
        SignerType::OpenSsl(conf) => {
            let data_dir = if let Some(ref path) = conf.keys_path {
                path.as_path()
            } else {
                work_dir
            };

            let signer = OpenSslSigner::build(data_dir, name, Some(mapper))?;

            Ok(SignerProvider::OpenSsl(flags, signer))
        }
        SignerType::Pkcs11(conf) => {
            let signer = Pkcs11Signer::build(name, &conf, mapper)?;
            Ok(SignerProvider::Pkcs11(flags, signer))
        }
        SignerType::Kmip(conf) => {
            let signer = KmipSigner::build(name, &conf, mapper)?;
            Ok(SignerProvider::Kmip(flags, signer))
        }
    }
}

#[cfg(all(
    test,
    feature = "hsm",
    not(any(feature = "hsm-tests-kmip", feature = "hsm-tests-pkcs11"))
))]
pub mod tests {
    use std::path::PathBuf;

    use crate::{
        commons::crypto::signers::mocksigner::{MockSigner, MockSignerCallCounts},
        daemon::config::Config,
        test,
    };

    use super::*;

    /// A signer builder fn that builds MockSigner instances instead of real signer instances.
    /// Used to test KrillSigner::build_signers().
    fn mock_signer_builder(
        r#type: &SignerType,
        flags: SignerFlags,
        _: &Path,
        name: &str,
        mapper: Arc<SignerMapper>,
    ) -> KrillResult<SignerProvider> {
        let call_counts = Arc::new(MockSignerCallCounts::new());
        let mut mock_signer = MockSigner::new(name, mapper.clone(), false, call_counts.clone(), None, None);
        mock_signer.set_info(&format!("mock {} signer", r#type));
        Ok(SignerProvider::Mock(flags, mock_signer))
    }

    /// Create a Krill Config object from a Krill config file text fragment.
    fn config_fragment_to_config_object(fragment: &str) -> Result<Config, toml::de::Error> {
        let mut config_str = r#"admin_token = "***""#.to_string();
        config_str.push_str(fragment);
        toml::from_str(&config_str)
    }

    fn build_krill_signer_from_config(
        signers_config_fragment: &str,
        work_dir: &PathBuf,
        mapper: Arc<SignerMapper>,
    ) -> KrillResult<Vec<SignerProvider>> {
        let config = config_fragment_to_config_object(signers_config_fragment).unwrap();
        KrillSigner::build_signers(mock_signer_builder, work_dir, mapper, config.signers())
    }

    fn assert_signer_name(signer: &SignerProvider, expected: &str) {
        assert_eq!(signer.get_name(), expected);
    }

    fn assert_signer_type(signer: &SignerProvider, expected: &str) {
        assert_eq!(signer.get_info().unwrap(), format!("mock {} signer", expected));
    }

    fn assert_signer_name_and_type(signer: &SignerProvider, expected: &str) {
        assert_signer_name(signer, expected);
        assert_signer_type(signer, expected);
    }

    fn assert_signer_flags(
        signer: &SignerProvider,
        expected_default: bool,
        expected_oneoff: bool,
        expected_random: bool,
    ) {
        assert_eq!(expected_default, signer.is_default_signer());
        assert_eq!(expected_oneoff, signer.is_one_off_signer());
        assert_eq!(expected_random, signer.is_rand_fallback_signer());
    }

    /// Prior to the addition of HSM support Krill had no notion of configurable signers. Instead it always created a
    /// single OpenSSL signer that was used for all signing related operations (i.e. key creation, deletion, signing,
    /// one-off signing and random number generation). With HSM support enabled, if no signers are defined in the Krill
    /// configuration file the behaviour should be the same as it was before HSM support was added.
    #[test]
    pub fn no_signers_equals_one_openssl_signer_for_backward_compatibility() {
        test::test_under_tmp(|d| {
            let mapper = Arc::new(SignerMapper::build(&d).unwrap());
            let signers = build_krill_signer_from_config("", &d, mapper).unwrap();
            assert_eq!(signers.len(), 1);
            let signer = &signers[0];
            assert_signer_name(signer, "default");
            assert_signer_type(signer, "OpenSSL");
            assert_signer_flags(signer, true, true, true);
        });
    }

    #[test]
    pub fn signer_name_is_respected() {
        test::test_under_tmp(|d| {
            let mapper = Arc::new(SignerMapper::build(&d).unwrap());
            let signers_config_fragment = r#"
                [[signers]]
                type = "OpenSSL"
                name = "Some test name"
            "#;
            let signers = build_krill_signer_from_config(signers_config_fragment, &d, mapper).unwrap();
            assert_eq!(signers.len(), 1);
            let signer = &signers[0];
            assert_signer_name(signer, "Some test name");
            assert_signer_type(signer, "OpenSSL");
            assert_signer_flags(signer, true, true, true);
        });
    }

    #[test]
    pub fn signer_names_default_to_signer_type() {
        test::test_under_tmp(|d| {
            let mapper = Arc::new(SignerMapper::build(&d).unwrap());

            let signers_config_fragment = r#"
                [[signers]]
                type = "OpenSSL"
            "#;
            let signers = build_krill_signer_from_config(signers_config_fragment, &d, mapper.clone()).unwrap();
            assert_signer_name_and_type(&signers[0], "OpenSSL");

            // ---

            let signers_config_fragment = r#"
                [[signers]]
                type = "PKCS#11"
                lib_path = "dummy path"
            "#;
            let signers = build_krill_signer_from_config(signers_config_fragment, &d, mapper.clone()).unwrap();
            assert_signer_name_and_type(&signers[0], "PKCS#11");

            // ---

            let signers_config_fragment = r#"
                [[signers]]
                type = "KMIP"
                host = "dummy host"
            "#;
            let signers = build_krill_signer_from_config(signers_config_fragment, &d, mapper).unwrap();
            assert_signer_name_and_type(&signers[0], "KMIP");
        });
    }

    /// To make it easier for the operator we don't want them to have to manually remember to mark a single OpenSSL
    /// signer configuration as the default one, it should just automatically be the default signer and should in fact
    /// be used for all signing related operations, i.e. one-off signing and random number generation as well as the
    /// key creation, deletion and signing operations handled by the default signer.
    #[test]
    pub fn single_openssl_signer_is_made_the_default_all_signer() {
        test::test_under_tmp(|d| {
            let mapper = Arc::new(SignerMapper::build(&d).unwrap());
            let signers_config_fragment = r#"
                [[signers]]
                type = "OpenSSL"
            "#;
            let signers = build_krill_signer_from_config(signers_config_fragment, &d, mapper).unwrap();
            assert_eq!(signers.len(), 1);
            let signer = &signers[0];
            assert_signer_name_and_type(signer, "OpenSSL");
            assert_signer_flags(signer, true, true, true);
        });
    }

    /// When there is only a single signer which is explicitly not the default, respect that.
    #[test]
    pub fn respect_operator_intent_not_to_default_to_signing_with_openssl() {
        test::test_under_tmp(|d| {
            let mapper = Arc::new(SignerMapper::build(&d).unwrap());
            let signers_config_fragment = r#"
                [[signers]]
                type = "OpenSSL"
                default = false
            "#;
            let err = build_krill_signer_from_config(signers_config_fragment, &d, mapper).unwrap_err();
            assert!(matches!(err, Error::ConfigError(_)));
        });
    }

    /// Don't create a fallback OpenSSL signer if the operator explicitly said they don't want an OpenSSL signer for
    /// for those roles.
    #[test]
    pub fn respect_operator_intent_not_to_use_openssl_for_oneoff_and_or_random_roles() {
        test::test_under_tmp(|d| {
            let mapper = Arc::new(SignerMapper::build(&d).unwrap());

            let signers_config_fragment_disallow_oneoff = r#"
                [[signers]]
                type = "OpenSSL"
                default = true
                oneoff = false
            "#;
            let err = build_krill_signer_from_config(signers_config_fragment_disallow_oneoff, &d, mapper.clone())
                .unwrap_err();
            assert!(matches!(err, Error::ConfigError(_)));

            // ---

            let signers_config_fragment_disallow_random = r#"
                [[signers]]
                type = "OpenSSL"
                default = true
                random = false
            "#;
            let err = build_krill_signer_from_config(signers_config_fragment_disallow_random, &d, mapper.clone())
                .unwrap_err();
            assert!(matches!(err, Error::ConfigError(_)));

            // ---

            let signers_config_fragment_disallow_oneoff_and_random = r#"
                [[signers]]
                type = "OpenSSL"
                default = true
                oneoff = false
                random = false
            "#;
            let err = build_krill_signer_from_config(signers_config_fragment_disallow_oneoff_and_random, &d, mapper)
                .unwrap_err();
            assert!(matches!(err, Error::ConfigError(_)));
        });
    }

    #[test]
    pub fn create_a_fallback_openssl_signer_for_unfulfilled_roles() {
        test::test_under_tmp(|d| {
            let mapper = Arc::new(SignerMapper::build(&d).unwrap());

            let mut base_signer_configs = Vec::new();
            base_signer_configs.push((
                "KMIP",
                r#"
                [[signers]]
<<<<<<< HEAD
                type = "PKCS#11"
                lib_path = "dummy"
                default = true
                oneoff = false
            "#;
            let signers =
                build_krill_signer_from_config(signers_config_fragment_needs_fallback_oneoff, &d, mapper.clone())
                    .unwrap();
            assert_eq!(signers.len(), 2);

            let signer = &signers[0];
            assert_signer_name_and_type(signer, "PKCS#11");
            assert_signer_flags(signer, true, false, true);

            let signer = &signers[1];
            assert_signer_name(signer, "Fallback OpenSSL signer");
            assert_signer_type(signer, "OpenSSL");
            assert_signer_flags(signer, false, true, false);

            // ---

            let signers_config_fragment_needs_fallback_random = r#"
                [[signers]]
                type = "PKCS#11"
                lib_path = "dummy"
                default = true
                random = false
            "#;
            let signers =
                build_krill_signer_from_config(signers_config_fragment_needs_fallback_random, &d, mapper.clone())
                    .unwrap();
            assert_eq!(signers.len(), 2);

            let signer = &signers[0];
            assert_signer_name_and_type(signer, "PKCS#11");
            assert_signer_flags(signer, true, true, false);

            let signer = &signers[1];
            assert_signer_name(signer, "Fallback OpenSSL signer");
            assert_signer_type(signer, "OpenSSL");
            assert_signer_flags(signer, false, false, true);

            // ---

            let signers_config_fragment_needs_fallback_both = r#"
                [[signers]]
                type = "PKCS#11"
                lib_path = "dummy"
                default = true
                oneoff = false
                random = false
            "#;
            let signers =
                build_krill_signer_from_config(signers_config_fragment_needs_fallback_both, &d, mapper).unwrap();
            assert_eq!(signers.len(), 2);

            let signer = &signers[0];
            assert_signer_name_and_type(signer, "PKCS#11");
            assert_signer_flags(signer, true, false, false);

            let signer = &signers[1];
            assert_signer_name(signer, "Fallback OpenSSL signer");
            assert_signer_type(signer, "OpenSSL");
            assert_signer_flags(signer, false, true, true);
=======
                type = "KMIP"
                host = "dummy host"
            "#,
            ));
            base_signer_configs.push((
                "PKCS#11",
                r#"
                [[signers]]
                type = "PKCS#11"
                lib_path = "dummy"
            "#,
            ));

            for (expected_type, base_signer_config) in base_signer_configs {
                let minimal_signers_config_fragment = base_signer_config.to_string();
                let signers =
                    build_krill_signer_from_config(&minimal_signers_config_fragment, &d, mapper.clone()).unwrap();
                assert_eq!(signers.len(), 2);

                let signer = &signers[0];
                assert_signer_name_and_type(signer, expected_type);
                assert_signer_flags(signer, true, false, false);

                let signer = &signers[1];
                assert_signer_name(signer, "Fallback OpenSSL signer");
                assert_signer_type(signer, "OpenSSL");
                assert_signer_flags(signer, false, true, true);

                // ---
                let signers_config_fragment_needs_fallback_oneoff = base_signer_config.to_string()
                    + r#"
                    default = true
                    oneoff = false
                "#;
                let signers =
                    build_krill_signer_from_config(&signers_config_fragment_needs_fallback_oneoff, &d, mapper.clone())
                        .unwrap();
                assert_eq!(signers.len(), 2);

                let signer = &signers[0];
                assert_signer_name_and_type(signer, expected_type);
                assert_signer_flags(signer, true, false, false);

                let signer = &signers[1];
                assert_signer_name(signer, "Fallback OpenSSL signer");
                assert_signer_type(signer, "OpenSSL");
                assert_signer_flags(signer, false, true, true);

                // ---

                let signers_config_fragment_needs_fallback_random = base_signer_config.to_string()
                    + r#"
                    default = true
                    random = false
                "#;
                let signers =
                    build_krill_signer_from_config(&signers_config_fragment_needs_fallback_random, &d, mapper.clone())
                        .unwrap();
                assert_eq!(signers.len(), 2);

                let signer = &signers[0];
                assert_signer_name_and_type(signer, expected_type);
                assert_signer_flags(signer, true, false, false);

                let signer = &signers[1];
                assert_signer_name(signer, "Fallback OpenSSL signer");
                assert_signer_type(signer, "OpenSSL");
                assert_signer_flags(signer, false, true, true);

                // ---

                let signers_config_fragment_needs_fallback_both = base_signer_config.to_string()
                    + r#"
                    default = true
                    oneoff = false
                    random = false
                "#;
                let signers =
                    build_krill_signer_from_config(&signers_config_fragment_needs_fallback_both, &d, mapper.clone())
                        .unwrap();
                assert_eq!(signers.len(), 2);

                let signer = &signers[0];
                assert_signer_name_and_type(signer, expected_type);
                assert_signer_flags(signer, true, false, false);

                let signer = &signers[1];
                assert_signer_name(signer, "Fallback OpenSSL signer");
                assert_signer_type(signer, "OpenSSL");
                assert_signer_flags(signer, false, true, true);
            }
>>>>>>> 2c28246a
        });
    }
}<|MERGE_RESOLUTION|>--- conflicted
+++ resolved
@@ -615,72 +615,6 @@
                 "KMIP",
                 r#"
                 [[signers]]
-<<<<<<< HEAD
-                type = "PKCS#11"
-                lib_path = "dummy"
-                default = true
-                oneoff = false
-            "#;
-            let signers =
-                build_krill_signer_from_config(signers_config_fragment_needs_fallback_oneoff, &d, mapper.clone())
-                    .unwrap();
-            assert_eq!(signers.len(), 2);
-
-            let signer = &signers[0];
-            assert_signer_name_and_type(signer, "PKCS#11");
-            assert_signer_flags(signer, true, false, true);
-
-            let signer = &signers[1];
-            assert_signer_name(signer, "Fallback OpenSSL signer");
-            assert_signer_type(signer, "OpenSSL");
-            assert_signer_flags(signer, false, true, false);
-
-            // ---
-
-            let signers_config_fragment_needs_fallback_random = r#"
-                [[signers]]
-                type = "PKCS#11"
-                lib_path = "dummy"
-                default = true
-                random = false
-            "#;
-            let signers =
-                build_krill_signer_from_config(signers_config_fragment_needs_fallback_random, &d, mapper.clone())
-                    .unwrap();
-            assert_eq!(signers.len(), 2);
-
-            let signer = &signers[0];
-            assert_signer_name_and_type(signer, "PKCS#11");
-            assert_signer_flags(signer, true, true, false);
-
-            let signer = &signers[1];
-            assert_signer_name(signer, "Fallback OpenSSL signer");
-            assert_signer_type(signer, "OpenSSL");
-            assert_signer_flags(signer, false, false, true);
-
-            // ---
-
-            let signers_config_fragment_needs_fallback_both = r#"
-                [[signers]]
-                type = "PKCS#11"
-                lib_path = "dummy"
-                default = true
-                oneoff = false
-                random = false
-            "#;
-            let signers =
-                build_krill_signer_from_config(signers_config_fragment_needs_fallback_both, &d, mapper).unwrap();
-            assert_eq!(signers.len(), 2);
-
-            let signer = &signers[0];
-            assert_signer_name_and_type(signer, "PKCS#11");
-            assert_signer_flags(signer, true, false, false);
-
-            let signer = &signers[1];
-            assert_signer_name(signer, "Fallback OpenSSL signer");
-            assert_signer_type(signer, "OpenSSL");
-            assert_signer_flags(signer, false, true, true);
-=======
                 type = "KMIP"
                 host = "dummy host"
             "#,
@@ -772,7 +706,6 @@
                 assert_signer_type(signer, "OpenSSL");
                 assert_signer_flags(signer, false, true, true);
             }
->>>>>>> 2c28246a
         });
     }
 }