use std::{path::Path, sync::Arc};

use rpki::repository::{
    aspa::{Aspa, AspaBuilder},
    cert::TbsCert,
    crl::{CrlEntry, TbsCertList},
    crypto::{KeyIdentifier, PublicKey, PublicKeyFormat, Signature, SignatureAlgorithm, Signer},
    manifest::ManifestContent,
    roa::RoaBuilder,
    rta,
    sigobj::SignedObjectBuilder,
    x509::Serial,
    Cert, Crl, Csr, Manifest, Roa,
};

use crate::{
    commons::{
        api::RepoInfo,
        crypto::{
            self,
            dispatch::{
                signerprovider::{SignerFlags, SignerProvider},
                signerrouter::SignerRouter,
            },
            CryptoResult, OpenSslSigner,
        },
        KrillResult,
    },
    daemon::config::SignerConfig,
};

#[cfg(feature = "hsm")]
use crate::{
    commons::{
        api::Handle,
        crypto::{
            dispatch::signerinfo::SignerMapper,
            signers::{kmip::KmipSigner, pkcs11::Pkcs11Signer},
            OpenSslSignerConfig,
        },
        error::Error,
    },
    daemon::config::SignerType,
};

<<<<<<< HEAD
#[cfg(feature = "hsm")]
use std::collections::HashMap;
=======
#[cfg(feature = "hsm-tests-kmip")]
use crate::commons::crypto::KmipSignerConfig;

#[cfg(feature = "hsm-tests-pkcs11")]
use crate::commons::crypto::Pkcs11SignerConfig;
>>>>>>> 2d16e6a9

/// High level signing interface between Krill and the [SignerRouter].
///
/// KrillSigner:
///   - Delegates Signer management and dispatch to [SignerRouter].
///   - Maps Result<SignerError> to KrillResult.
///   - Directs signers to use the RPKI standard key format (RSA).
///   - Directs signers to use the RPKI standard signature algorithm (RSA PKCS #1 v1.5 with SHA-256).
///   - Offers additional high level functions compared to the [Signer] trait.
///
/// We delegate to [SignerRouter] because our interface differs to that of the [Signer] trait and because the code is
/// easier to read if we separate out responsibilities.
///
/// We need dispatch to the correct [Signer] to be done by a Struct that implements the [Signer] trait itself because
/// otherwise functions elsewhere in Krill that take a [Signer] trait as input will not invoke the correct [Signer].
///
/// We _could_ implement the [Signer] trait in [KrillSigner] but then we would implement two almost identical but
/// subtly different interfaces in the same struct AND implement management of signers and dispatch to the correct
/// signer all in one place, and that quickly becomes harder to read, understand and maintain.

#[cfg(feature = "hsm")]
type SignerBuilderFn = fn(&SignerType, SignerFlags, &Path, &str, Arc<SignerMapper>) -> KrillResult<SignerProvider>;

#[derive(Debug)]
pub struct KrillSigner {
    router: SignerRouter,
}

impl KrillSigner {
    #[cfg(not(feature = "hsm"))]
    pub fn build(work_dir: &Path, _: &[SignerConfig]) -> KrillResult<Self> {
        let signer = Arc::new(SignerProvider::OpenSsl(
            SignerFlags::default(),
            OpenSslSigner::build(work_dir)?,
        ));
        let router = SignerRouter::build(signer)?;
        Ok(KrillSigner { router })
    }

    #[cfg(feature = "hsm")]
    pub fn build(work_dir: &Path, signer_configs: &[SignerConfig]) -> KrillResult<Self> {
        let signer_mapper = Arc::new(SignerMapper::build(work_dir)?);
        let signers = Self::build_signers(signer_builder, work_dir, signer_mapper.clone(), signer_configs)?;
        let router = SignerRouter::build(signer_mapper, signers)?;
        Ok(KrillSigner { router })
    }

    #[cfg(feature = "hsm")]
    pub fn get_mapper(&self) -> Arc<SignerMapper> {
        self.router.get_mapper()
    }

    #[cfg(feature = "hsm")]
    pub(crate) fn get_active_signers(&self) -> HashMap<Handle, Arc<SignerProvider>> {
        self.router.get_active_signers()
    }

    pub fn create_key(&self) -> CryptoResult<KeyIdentifier> {
        self.router
            .create_key(PublicKeyFormat::Rsa)
            .map_err(crypto::Error::signer)
    }

    pub fn destroy_key(&self, key_id: &KeyIdentifier) -> CryptoResult<()> {
        self.router.destroy_key(key_id).map_err(crypto::Error::key_error)
    }

    pub fn get_key_info(&self, key_id: &KeyIdentifier) -> CryptoResult<PublicKey> {
        self.router.get_key_info(key_id).map_err(crypto::Error::key_error)
    }

    pub fn random_serial(&self) -> CryptoResult<Serial> {
        Serial::random(&self.router).map_err(crypto::Error::signer)
    }

    pub fn sign<D: AsRef<[u8]> + ?Sized>(&self, key_id: &KeyIdentifier, data: &D) -> CryptoResult<Signature> {
        self.router
            .sign(key_id, SignatureAlgorithm::default(), data)
            .map_err(crypto::Error::signing)
    }

    pub fn sign_one_off<D: AsRef<[u8]> + ?Sized>(&self, data: &D) -> CryptoResult<(Signature, PublicKey)> {
        self.router
            .sign_one_off(SignatureAlgorithm::default(), data)
            .map_err(crypto::Error::signer)
    }

    pub fn sign_csr(&self, base_repo: &RepoInfo, name_space: &str, key: &KeyIdentifier) -> CryptoResult<Csr> {
        let pub_key = self.router.get_key_info(key).map_err(crypto::Error::key_error)?;
        let enc = Csr::construct(
            &self.router,
            key,
            &base_repo.ca_repository(name_space).join(&[]).unwrap(), // force trailing slash
            &base_repo.rpki_manifest(name_space, &pub_key.key_identifier()),
            Some(&base_repo.rpki_notify()),
        )
        .map_err(crypto::Error::signing)?;
        Ok(Csr::decode(enc.as_slice())?)
    }

    pub fn sign_cert(&self, tbs: TbsCert, key_id: &KeyIdentifier) -> CryptoResult<Cert> {
        tbs.into_cert(&self.router, key_id).map_err(crypto::Error::signing)
    }

    pub fn sign_crl(&self, tbs: TbsCertList<Vec<CrlEntry>>, key_id: &KeyIdentifier) -> CryptoResult<Crl> {
        tbs.into_crl(&self.router, key_id).map_err(crypto::Error::signing)
    }

    pub fn sign_manifest(
        &self,
        content: ManifestContent,
        builder: SignedObjectBuilder,
        key_id: &KeyIdentifier,
    ) -> CryptoResult<Manifest> {
        content
            .into_manifest(builder, &self.router, key_id)
            .map_err(crypto::Error::signing)
    }

    pub fn sign_roa(
        &self,
        roa_builder: RoaBuilder,
        object_builder: SignedObjectBuilder,
        key_id: &KeyIdentifier,
    ) -> CryptoResult<Roa> {
        roa_builder
            .finalize(object_builder, &self.router, key_id)
            .map_err(crypto::Error::signing)
    }

    pub fn sign_aspa(
        &self,
        aspa_builder: AspaBuilder,
        object_builder: SignedObjectBuilder,
        key_id: &KeyIdentifier,
    ) -> CryptoResult<Aspa> {
        aspa_builder
            .finalize(object_builder, &self.router, key_id)
            .map_err(crypto::Error::signing)
    }

    pub fn sign_rta(&self, rta_builder: &mut rta::RtaBuilder, ee: Cert) -> CryptoResult<()> {
        let key = ee.subject_key_identifier();
        rta_builder.push_cert(ee);
        rta_builder
            .sign(&self.router, &key, None, None)
            .map_err(crypto::Error::signing)
    }
}

#[cfg(feature = "hsm")]
impl KrillSigner {
    fn build_signers(
        signer_builder: SignerBuilderFn,
        work_dir: &Path,
        mapper: Arc<SignerMapper>,
        configs: &[SignerConfig],
    ) -> KrillResult<Vec<SignerProvider>> {
        // For backward compatibility, no configured signers is the same as a single OpenSSL signer that will provide
        // all signer functionality. To support running the Krill test suite against SoftHSM and PyKMIP we modify this
        // behaviour slightly when special Krill Rust feature testing related flags are enabled.
        let mut configs = configs.to_vec();
        if configs.is_empty() {
            configs.push(Self::get_default_signer_config()?);
        }

        // If there is only a single signer defined in the configuration file, don't require the user to specify its
        // roles, set the signer to be used for all signing functions unless the operator explicitly said otherwise.
        if configs.len() == 1 {
            let config = &mut configs[0];
            config.default.get_or_insert(true);
            config.oneoff.get_or_insert(true);
            config.random.get_or_insert(true);
        }

        // One and only one signer should be the default. The default signer is used for operations that don't concern
        // an existing key, i.e. key creation, one-off signing and random number generation. The latter two are
        // delegated by default to an OpenSSL signer as the security benefit is minimal and the incurred delay can be
        // significant when communicating with an HSM.
        let num_default_signers = configs.iter().filter(|c| matches!(c.default, Some(true))).count();
        let num_one_off_signers = configs.iter().filter(|c| matches!(c.oneoff, Some(true))).count();
        let num_rand_fallback_signers = configs.iter().filter(|c| matches!(c.random, Some(true))).count();

        #[rustfmt::skip]
        match (num_default_signers, num_one_off_signers, num_rand_fallback_signers) {
            (1, 1, 1) => Ok(()),
            (1, o, r) if o == 0 || r == 0 => Ok(configs.push(Self::create_fallback_signer_config(&configs, o == 0, r == 0)?)),
            (0, _, _) => Err(Error::ConfigError("One signer must be set as the default signer".to_string())),
            (d, _, _) if d > 1 => Err(Error::ConfigError(format!("Expected one default signer but found {}", d))),
            (_, o, _) if o > 1 => Err(Error::ConfigError(format!("Expected one one-off signer but found {}", o))),
            (_, _, r) if r > 1 => Err(Error::ConfigError(format!("Expected one fallback random number generator signer but found {}", r))),
            (d, o, r) => Err(Error::ConfigError(format!("Internal error: Unable to create signers: d={}, o={}, r={}", &d, o, r))),
        }?;

        // Instantiate each configured signer
        let mut signers = Vec::new();
        for config in configs.iter() {
            let name = Self::get_or_generate_signer_name(config);
            let flags = SignerFlags::new(
                config.default.unwrap_or(false),
                config.oneoff.unwrap_or(false),
                config.random.unwrap_or(false),
            );

            info!(
                "Configuring signer '{}' (type: {}, {})",
                name, config.signer_type, flags
            );

            let signer = (signer_builder)(&config.signer_type, flags, work_dir, &name, mapper.clone())?;

            signers.push(signer);
        }

        Ok(signers)
    }

    fn get_or_generate_signer_name(config: &SignerConfig) -> String {
        if let Some(name) = &config.name {
            name.clone()
        } else {
            config.generate_name()
        }
    }

    fn get_default_signer_config() -> KrillResult<SignerConfig> {
        let signer_name = "default".to_string();

        #[cfg(not(any(feature = "hsm-tests-kmip", feature = "hsm-tests-pkcs11")))]
        {
            // Use the OpenSSL signer for everything.
            Ok(SignerConfig::all(
                Some(signer_name),
                SignerType::OpenSsl(OpenSslSignerConfig::default()),
            ))
        }

        #[cfg(feature = "hsm-tests-kmip")]
        {
            // Use the KMIP signer for one-off signing but not random number generation. Normally we wouldn't use it
            // for one-off signing as it can be slow making round trips to a HSM and for little gain and so we would
            // then use an OpenSSL signer instead, but for testing purposes we exercise the KMIP signer as much as
            // possible. We can't do random number generation with it as the tests use PyKMIP which doesn't support
            // generation of random numbers.
            Ok(SignerConfig::default_only(
                Some(signer_name),
                SignerType::Kmip(KmipSignerConfig::default()),
            ))
        }

        #[cfg(feature = "hsm-tests-pkcs11")]
        {
            // Use the PKCS#11 signer for everything. Normally we wouldn't use it for one-off signing or random number
            // generation as it can be slow making round trips to a HSM and for little gain and so we would then use an
            // OpenSSL signer as well for those cases, but for testing purposes we exercise the PKCS#11 signer as much
            // as possible.
            Ok(SignerConfig::all(
                Some(signer_name),
                SignerType::Pkcs11(Pkcs11SignerConfig::default()),
            ))
        }
    }

    fn create_fallback_signer_config(
        configs: &[SignerConfig],
        oneoff: bool,
        random: bool,
    ) -> KrillResult<SignerConfig> {
        let mut openssl_signer_iter = configs
            .iter()
            .filter(|c| matches!(c.signer_type, SignerType::OpenSsl(_)))
            .peekable();

        if openssl_signer_iter.peek().is_some() {
            // Only create a fallback OpenSSL signer to handle one-off signing if the operator didn't explicitly prevent
            // any existing OpenSSL signer from having this role, otherwise we might be doing exactly what they didn't
            // want.
            if oneoff && openssl_signer_iter.all(|c| matches!(c.oneoff, Some(false))) {
                return Err(Error::ConfigError("Cannot configure a fallback OpenSSL signer for one-off signing as all defined OpenSSL signers forbid it".to_string()));
            }

            // Only create a fallback OpenSSL signer to handle random number generation if the operator didn't explicitly
            // prevent any existing OpenSSL signer from having this role, otherwise we might be doing exactly what they
            // didn't want.
            if random && openssl_signer_iter.all(|c| matches!(c.random, Some(false))) {
                return Err(Error::ConfigError("Cannot configure a fallback OpenSSL signer for random number generation as all defined OpenSSL signers forbid it".to_string()));
            }
        }

        Ok(SignerConfig {
            name: Some("Fallback OpenSSL signer".to_string()),
            default: Some(false),
            oneoff: Some(oneoff),
            random: Some(random),
            signer_type: SignerType::OpenSsl(OpenSslSignerConfig::default()),
        })
    }
}

#[cfg(feature = "hsm")]
fn signer_builder(
    r#type: &SignerType,
    flags: SignerFlags,
    work_dir: &Path,
    name: &str,
    mapper: Arc<SignerMapper>,
) -> KrillResult<SignerProvider> {
    match r#type {
        SignerType::OpenSsl(conf) => {
            let data_dir = if let Some(ref path) = conf.keys_path {
                path.as_path()
            } else {
                work_dir
            };

            let signer = OpenSslSigner::build(data_dir, name, Some(mapper))?;

            Ok(SignerProvider::OpenSsl(flags, signer))
        }
        SignerType::Pkcs11(conf) => {
            let signer = Pkcs11Signer::build(name, &conf, mapper)?;
            Ok(SignerProvider::Pkcs11(flags, signer))
        }
        SignerType::Kmip(conf) => {
            let signer = KmipSigner::build(name, &conf, mapper)?;
            Ok(SignerProvider::Kmip(flags, signer))
        }
    }
}

#[cfg(all(test, feature = "hsm"))]
pub mod tests {
    use std::path::PathBuf;

    use crate::{
        commons::crypto::signers::mocksigner::{MockSigner, MockSignerCallCounts},
        daemon::config::Config,
        test,
    };

    use super::*;

    /// A signer builder fn that builds MockSigner instances instead of real signer instances.
    /// Used to test KrillSigner::build_signers().
    fn mock_signer_builder(
        r#type: &SignerType,
        flags: SignerFlags,
        _: &Path,
        name: &str,
        mapper: Arc<SignerMapper>,
    ) -> KrillResult<SignerProvider> {
        let call_counts = Arc::new(MockSignerCallCounts::new());
        let mut mock_signer = MockSigner::new(name, mapper.clone(), false, call_counts.clone(), None, None);
        mock_signer.set_info(&format!("mock {} signer", r#type));
        Ok(SignerProvider::Mock(flags, mock_signer))
    }

    /// Create a Krill Config object from a Krill config file text fragment.
    fn config_fragment_to_config_object(fragment: &str) -> Result<Config, toml::de::Error> {
        let mut config_str = r#"admin_token = "***""#.to_string();
        config_str.push_str(fragment);
        toml::from_str(&config_str)
    }

    fn build_krill_signer_from_config(
        signers_config_fragment: &str,
        work_dir: &PathBuf,
        mapper: Arc<SignerMapper>,
    ) -> KrillResult<Vec<SignerProvider>> {
        let config = config_fragment_to_config_object(signers_config_fragment).unwrap();
        KrillSigner::build_signers(mock_signer_builder, work_dir, mapper, config.signers())
    }

    fn assert_signer_name(signer: &SignerProvider, expected: &str) {
        assert_eq!(signer.get_name(), expected);
    }

    fn assert_signer_type(signer: &SignerProvider, expected: &str) {
        assert_eq!(signer.get_info().unwrap(), format!("mock {} signer", expected));
    }

    fn assert_signer_name_and_type(signer: &SignerProvider, expected: &str) {
        assert_signer_name(signer, expected);
        assert_signer_type(signer, expected);
    }

    fn assert_signer_flags(
        signer: &SignerProvider,
        expected_default: bool,
        expected_oneoff: bool,
        expected_random: bool,
    ) {
        assert_eq!(expected_default, signer.is_default_signer());
        assert_eq!(expected_oneoff, signer.is_one_off_signer());
        assert_eq!(expected_random, signer.is_rand_fallback_signer());
    }

    /// Prior to the addition of HSM support Krill had no notion of configurable signers. Instead it always created a
    /// single OpenSSL signer that was used for all signing related operations (i.e. key creation, deletion, signing,
    /// one-off signing and random number generation). With HSM support enabled, if no signers are defined in the Krill
    /// configuration file the behaviour should be the same as it was before HSM support was added.
    #[test]
    pub fn no_signers_equals_one_openssl_signer_for_backward_compatibility() {
        test::test_under_tmp(|d| {
            let mapper = Arc::new(SignerMapper::build(&d).unwrap());
            let signers = build_krill_signer_from_config("", &d, mapper).unwrap();
            assert_eq!(signers.len(), 1);
            let signer = &signers[0];
            assert_signer_name(signer, "default");
            assert_signer_type(signer, "OpenSSL");
            assert_signer_flags(signer, true, true, true);
        });
    }

    #[test]
    pub fn signer_name_is_respected() {
        test::test_under_tmp(|d| {
            let mapper = Arc::new(SignerMapper::build(&d).unwrap());
            let signers_config_fragment = r#"
                [[signers]]
                type = "OpenSSL"
                name = "Some test name"
"#;
            let signers = build_krill_signer_from_config(signers_config_fragment, &d, mapper).unwrap();
            assert_eq!(signers.len(), 1);
            let signer = &signers[0];
            assert_signer_name(signer, "Some test name");
            assert_signer_type(signer, "OpenSSL");
            assert_signer_flags(signer, true, true, true);
        });
    }

    #[test]
    pub fn signer_names_default_to_signer_type() {
        test::test_under_tmp(|d| {
            let mapper = Arc::new(SignerMapper::build(&d).unwrap());

            let signers_config_fragment = r#"
                [[signers]]
                type = "OpenSSL"
"#;
            let signers = build_krill_signer_from_config(signers_config_fragment, &d, mapper.clone()).unwrap();
            assert_eq!(signers.len(), 1);
            assert_signer_name_and_type(&signers[0], "OpenSSL");

            // ---

            let signers_config_fragment = r#"
                [[signers]]
                type = "PKCS#11"
                lib_path = "dummy path"
"#;
            let signers = build_krill_signer_from_config(signers_config_fragment, &d, mapper.clone()).unwrap();
            assert_eq!(signers.len(), 1);
            assert_signer_name_and_type(&signers[0], "PKCS#11");

            // ---

            let signers_config_fragment = r#"
                [[signers]]
                type = "KMIP"
                host = "dummy host"
"#;
            let signers = build_krill_signer_from_config(signers_config_fragment, &d, mapper).unwrap();
            assert_eq!(signers.len(), 1);
            assert_signer_name_and_type(&signers[0], "KMIP");
        });
    }

    /// To make it easier for the operator we don't want them to have to manually remember to mark a single signer
    /// configuration as the default one, it should just automatically be the default signer and should in fact be used
    /// for all signing related operations, i.e. one-off signing and random number generation as well as the key
    /// creation, deletion and signing operations handled by the default signer.
    #[test]
    pub fn single_signer_is_made_the_default_all_signer() {
        test::test_under_tmp(|d| {
            let mapper = Arc::new(SignerMapper::build(&d).unwrap());
            let signers_config_fragment = r#"
                [[signers]]
                type = "OpenSSL"
"#;
            let signers = build_krill_signer_from_config(signers_config_fragment, &d, mapper).unwrap();
            assert_eq!(signers.len(), 1);
            let signer = &signers[0];
            assert_signer_name_and_type(signer, "OpenSSL");
            assert_signer_flags(signer, true, true, true);
        });
    }

    /// When there is only a single signer which is explicitly not the default, respect that.
    #[test]
    pub fn respect_operator_intent_not_to_default_to_signing_with_openssl() {
        test::test_under_tmp(|d| {
            let mapper = Arc::new(SignerMapper::build(&d).unwrap());
            let signers_config_fragment = r#"
                [[signers]]
                type = "OpenSSL"
                default = false
"#;
            let err = build_krill_signer_from_config(signers_config_fragment, &d, mapper).unwrap_err();
            assert!(matches!(err, Error::ConfigError(_)));
        });
    }

    /// Don't create a fallback OpenSSL signer if the operator explicitly said they don't want an OpenSSL signer for
    /// for those roles.
    #[test]
    pub fn respect_operator_intent_not_to_use_openssl_for_oneoff_and_or_random_roles() {
        test::test_under_tmp(|d| {
            let mapper = Arc::new(SignerMapper::build(&d).unwrap());

            let signers_config_fragment_disallow_oneoff = r#"
                [[signers]]
                type = "OpenSSL"
                default = true
                oneoff = false
"#;
            let err = build_krill_signer_from_config(signers_config_fragment_disallow_oneoff, &d, mapper.clone())
                .unwrap_err();
            assert!(matches!(err, Error::ConfigError(_)));

            // ---

            let signers_config_fragment_disallow_random = r#"
                [[signers]]
                type = "OpenSSL"
                default = true
                random = false
"#;
            let err = build_krill_signer_from_config(signers_config_fragment_disallow_random, &d, mapper.clone())
                .unwrap_err();
            assert!(matches!(err, Error::ConfigError(_)));

            // ---

            let signers_config_fragment_disallow_oneoff_and_random = r#"
                [[signers]]
                type = "OpenSSL"
                default = true
                oneoff = false
                random = false
"#;
            let err = build_krill_signer_from_config(signers_config_fragment_disallow_oneoff_and_random, &d, mapper)
                .unwrap_err();
            assert!(matches!(err, Error::ConfigError(_)));
        });
    }

    #[test]
    pub fn create_a_fallback_openssl_signer_for_unfulfilled_roles() {
        test::test_under_tmp(|d| {
            let mapper = Arc::new(SignerMapper::build(&d).unwrap());

            let signers_config_fragment_needs_fallback_oneoff = r#"
                [[signers]]
                type = "PKCS#11"
                lib_path = "dummy"
                default = true
                oneoff = false
"#;
            let signers =
                build_krill_signer_from_config(signers_config_fragment_needs_fallback_oneoff, &d, mapper.clone())
                    .unwrap();
            assert_eq!(signers.len(), 2);

            let signer = &signers[0];
            assert_signer_name_and_type(signer, "PKCS#11");
            assert_signer_flags(signer, true, false, true);

            let signer = &signers[1];
            assert_signer_name(signer, "Fallback OpenSSL signer");
            assert_signer_type(signer, "OpenSSL");
            assert_signer_flags(signer, false, true, false);

            // ---

            let signers_config_fragment_needs_fallback_random = r#"
                [[signers]]
                type = "PKCS#11"
                lib_path = "dummy"
                default = true
                random = false
"#;
            let signers =
                build_krill_signer_from_config(signers_config_fragment_needs_fallback_random, &d, mapper.clone())
                    .unwrap();
            assert_eq!(signers.len(), 2);

            let signer = &signers[0];
            assert_signer_name_and_type(signer, "PKCS#11");
            assert_signer_flags(signer, true, true, false);

            let signer = &signers[1];
            assert_signer_name(signer, "Fallback OpenSSL signer");
            assert_signer_type(signer, "OpenSSL");
            assert_signer_flags(signer, false, false, true);

            // ---

            let signers_config_fragment_needs_fallback_both = r#"
                [[signers]]
                type = "PKCS#11"
                lib_path = "dummy"
                default = true
                oneoff = false
                random = false
"#;
            let signers =
                build_krill_signer_from_config(signers_config_fragment_needs_fallback_both, &d, mapper).unwrap();
            assert_eq!(signers.len(), 2);

            let signer = &signers[0];
            assert_signer_name_and_type(signer, "PKCS#11");
            assert_signer_flags(signer, true, false, false);

            let signer = &signers[1];
            assert_signer_name(signer, "Fallback OpenSSL signer");
            assert_signer_type(signer, "OpenSSL");
            assert_signer_flags(signer, false, true, true);
        });
    }
}<|MERGE_RESOLUTION|>--- conflicted
+++ resolved
@@ -43,16 +43,14 @@
     daemon::config::SignerType,
 };
 
-<<<<<<< HEAD
 #[cfg(feature = "hsm")]
 use std::collections::HashMap;
-=======
+
 #[cfg(feature = "hsm-tests-kmip")]
 use crate::commons::crypto::KmipSignerConfig;
 
 #[cfg(feature = "hsm-tests-pkcs11")]
 use crate::commons::crypto::Pkcs11SignerConfig;
->>>>>>> 2d16e6a9
 
 /// High level signing interface between Krill and the [SignerRouter].
 ///
