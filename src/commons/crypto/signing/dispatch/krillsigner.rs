--- conflicted
+++ resolved
@@ -248,12 +248,8 @@
         )
         .map_err(crypto::Error::signing)?;
 
-<<<<<<< HEAD
-        RpkiCaCsr::decode(enc.as_slice()).map_err(crypto::Error::decode)
-=======
         // Decode the encoded CSR again to get a typed RpkiCaCsr
-        Ok(RpkiCaCsr::decode(signed_and_encoded_csr.as_slice())?)
->>>>>>> 36e3b336
+        RpkiCaCsr::decode(signed_and_encoded_csr.as_slice()).map_err(crypto::Error::signing)
     }
 
     pub fn sign_cert(&self, tbs: TbsCert, key_id: &KeyIdentifier) -> CryptoResult<Cert> {
