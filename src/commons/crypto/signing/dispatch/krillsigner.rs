use std::{path::Path, sync::Arc, time::Duration};

use rpki::{
    ca::{
        csr::{Csr, RpkiCaCsr},
        idcert::IdCert,
        idexchange::RepoInfo,
        provisioning, publication,
    },
    crypto::{KeyIdentifier, PublicKey, PublicKeyFormat, RpkiSignature, RpkiSignatureAlgorithm, Signer},
    repository::{
        aspa::{Aspa, AspaBuilder},
        cert::TbsCert,
        crl::{CrlEntry, TbsCertList},
        manifest::ManifestContent,
        roa::RoaBuilder,
        rta,
        sigobj::SignedObjectBuilder,
        x509::{Serial, Time, Validity},
        Cert, Crl, Manifest, Roa,
    },
};

use crate::{
    commons::{
        api::ObjectName,
        crypto::{
            self,
            dispatch::{
                signerinfo::SignerMapper,
                signerprovider::{SignerFlags, SignerProvider},
                signerrouter::SignerRouter,
            },
            CryptoResult, OpenSslSigner,
        },
        error::Error,
        KrillResult,
    },
    constants::ID_CERTIFICATE_VALIDITY_YEARS,
    daemon::config::{SignerConfig, SignerType},
};

#[cfg(feature = "hsm")]
use std::collections::HashMap;

#[cfg(feature = "hsm")]
use crate::commons::crypto::{
    signers::{kmip::KmipSigner, pkcs11::Pkcs11Signer},
    SignerHandle,
};

/// High level signing interface between Krill and the [SignerRouter].
///
/// KrillSigner:
///   - Delegates Signer management and dispatch to [SignerRouter].
///   - Maps Result<SignerError> to KrillResult.
///   - Directs signers to use the RPKI standard key format (RSA).
///   - Directs signers to use the RPKI standard signature algorithm (RSA PKCS #1 v1.5 with SHA-256).
///   - Offers additional high level functions compared to the [Signer] trait.
///
/// We delegate to [SignerRouter] because our interface differs to that of the [Signer] trait and because the code is
/// easier to read if we separate out responsibilities.
///
/// We need dispatch to the correct [Signer] to be done by a Struct that implements the [Signer] trait itself because
/// otherwise functions elsewhere in Krill that take a [Signer] trait as input will not invoke the correct [Signer].
///
/// We _could_ implement the [Signer] trait in [KrillSigner] but then we would implement two almost identical but
/// subtly different interfaces in the same struct AND implement management of signers and dispatch to the correct
/// signer all in one place, and that quickly becomes harder to read, understand and maintain.

type SignerBuilderFn = fn(
    &SignerType,
    SignerFlags,
    &Path,
    &str,
    std::time::Duration,
    &Option<Arc<SignerMapper>>,
) -> KrillResult<SignerProvider>;

#[derive(Debug)]
pub struct KrillSignerBuilder<'a> {
    work_dir: &'a Path,
    probe_interval: Duration,
    signer_configs: &'a [SignerConfig],
    default_signer: Option<&'a SignerConfig>,
    one_off_signer: Option<&'a SignerConfig>,
}

impl<'a> KrillSignerBuilder<'a> {
    pub fn new(work_dir: &'a Path, probe_interval: Duration, signer_configs: &'a [SignerConfig]) -> Self {
        Self {
            work_dir,
            probe_interval,
            signer_configs,
            default_signer: None,
            one_off_signer: None,
        }
    }

    pub fn with_default_signer(&'a mut self, signer_config: &'a SignerConfig) -> &'a mut Self {
        self.default_signer = Some(signer_config);
        self
    }

    pub fn with_one_off_signer(&'a mut self, signer_config: &'a SignerConfig) -> &'a mut Self {
        self.one_off_signer = Some(signer_config);
        self
    }

    pub fn build(&'a mut self) -> KrillResult<KrillSigner> {
        if self.signer_configs.is_empty() {
            return Err(Error::ConfigError("At least one signer must be defined".to_string()));
        }

        if self.signer_configs.len() == 1 {
            if self.default_signer.is_none() {
                self.default_signer = Some(&self.signer_configs[0]);
            }
            if self.one_off_signer.is_none() {
                self.one_off_signer = Some(&self.signer_configs[0]);
            }
        }

        if self.default_signer.is_none() {
            return Err(Error::ConfigError("No default signer is defined".to_string()));
        }
        let default_signer = self.default_signer.unwrap();

        if !self.signer_configs.contains(default_signer) {
            return Err(Error::ConfigError(
                "The default signer must be one of the defined signers".to_string(),
            ));
        }

        if self.one_off_signer.is_none() {
            return Err(Error::ConfigError("No one-off signer is defined".to_string()));
        }
        let one_off_signer = self.one_off_signer.unwrap();

        if !self.signer_configs.contains(one_off_signer) {
            return Err(Error::ConfigError(
                "The one-off signer must be one of the defined signers".to_string(),
            ));
        }

        KrillSigner::build(
            self.work_dir,
            self.probe_interval,
            self.signer_configs,
            default_signer,
            one_off_signer,
        )
    }
}

#[derive(Debug)]
pub struct KrillSigner {
    router: SignerRouter,
}

impl KrillSigner {
    fn build(
        work_dir: &Path,
        probe_interval: Duration,
        signer_configs: &[SignerConfig],
        default_signer: &SignerConfig,
        one_off_signer: &SignerConfig,
    ) -> KrillResult<Self> {
        #[cfg(not(feature = "hsm"))]
        let signer_mapper = None;
        #[cfg(feature = "hsm")]
        let signer_mapper = Some(Arc::new(SignerMapper::build(work_dir)?));
        let signers = Self::build_signers(
            signer_builder,
            work_dir,
            probe_interval,
            &signer_mapper,
            signer_configs,
            default_signer,
            one_off_signer,
        )?;
        let router = SignerRouter::build(signer_mapper, signers)?;
        Ok(KrillSigner { router })
    }

    #[cfg(feature = "hsm")]
    pub fn get_mapper(&self) -> Option<Arc<SignerMapper>> {
        self.router.get_mapper()
    }

    #[cfg(feature = "hsm")]
    pub fn get_active_signers(&self) -> HashMap<SignerHandle, Arc<SignerProvider>> {
        self.router.get_active_signers()
    }

    pub fn create_key(&self) -> CryptoResult<KeyIdentifier> {
        self.router
            .create_key(PublicKeyFormat::Rsa)
            .map_err(crypto::Error::signer)
    }

    /// Creates a new self-signed (TA) IdCert
    pub fn create_self_signed_id_cert(&self) -> CryptoResult<IdCert> {
        let key = self.create_key()?;
        let validity = Validity::new(
            Time::five_minutes_ago(),
            Time::years_from_now(ID_CERTIFICATE_VALIDITY_YEARS),
        );

        IdCert::new_ta(validity, &key, &self.router).map_err(crypto::Error::signer)
    }

    pub fn destroy_key(&self, key_id: &KeyIdentifier) -> CryptoResult<()> {
        self.router.destroy_key(key_id).map_err(crypto::Error::key_error)
    }

    pub fn get_key_info(&self, key_id: &KeyIdentifier) -> CryptoResult<PublicKey> {
        self.router.get_key_info(key_id).map_err(crypto::Error::key_error)
    }

    pub fn random_serial(&self) -> CryptoResult<Serial> {
        Serial::random(&self.router).map_err(crypto::Error::signer)
    }

    pub fn sign<D: AsRef<[u8]> + ?Sized>(&self, key_id: &KeyIdentifier, data: &D) -> CryptoResult<RpkiSignature> {
        self.router
            .sign(key_id, RpkiSignatureAlgorithm::default(), data)
            .map_err(crypto::Error::signing)
    }

    pub fn sign_one_off<D: AsRef<[u8]> + ?Sized>(&self, data: &D) -> CryptoResult<(RpkiSignature, PublicKey)> {
        self.router
            .sign_one_off(RpkiSignatureAlgorithm::default(), data)
            .map_err(crypto::Error::signer)
    }

    pub fn sign_csr(&self, base_repo: &RepoInfo, name_space: &str, key: &KeyIdentifier) -> CryptoResult<RpkiCaCsr> {
<<<<<<< HEAD
        let pub_key = self.router.get_key_info(key).map_err(crypto::Error::key_error)?;
        let mft_file_name = ObjectName::mft_for_key(&pub_key.key_identifier());
        let enc = Csr::construct_rpki_ca(
=======
        let signing_key_id = self.router.get_key_info(key).map_err(crypto::Error::key_error)?;
        let mft_file_name = ObjectName::mft_for_key(&signing_key_id.key_identifier());

        // The rpki-rs library returns a signed and encoded CSR for a CA certificate.
        let signed_and_encoded_csr = Csr::construct_rpki_ca(
>>>>>>> d68c07b5
            &self.router,
            key,
            &base_repo.ca_repository(name_space).join(&[]).unwrap(), // force trailing slash
            &base_repo.resolve(name_space, mft_file_name.as_ref()),
            base_repo.rpki_notify(),
        )
        .map_err(crypto::Error::signing)?;
<<<<<<< HEAD
        Ok(RpkiCaCsr::decode(enc.as_slice())?)
=======

        // Decode the encoded CSR again to get a typed RpkiCaCsr
        Ok(RpkiCaCsr::decode(signed_and_encoded_csr.as_slice())?)
>>>>>>> d68c07b5
    }

    pub fn sign_cert(&self, tbs: TbsCert, key_id: &KeyIdentifier) -> CryptoResult<Cert> {
        tbs.into_cert(&self.router, key_id).map_err(crypto::Error::signing)
    }

    pub fn sign_crl(&self, tbs: TbsCertList<Vec<CrlEntry>>, key_id: &KeyIdentifier) -> CryptoResult<Crl> {
        tbs.into_crl(&self.router, key_id).map_err(crypto::Error::signing)
    }

    pub fn sign_manifest(
        &self,
        content: ManifestContent,
        builder: SignedObjectBuilder,
        key_id: &KeyIdentifier,
    ) -> CryptoResult<Manifest> {
        content
            .into_manifest(builder, &self.router, key_id)
            .map_err(crypto::Error::signing)
    }

    pub fn sign_roa(
        &self,
        roa_builder: RoaBuilder,
        object_builder: SignedObjectBuilder,
        key_id: &KeyIdentifier,
    ) -> CryptoResult<Roa> {
        roa_builder
            .finalize(object_builder, &self.router, key_id)
            .map_err(crypto::Error::signing)
    }

    pub fn sign_aspa(
        &self,
        aspa_builder: AspaBuilder,
        object_builder: SignedObjectBuilder,
        key_id: &KeyIdentifier,
    ) -> CryptoResult<Aspa> {
        aspa_builder
            .finalize(object_builder, &self.router, key_id)
            .map_err(crypto::Error::signing)
    }

    pub fn sign_rta(&self, rta_builder: &mut rta::RtaBuilder, ee: Cert) -> CryptoResult<()> {
        let key = ee.subject_key_identifier();
        rta_builder.push_cert(ee);
        rta_builder
            .sign(&self.router, &key, None, None)
            .map_err(crypto::Error::signing)
    }

    pub fn create_rfc6492_cms(
        &self,
        message: provisioning::Message,
        signing_key: &KeyIdentifier,
    ) -> CryptoResult<provisioning::ProvisioningCms> {
        provisioning::ProvisioningCms::create(message, signing_key, &self.router).map_err(crypto::Error::signing)
    }

    pub fn create_rfc8181_cms(
        &self,
        message: publication::Message,
        signing_key: &KeyIdentifier,
    ) -> CryptoResult<publication::PublicationCms> {
        publication::PublicationCms::create(message, signing_key, &self.router).map_err(crypto::Error::signing)
    }
}

impl KrillSigner {
    fn build_signers(
        signer_builder: SignerBuilderFn,
        work_dir: &Path,
        probe_interval: std::time::Duration,
        mapper: &Option<Arc<SignerMapper>>,
        configs: &[SignerConfig],
        default_signer: &SignerConfig,
        one_off_signer: &SignerConfig,
    ) -> KrillResult<Vec<SignerProvider>> {
        // There must always be at least one signer
        if configs.is_empty() {
            return Err(Error::signer(
                "Internal error: At least one signer config must be provided",
            ));
        }

        // Instantiate each configured signer
        let mut signers = Vec::new();
        for config in configs.iter() {
            let flags = SignerFlags::new(config.name == default_signer.name, config.name == one_off_signer.name);

            info!(
                "Configuring signer '{}' (type: {}, {})",
                config.name, config.signer_type, flags
            );

            let signer = (signer_builder)(
                &config.signer_type,
                flags,
                work_dir,
                &config.name,
                probe_interval,
                mapper,
            )?;

            signers.push(signer);
        }

        Ok(signers)
    }
}

fn signer_builder(
    r#type: &SignerType,
    flags: SignerFlags,
    work_dir: &Path,
    name: &str,
    probe_interval: Duration,
    mapper: &Option<Arc<SignerMapper>>,
) -> KrillResult<SignerProvider> {
    match r#type {
        SignerType::OpenSsl(conf) => {
            let data_dir = if let Some(ref path) = conf.keys_path {
                path.as_path()
            } else {
                work_dir
            };

            let signer = OpenSslSigner::build(data_dir, name, mapper.clone())?;

            Ok(SignerProvider::OpenSsl(flags, signer))
        }
        #[cfg(feature = "hsm")]
        SignerType::Pkcs11(conf) => {
            let signer = Pkcs11Signer::build(name, &conf, probe_interval, mapper.as_ref().unwrap().clone())?;
            Ok(SignerProvider::Pkcs11(flags, signer))
        }
        #[cfg(feature = "hsm")]
        SignerType::Kmip(conf) => {
            let signer = KmipSigner::build(name, &conf, probe_interval, mapper.as_ref().unwrap().clone())?;
            Ok(SignerProvider::Kmip(flags, signer))
        }
    }
}

//------------ Tests ---------------------------------------------------------

#[cfg(all(
    test,
    feature = "hsm",
    not(any(feature = "hsm-tests-kmip", feature = "hsm-tests-pkcs11"))
))]
pub mod tests {
    use std::{path::PathBuf, time::Duration};

    use crate::{
        commons::crypto::signers::mocksigner::{MockSigner, MockSignerCallCounts},
        daemon::config::Config,
        test,
    };

    use super::*;

    /// A signer builder fn that builds MockSigner instances instead of real signer instances.
    /// Used to test KrillSigner::build_signers().
    fn mock_signer_builder(
        r#type: &SignerType,
        flags: SignerFlags,
        _work_dir: &Path,
        name: &str,
        _probe_interval: Duration,
        mapper: &Option<Arc<SignerMapper>>,
    ) -> KrillResult<SignerProvider> {
        let call_counts = Arc::new(MockSignerCallCounts::new());
        let mut mock_signer = MockSigner::new(name, mapper.as_ref().unwrap().clone(), call_counts.clone(), None, None);
        mock_signer.set_info(&format!("mock {} signer", r#type));
        Ok(SignerProvider::Mock(flags, mock_signer))
    }

    /// Create a Krill Config object from a Krill config file text fragment.
    fn config_fragment_to_config_object(fragment: &str) -> Result<Config, toml::de::Error> {
        let mut config_str = r#"admin_token = "***""#.to_string();
        config_str.push_str(fragment);
        toml::from_str(&config_str)
    }

    fn build_krill_signer_from_config(
        signers_config_fragment: &str,
        work_dir: &PathBuf,
        mapper: Arc<SignerMapper>,
    ) -> KrillResult<Vec<SignerProvider>> {
        let mut config = config_fragment_to_config_object(signers_config_fragment).unwrap();
        config.process().map_err(|err| Error::ConfigError(err.to_string()))?;
        let mapper = Some(mapper);
        let probe_interval = std::time::Duration::from_secs(1);
        KrillSigner::build_signers(
            mock_signer_builder,
            work_dir,
            probe_interval,
            &mapper,
            &config.signers,
            config.default_signer(),
            config.one_off_signer(),
        )
    }

    fn assert_signer_name(signer: &SignerProvider, expected: &str) {
        assert_eq!(signer.get_name(), expected);
    }

    fn assert_signer_type(signer: &SignerProvider, expected: &str) {
        assert_eq!(signer.get_info().unwrap(), format!("mock {} signer", expected));
    }

    fn assert_signer_name_and_type(signer: &SignerProvider, expected: &str) {
        assert_signer_name(signer, expected);
        assert_signer_type(signer, expected);
    }

    fn assert_signer_flags(signer: &SignerProvider, expected_default: bool, expected_one_off: bool) {
        assert_eq!(expected_default, signer.is_default_signer());
        assert_eq!(expected_one_off, signer.is_one_off_signer());
    }

    /// Prior to the addition of HSM support Krill had no notion of configurable signers. Instead it always created a
    /// single OpenSSL signer that was used for all signing related operations (i.e. key creation, deletion, signing,
    /// one-off signing and random number generation). With HSM support enabled, if no signers are defined in the Krill
    /// configuration file the behaviour should be the same as it was before HSM support was added.
    #[test]
    pub fn no_signers_equals_one_openssl_signer_for_backward_compatibility() {
        test::test_under_tmp(|d| {
            let mapper = Arc::new(SignerMapper::build(&d).unwrap());
            let signers = build_krill_signer_from_config("", &d, mapper).unwrap();
            assert_eq!(signers.len(), 1);
            let signer = &signers[0];
            assert_signer_name(signer, "Default OpenSSL signer");
            assert_signer_type(signer, "OpenSSL");
            assert_signer_flags(signer, true, true);
        });
    }

    #[test]
    pub fn signer_name_is_respected() {
        test::test_under_tmp(|d| {
            let mapper = Arc::new(SignerMapper::build(&d).unwrap());
            let signers_config_fragment = r#"
                [[signers]]
                type = "OpenSSL"
                name = "Some test name"
            "#;
            let signers = build_krill_signer_from_config(signers_config_fragment, &d, mapper).unwrap();
            assert_eq!(signers.len(), 1);
            let signer = &signers[0];
            assert_signer_name(signer, "Some test name");
            assert_signer_type(signer, "OpenSSL");
            assert_signer_flags(signer, true, true);
        });
    }

    /// To make it easier for the operator we don't want them to have to manually remember to mark a single OpenSSL
    /// signer configuration as the default one, it should just automatically be the default signer and should in fact
    /// be used for all signing related operations, i.e. one-off signing and random number generation as well as the
    /// key creation, deletion and signing operations handled by the default signer.
    #[test]
    pub fn single_openssl_signer_is_made_the_default_all_signer() {
        test::test_under_tmp(|d| {
            let mapper = Arc::new(SignerMapper::build(&d).unwrap());
            let signers_config_fragment = r#"
                [[signers]]
                type = "OpenSSL"
                name = "OpenSSL"
            "#;
            let signers = build_krill_signer_from_config(signers_config_fragment, &d, mapper).unwrap();
            assert_eq!(signers.len(), 1);
            let signer = &signers[0];
            assert_signer_name_and_type(signer, "OpenSSL");
            assert_signer_flags(signer, true, true);
        });
    }

    #[test]
    pub fn create_openssl_signer_for_one_off_signing() {
        test::test_under_tmp(|d| {
            let mapper = Arc::new(SignerMapper::build(&d).unwrap());

            let signer_config_fragment = r#"
                [[signers]]
                type = "KMIP"
                name = "KMIP"
                host = "dummy host"
            "#;
            let signers = build_krill_signer_from_config(signer_config_fragment, &d, mapper.clone()).unwrap();
            assert_eq!(signers.len(), 2);
            let signer = &signers[0];
            assert_signer_name_and_type(signer, "KMIP");
            assert_signer_flags(signer, true, false);

            let signer = &signers[1];
            assert_signer_name(signer, "OpenSSL one-off signer");
            assert_signer_type(signer, "OpenSSL");
            assert_signer_flags(signer, false, true);

            // ---

            let signer_config_fragment = r#"
                [[signers]]
                type = "PKCS#11"
                name = "PKCS#11"
                lib_path = "dummy"
                slot = "dummy slot"
            "#;
            let signers = build_krill_signer_from_config(signer_config_fragment, &d, mapper).unwrap();
            assert_eq!(signers.len(), 2);
            let signer = &signers[0];
            assert_signer_name_and_type(signer, "PKCS#11");
            assert_signer_flags(signer, true, false);

            let signer = &signers[1];
            assert_signer_name(signer, "OpenSSL one-off signer");
            assert_signer_type(signer, "OpenSSL");
            assert_signer_flags(signer, false, true);
        });
    }

    #[test]
    pub fn one_off_signer_is_respected() {
        test::test_under_tmp(|d| {
            let mapper = Arc::new(SignerMapper::build(&d).unwrap());

            let signer_config_fragment = r#"
                one_off_signer = "KMIP"

                [[signers]]
                type = "KMIP"
                name = "KMIP"
                host = "dummy host"
            "#;
            let signers = build_krill_signer_from_config(signer_config_fragment, &d, mapper.clone()).unwrap();
            assert_eq!(signers.len(), 1);
            let signer = &signers[0];
            assert_signer_name_and_type(signer, "KMIP");
            assert_signer_flags(signer, true, true);

            // ---

            let signer_config_fragment = r#"
                one_off_signer = "PKCS#11"

                [[signers]]
                type = "PKCS#11"
                name = "PKCS#11"
                lib_path = "dummy"
                slot = "dummy slot"
            "#;
            let signers = build_krill_signer_from_config(signer_config_fragment, &d, mapper).unwrap();
            assert_eq!(signers.len(), 1);
            let signer = &signers[0];
            assert_signer_name_and_type(signer, "PKCS#11");
            assert_signer_flags(signer, true, true);
        });
    }

    #[test]
    pub fn default_signer_is_respected() {
        test::test_under_tmp(|d| {
            let mapper = Arc::new(SignerMapper::build(&d).unwrap());

            let signer_config_fragment = r#"
                default_signer = "Signer 2"

                [[signers]]
                type = "OpenSSL"
                name = "Signer 1"

                [[signers]]
                type = "KMIP"
                name = "Signer 2"
                host = "dummy host"
            "#;
            let signers = build_krill_signer_from_config(signer_config_fragment, &d, mapper.clone()).unwrap();
            assert_eq!(signers.len(), 2);

            let signer = &signers[0];
            assert_signer_type(signer, "OpenSSL");
            assert_signer_name(signer, "Signer 1");
            assert_signer_flags(signer, false, true);

            let signer = &signers[1];
            assert_signer_type(signer, "KMIP");
            assert_signer_name(signer, "Signer 2");
            assert_signer_flags(signer, true, false);
        });
    }

    #[test]
    pub fn default_signer_and_one_off_signer_are_respected() {
        test::test_under_tmp(|d| {
            let mapper = Arc::new(SignerMapper::build(&d).unwrap());

            let signer_config_fragment = r#"
                default_signer = "Signer 2"
                one_off_signer = "Signer 2"

                [[signers]]
                type = "OpenSSL"
                name = "Signer 1" # unused / historic signer

                [[signers]]
                type = "KMIP"
                name = "Signer 2" # default and one off signer
                host = "dummy host"
            "#;
            let signers = build_krill_signer_from_config(signer_config_fragment, &d, mapper.clone()).unwrap();
            assert_eq!(signers.len(), 2);

            let signer = &signers[0];
            assert_signer_type(signer, "OpenSSL");
            assert_signer_name(signer, "Signer 1");
            assert_signer_flags(signer, false, false);

            let signer = &signers[1];
            assert_signer_type(signer, "KMIP");
            assert_signer_name(signer, "Signer 2");
            assert_signer_flags(signer, true, true);
        });
    }

    #[test]
    pub fn historic_signers_are_permitted() {
        test::test_under_tmp(|d| {
            let mapper = Arc::new(SignerMapper::build(&d).unwrap());

            let signer_config_fragment = r#"
                default_signer = "Signer 2"
                one_off_signer = "Signer 3"

                [[signers]]
                type = "OpenSSL"
                name = "Signer 1" # historic signer only used with previously created keys

                [[signers]]
                type = "KMIP"
                name = "Signer 2" # default signer for new keys
                host = "dummy host"

                [[signers]]
                type = "PKCS#11"
                name = "Signer 3" # one off signer
                lib_path = "dummy"
                slot = "dummy slot"
            "#;
            let signers = build_krill_signer_from_config(signer_config_fragment, &d, mapper.clone()).unwrap();
            assert_eq!(signers.len(), 3);

            let signer = &signers[0];
            assert_signer_type(signer, "OpenSSL");
            assert_signer_name(signer, "Signer 1");
            assert_signer_flags(signer, false, false);

            let signer = &signers[1];
            assert_signer_type(signer, "KMIP");
            assert_signer_name(signer, "Signer 2");
            assert_signer_flags(signer, true, false);

            let signer = &signers[2];
            assert_signer_type(signer, "PKCS#11");
            assert_signer_name(signer, "Signer 3");
            assert_signer_flags(signer, false, true);
        });
    }
}<|MERGE_RESOLUTION|>--- conflicted
+++ resolved
@@ -235,17 +235,11 @@
     }
 
     pub fn sign_csr(&self, base_repo: &RepoInfo, name_space: &str, key: &KeyIdentifier) -> CryptoResult<RpkiCaCsr> {
-<<<<<<< HEAD
-        let pub_key = self.router.get_key_info(key).map_err(crypto::Error::key_error)?;
-        let mft_file_name = ObjectName::mft_for_key(&pub_key.key_identifier());
-        let enc = Csr::construct_rpki_ca(
-=======
         let signing_key_id = self.router.get_key_info(key).map_err(crypto::Error::key_error)?;
         let mft_file_name = ObjectName::mft_for_key(&signing_key_id.key_identifier());
 
         // The rpki-rs library returns a signed and encoded CSR for a CA certificate.
         let signed_and_encoded_csr = Csr::construct_rpki_ca(
->>>>>>> d68c07b5
             &self.router,
             key,
             &base_repo.ca_repository(name_space).join(&[]).unwrap(), // force trailing slash
@@ -253,13 +247,9 @@
             base_repo.rpki_notify(),
         )
         .map_err(crypto::Error::signing)?;
-<<<<<<< HEAD
-        Ok(RpkiCaCsr::decode(enc.as_slice())?)
-=======
 
         // Decode the encoded CSR again to get a typed RpkiCaCsr
         Ok(RpkiCaCsr::decode(signed_and_encoded_csr.as_slice())?)
->>>>>>> d68c07b5
     }
 
     pub fn sign_cert(&self, tbs: TbsCert, key_id: &KeyIdentifier) -> CryptoResult<Cert> {
