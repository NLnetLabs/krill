--- conflicted
+++ resolved
@@ -124,7 +124,7 @@
     type Error = SignerError;
 
     fn try_from(conf: &Pkcs11SignerConfig) -> Result<Self, Self::Error> {
-        let context = Pkcs11Context::get_or_load(Path::new(&conf.lib_path));
+        let lib_path = conf.lib_path.clone();
         let slot = conf.slot.clone();
         let user_pin = conf.user_pin.clone();
         let login_mode = match conf.login {
@@ -133,7 +133,7 @@
         };
 
         Ok(ConnectionSettings {
-            context,
+            lib_path,
             slot,
             user_pin,
             login_mode,
@@ -173,14 +173,7 @@
         // AWS CloudHSM library, presumably they both need initlaizing within the same instance of the Krill
         // "application".
 
-<<<<<<< HEAD
         let server = Arc::new(StatefulProbe::new(Arc::new(conf.try_into()?), Duration::from_secs(30)));
-=======
-        // TODO: Use the supplied configuration settings instead of hard-coded test settings.
-        let conn_settings = Self::get_test_connection_settings();
-
-        let server = Arc::new(StatefulProbe::new(Arc::new(conn_settings), Duration::from_secs(30)));
->>>>>>> e0f34027
 
         let s = Pkcs11Signer {
             name: name.to_string(),
@@ -238,23 +231,6 @@
         }
         false
     }
-<<<<<<< HEAD
-=======
-
-    fn get_test_connection_settings() -> ConnectionSettings {
-        let lib_path = "/usr/lib/softhsm/libsofthsm2.so".to_string();
-        let slot = SlotIdOrLabel::Label("My token 1".to_string());
-        let user_pin = Some("1234".to_string());
-        let login_mode = LoginMode::LoginRequired;
-
-        ConnectionSettings {
-            lib_path,
-            slot,
-            user_pin,
-            login_mode,
-        }
-    }
->>>>>>> e0f34027
 }
 
 //------------ Probe based server access ------------------------------------------------------------------------------
