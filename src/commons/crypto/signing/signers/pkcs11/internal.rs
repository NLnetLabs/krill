--- conflicted
+++ resolved
@@ -88,11 +88,7 @@
 }
 
 #[derive(Clone, Debug)]
-<<<<<<< HEAD
 pub enum SlotIdOrLabel {
-=======
-enum SlotIdOrLabel {
->>>>>>> efe59b48
     Id(CK_SLOT_ID),
 
     Label(String),
@@ -235,23 +231,6 @@
         }
         false
     }
-<<<<<<< HEAD
-=======
-
-    fn get_test_connection_settings() -> Result<ConnectionSettings, SignerError> {
-        let context = Pkcs11Context::get_or_load(Path::new("/usr/lib/softhsm/libsofthsm2.so"));
-        let slot = SlotIdOrLabel::Label("My token 1".to_string());
-        let user_pin = Some("1234".to_string());
-        let login_mode = LoginMode::LoginRequired;
-
-        Ok(ConnectionSettings {
-            context,
-            slot,
-            user_pin,
-            login_mode,
-        })
-    }
->>>>>>> efe59b48
 }
 
 //------------ Probe based server access ------------------------------------------------------------------------------
@@ -419,7 +398,6 @@
             // these functions to be supported or else it will fail and we would never get to this point.
             Ok(session.generate_random(32).is_ok())
         }
-<<<<<<< HEAD
 
         fn login(
             session: Pkcs11Session,
@@ -504,78 +482,6 @@
             &lib_name,
             slot_id,
         )?;
-=======
-
-        fn login(
-            session: Pkcs11Session,
-            user_pin: Option<String>,
-            signer_name: &str,
-            lib_name: &String,
-            slot_id: u64,
-        ) -> Result<Option<Pkcs11Session>, ProbeError<SignerError>> {
-            session.login(CKU_USER, user_pin.as_deref()).map_err(|err| {
-                error!(
-                    "[{}] Unable to login to PKCS#11 session for library '{}' slot {}: {}",
-                    signer_name, lib_name, slot_id, err
-                );
-                ProbeError::CompletedUnusable
-            })?;
-            trace!(
-                "[{}] Logged in to PKCS#11 session for library '{}' slot {}",
-                signer_name,
-                lib_name,
-                slot_id,
-            );
-            Ok(Some(session))
-        }
-
-        let signer_name = "TODO";
-        let conn_settings = status.config()?;
-        let lib_name = conn_settings.context.read().unwrap().get_lib_file_name();
-
-        debug!("[{}] Probing server using library '{}'", signer_name, lib_name);
-
-        initialize_if_needed(&conn_settings).map_err(|err| {
-            error!(
-                "[{}] Unable to initialize PKCS#11 info for library '{}': {}",
-                signer_name, lib_name, err
-            );
-            ProbeError::CompletedUnusable
-        })?;
-
-        let (cryptoki_info, slot_id, _slot_info, token_info, user_pin) =
-            interrogate_token(&conn_settings, signer_name, &lib_name).map_err(|err| {
-                if matches!(err, ProbeError::CallbackFailed(SignerError::Pkcs11Error(_))) {
-                    // While the token is not available now, it might be later.
-                    force_cache_flush(conn_settings.context.clone());
-                }
-                err
-            })?;
-
-        let session = Pkcs11Session::new(conn_settings.context.clone(), slot_id).map_err(|err| {
-            error!(
-                "[{}] Unable to open PKCS#11 session for library '{}' slot {}: {}",
-                signer_name, lib_name, slot_id, err
-            );
-            ProbeError::CompletedUnusable
-        })?;
-
-        // Note: We don't need to check for supported functions because the `pkcs11` Rust crate `fn new()` already
-        // requires that all of the functions that we need are supported. In fact it checks for so many functions I
-        // wonder if it might not fail on some customer deployments, but perhaps it checks only for functions required
-        // by the PKCS#11 specification...?
-
-        // TODO: check for RSA key pair support?
-
-        let supports_random_number_generation = check_rand_support(&session)?;
-
-        // Login if needed
-        let login_session = if conn_settings.login_mode == LoginMode::LoginRequired {
-            login(session, user_pin, signer_name, &lib_name, slot_id)?
-        } else {
-            None
-        };
->>>>>>> efe59b48
 
         // Switch from probing the server to using it.
         // -------------------------------------------
@@ -1182,7 +1088,7 @@
 }
 
 #[cfg(test)]
-mod tess {
+mod tes {
     use super::*;
 
     #[test]
