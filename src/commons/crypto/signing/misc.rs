//! Support for signing mft, crl, certificates, roas..
//! Common objects for TAs and CAs

use std::convert::TryFrom;

use rpki::{
    ca::{csr::RpkiCaCsr, provisioning::RequestResourceLimit},
    crypto::{KeyIdentifier, PublicKey},
    repository::{
        cert::{KeyUsage, Overclaim, TbsCert},
        resources::ResourceSet,
        x509::{Name, Time, Validity},
        Cert,
    },
    uri,
};

use crate::{
    commons::{
        api::{IssuedCertificate, ReceivedCert},
        crypto::KrillSigner,
        error::Error,
        util::AllowedUri,
        KrillResult,
    },
    daemon::ca::CertifiedKey,
};

//------------ CsrInfo -------------------------------------------------------

pub type CaRepository = uri::Rsync;
pub type RpkiManifest = uri::Rsync;
pub type RpkiNotify = uri::Https;

#[derive(Clone, Debug, Deserialize, Eq, PartialEq, Serialize)]
pub struct CsrInfo {
    ca_repository: CaRepository,
    rpki_manifest: RpkiManifest,
    rpki_notify: Option<RpkiNotify>,
    key: PublicKey,
}

impl CsrInfo {
    pub fn new(
        ca_repository: CaRepository,
        rpki_manifest: RpkiManifest,
        rpki_notify: Option<RpkiNotify>,
        key: PublicKey,
    ) -> Self {
        CsrInfo {
            ca_repository,
            rpki_manifest,
            rpki_notify,
            key,
        }
    }

    pub fn ca_repository(&self) -> &CaRepository {
        &self.ca_repository
    }

    pub fn global_uris(&self) -> bool {
        self.ca_repository.seems_global_uri()
            && self.rpki_manifest.seems_global_uri()
            && self
                .rpki_notify
                .as_ref()
                .map(|uri| uri.seems_global_uri())
                .unwrap_or_else(|| true)
    }

    pub fn unpack(self) -> (CaRepository, RpkiManifest, Option<RpkiNotify>, PublicKey) {
        (self.ca_repository, self.rpki_manifest, self.rpki_notify, self.key)
    }

    pub fn key_id(&self) -> KeyIdentifier {
        self.key.key_identifier()
    }
}

impl TryFrom<&RpkiCaCsr> for CsrInfo {
    type Error = Error;

    fn try_from(csr: &RpkiCaCsr) -> KrillResult<CsrInfo> {
        csr.validate().map_err(|_| Error::invalid_csr("invalid signature"))?;
        let ca_repository = csr
            .ca_repository()
            .cloned()
            .ok_or_else(|| Error::invalid_csr("missing ca repository"))?;
        let rpki_manifest = csr
            .rpki_manifest()
            .cloned()
            .ok_or_else(|| Error::invalid_csr("missing rpki manifest"))?;
        let rpki_notify = csr.rpki_notify().cloned();
        let key = csr.public_key().clone();
        Ok(CsrInfo {
            ca_repository,
            rpki_manifest,
            rpki_notify,
            key,
        })
    }
}

//------------ CaSignSupport -------------------------------------------------

/// Support signing by CAs
pub struct SignSupport;

impl SignSupport {
    /// Create an IssuedCert
    pub fn make_issued_cert(
        csr: CsrInfo,
        resources: &ResourceSet,
        limit: RequestResourceLimit,
        signing_key: &CertifiedKey,
        weeks: i64,
        signer: &KrillSigner,
    ) -> KrillResult<IssuedCertificate> {
        let signing_cert = signing_key.incoming_cert();
        let resources = limit.apply_to(resources)?;
        if !signing_cert.resources().contains(&resources) {
            return Err(Error::MissingResources);
        }

        let validity = Self::sign_validity_weeks(weeks);
        let request = CertRequest::Ca(csr, validity);

        let tbs = Self::make_tbs_cert(&resources, signing_cert, request, signer)?;
        let cert = signer.sign_cert(tbs, signing_key.key_id())?;

        let uri = signing_cert.uri_for_object(&cert);

        // The following cannot fail in practice, because it can only fail if the certificate that
        // we just signed did not include ca_repository in its SIA. This cannot happen because it's
        // guaranteed to be included in the CsrInfo.
        //
        // Still, to to be absolutely sure and future proof it's better to fail with an error
        // than it would be to unwrap and panic.
<<<<<<< HEAD
        DelegatedCertificate::create(cert, uri, resources, limit)
=======
        IssuedCertificate::create(cert, uri, resources, limit)
>>>>>>> 55549e1b
            .map_err(|e| Error::Custom(format!("Signed certificate has issue: {}", e)))
    }

    /// Create an EE certificate for use in ResourceTaggedAttestations.
    /// Note that for RPKI signed objects such as ROAs and Manifests, the
    /// EE certificate is created by the rpki.rs library instead.
    pub fn make_rta_ee_cert(
        resources: &ResourceSet,
        signing_key: &CertifiedKey,
        validity: Validity,
        pub_key: PublicKey,
        signer: &KrillSigner,
    ) -> KrillResult<Cert> {
        let signing_cert = signing_key.incoming_cert();
        let request = CertRequest::Ee(pub_key, validity);
        let tbs = Self::make_tbs_cert(resources, signing_cert, request, signer)?;

        let cert = signer.sign_cert(tbs, signing_key.key_id())?;
        Ok(cert)
    }

    fn make_tbs_cert(
        resources: &ResourceSet,
        signing_cert: &ReceivedCert,
        request: CertRequest,
        signer: &KrillSigner,
    ) -> KrillResult<TbsCert> {
        let serial = signer.random_serial()?;
        let issuer = signing_cert.subject().clone();

        let validity = match &request {
            CertRequest::Ca(_, validity) => *validity,
            CertRequest::Ee(_, validity) => *validity,
        };

        let pub_key = match &request {
            CertRequest::Ca(info, _) => info.key.clone(),
            CertRequest::Ee(key, _) => key.clone(),
        };

        let subject = Some(Name::from_pub_key(&pub_key));

        let key_usage = match &request {
            CertRequest::Ca(_, _) => KeyUsage::Ca,
            CertRequest::Ee(_, _) => KeyUsage::Ee,
        };

        let overclaim = Overclaim::Refuse;

        let mut cert = TbsCert::new(serial, issuer, validity, subject, pub_key, key_usage, overclaim);

        let asns = resources.to_as_resources();
        if asns.is_inherited() || !asns.to_blocks().unwrap().is_empty() {
            cert.set_as_resources(asns);
        }

        let ipv4 = resources.to_ip_resources_v4();
        if ipv4.is_inherited() || !ipv4.to_blocks().unwrap().is_empty() {
            cert.set_v4_resources(ipv4);
        }

        let ipv6 = resources.to_ip_resources_v6();
        if ipv6.is_inherited() || !ipv6.to_blocks().unwrap().is_empty() {
            cert.set_v6_resources(ipv6);
        }

        cert.set_authority_key_identifier(Some(signing_cert.key_identifier()));
        cert.set_ca_issuer(Some(signing_cert.uri().clone()));
        cert.set_crl_uri(Some(signing_cert.crl_uri()));

        match request {
            CertRequest::Ca(csr, _) => {
                let (ca_repository, rpki_manifest, rpki_notify, _pub_key) = csr.unpack();
                cert.set_basic_ca(Some(true));
                cert.set_ca_repository(Some(ca_repository));
                cert.set_rpki_manifest(Some(rpki_manifest));
                cert.set_rpki_notify(rpki_notify);
            }
            CertRequest::Ee(_, _) => {
                // cert.set_signed_object() ??
            }
        }

        Ok(cert)
    }

    /// Returns a validity period from 5 minutes ago (in case of NTP mess-up), to
    /// X weeks from now.
    pub fn sign_validity_weeks(weeks: i64) -> Validity {
        let from = Time::five_minutes_ago();
        let until = Time::now() + chrono::Duration::weeks(weeks);
        Validity::new(from, until)
    }

    pub fn sign_validity_days(days: i64) -> Validity {
        let from = Time::five_minutes_ago();
        let until = Time::now() + chrono::Duration::days(days);
        Validity::new(from, until)
    }
}

#[allow(clippy::large_enum_variant)]
enum CertRequest {
    Ca(CsrInfo, Validity),
    Ee(PublicKey, Validity),
}<|MERGE_RESOLUTION|>--- conflicted
+++ resolved
@@ -137,11 +137,7 @@
         //
         // Still, to to be absolutely sure and future proof it's better to fail with an error
         // than it would be to unwrap and panic.
-<<<<<<< HEAD
-        DelegatedCertificate::create(cert, uri, resources, limit)
-=======
         IssuedCertificate::create(cert, uri, resources, limit)
->>>>>>> 55549e1b
             .map_err(|e| Error::Custom(format!("Signed certificate has issue: {}", e)))
     }
 
