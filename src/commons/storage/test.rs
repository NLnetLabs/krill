--- conflicted
+++ resolved
@@ -190,13 +190,8 @@
 
         assert!(store.scopes().unwrap().is_empty());
 
-<<<<<<< HEAD
         store.store(Some(SCOPE), KEY, &CONTENT).unwrap();
         assert_eq!(store.scopes().unwrap(), [SCOPE.into()]);
-=======
-        store.store(&key, &CONTENT).unwrap();
-        assert_eq!(store.scopes().unwrap(), slice::from_ref(&scope));
->>>>>>> c7eeaae6
 
         store.store(Some(SCOPE_2), KEY_2, &CONTENT_2).unwrap();
 
@@ -206,13 +201,8 @@
         expected.sort();
         assert_eq!(scopes, expected);
 
-<<<<<<< HEAD
         store.drop_scope(SCOPE_2).unwrap();
         assert_eq!(store.scopes().unwrap(), [SCOPE.into()]);
-=======
-        store.drop_scope(&scope2).unwrap();
-        assert_eq!(store.scopes().unwrap(), slice::from_ref(&scope));
->>>>>>> c7eeaae6
 
         store.drop_scope(SCOPE).unwrap();
         assert!(store.scopes().unwrap().is_empty());
@@ -252,13 +242,6 @@
         expected.sort();
         assert_eq!(keys, expected);
 
-<<<<<<< HEAD
-=======
-        assert_eq!(
-            store.keys(&scope, id2.as_str()).unwrap(), slice::from_ref(&key2)
-        );
-        assert_eq!(store.keys(&scope, id3.as_str()).unwrap(), []);
->>>>>>> c7eeaae6
         assert_eq!(
             store.keys(Some(SCOPE), KEY_LS.as_str()).unwrap(),
             [KEY_LS.into()]
