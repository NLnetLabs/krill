--- conflicted
+++ resolved
@@ -42,23 +42,8 @@
 /// # Starting up
 ///
 impl<A: Aggregate> AggregateStore<A> {
-    /// Creates an AggregateStore using the given storage url
-<<<<<<< HEAD
-    pub fn create(storage_uri: &Url, namespace: &Namespace, use_history_cache: bool) -> StoreResult<Self> {
-        let kv = KeyValueStore::create(storage_uri, namespace)?;
-=======
+    /// Creates an AggregateStore using a disk based KeyValueStore
     pub fn create(storage_uri: &Url, name_space: &Namespace, use_history_cache: bool) -> StoreResult<Self> {
-        let kv = KeyValueStore::create(storage_uri, name_space)?;
->>>>>>> 84370583
-        Self::create_from_kv(kv, use_history_cache)
-    }
-
-    /// Creates an AggregateStore for upgrades using the given storage url
-    pub fn create_upgrade_store(
-        storage_uri: &Url,
-        name_space: &Namespace,
-        use_history_cache: bool,
-    ) -> StoreResult<Self> {
         let kv = KeyValueStore::create_upgrade_store(storage_uri, name_space)?;
         Self::create_from_kv(kv, use_history_cache)
     }
@@ -128,7 +113,6 @@
         self.execute_opt_command(handle, None, false)
     }
 
-<<<<<<< HEAD
     /// Updates the snapshots for all entities in this store.
     pub fn update_snapshots(&self) -> Result<(), A::Error> {
         for handle in self.list()? {
@@ -183,52 +167,6 @@
 
                             self.cache_update(&handle, arc.clone());
 
-=======
-    pub fn save_snapshot(&self, handle: &MyHandle) -> Result<Arc<A>, A::Error> {
-        self.execute_opt_command(handle, None, true)
-    }
-
-    /// Adds a new aggregate instance based on the init event.
-    pub fn add(&self, cmd: A::InitCommand) -> Result<Arc<A>, A::Error> {
-        let scope = Self::scope_for_agg(cmd.handle());
-
-        self.kv
-            .inner()
-            .execute(&scope, move |kv| {
-                // The closure needs to return a Result<T, kvx::Error>.
-                // In our case T will be a Result<Arc<A>, A::Error>.
-                // So.. any kvx error will be in the outer result, while
-                // any aggregate related issues can still be returned
-                // as an err in the inner result.
-                let handle = cmd.handle().clone();
-
-                let init_command_key = Self::key_for_command(&handle, 0);
-
-                if kv.has(&init_command_key)? {
-                    // This is no good.. this aggregate already exists.
-                    Ok(Err(A::Error::from(AggregateStoreError::DuplicateAggregate(handle))))
-                } else {
-                    let processed_command_builder = StoredCommandBuilder::<A>::new(
-                        cmd.actor().to_string(),
-                        Time::now(),
-                        handle.clone(),
-                        0,
-                        cmd.store(),
-                    );
-
-                    match A::process_init_command(cmd.clone()) {
-                        Ok(init_event) => {
-                            let aggregate = A::init(handle.clone(), init_event.clone());
-                            let processed_command = processed_command_builder.finish_with_init_event(init_event);
-
-                            let json = serde_json::to_value(&processed_command)?;
-                            kv.store(&init_command_key, json)?;
-
-                            let arc = Arc::new(aggregate);
-
-                            self.cache_update(&handle, arc.clone());
-
->>>>>>> 84370583
                             Ok(Ok(arc))
                         }
                         Err(e) => Ok(Err(e)),
@@ -394,7 +332,6 @@
                         Err(e) => {
                             // Store the processed command with the error.
                             let processed_command = processed_command_builder.finish_with_error(&e);
-<<<<<<< HEAD
 
                             let json = serde_json::to_value(&processed_command)?;
                             aggregate.apply_command(processed_command);
@@ -402,15 +339,6 @@
                             changed_from_cached = true;
                             kv.store(&command_key, json)?;
 
-=======
-
-                            let json = serde_json::to_value(&processed_command)?;
-                            aggregate.apply_command(processed_command);
-
-                            changed_from_cached = true;
-                            kv.store(&command_key, json)?;
-
->>>>>>> 84370583
                             Err(e)
                         }
                         Ok(events) => {
