--- conflicted
+++ resolved
@@ -32,23 +32,10 @@
     use std::sync::Arc;
     use serde::Serialize;
     use rpki::ca::idexchange::MyHandle;
-<<<<<<< HEAD
-    use crate::commons::actor::Actor;
     use crate::commons::api::{CommandHistoryCriteria, CommandSummary};
     use crate::commons::storage::Namespace;
     use crate::constants::ACTOR_DEF_TEST;
     use crate::test::mem_storage;
-=======
-
-    use crate::{
-        commons::{
-            api::{CommandHistoryCriteria, CommandSummary},
-        },
-        constants::ACTOR_DEF_TEST,
-        test::mem_storage,
-    };
-
->>>>>>> c3d51a68
     use super::*;
 
     //------------ PersonInitEvent
