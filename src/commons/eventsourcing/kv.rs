--- conflicted
+++ resolved
@@ -129,7 +129,6 @@
         )?)
     }
 
-<<<<<<< HEAD
     /// Execute one or more `kvx::KeyValueStoreBackend` operations
     /// within a transaction or scope lock context inside the given
     /// closure.
@@ -149,10 +148,10 @@
         F: FnMut(&dyn KeyValueStoreBackend) -> Result<T, kvx::Error>,
     {
         self.inner.execute(scope, op).map_err(KeyValueError::KVError)
-=======
+    }
+
     pub fn inner(&self) -> &kvx::KeyValueStore {
         &self.inner
->>>>>>> 53a56029
     }
 
     /// Gets a value for a key, returns an error if the value cannot be deserialized,
