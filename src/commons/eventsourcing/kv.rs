--- conflicted
+++ resolved
@@ -45,76 +45,6 @@
         kvx::KeyValueStore::new(storage_uri, namespace)
             .map(|inner| KeyValueStore { inner })
             .map_err(KeyValueError::KVError)
-<<<<<<< HEAD
-=======
-    }
-
-    /// Creates a new KeyValueStore for upgrades.
-    ///
-    /// Adds the implicit prefix "upgrade-{version}-" to the given namespace.
-    pub fn create_upgrade_store(storage_uri: &Url, namespace: &Namespace) -> Result<Self, KeyValueError> {
-        let namespace = Self::prefixed_namespace(namespace, "upgrade")?;
-
-        kvx::KeyValueStore::new(storage_uri, namespace)
-            .map(|inner| KeyValueStore { inner })
-            .map_err(KeyValueError::KVError)
-    }
-
-    fn prefixed_namespace(namespace: &Namespace, prefix: &str) -> Result<NamespaceBuf, KeyValueError> {
-        let namespace_string = format!("{}_{}", prefix, namespace);
-        NamespaceBuf::from_str(&namespace_string)
-            .map_err(|e| KeyValueError::Other(format!("Cannot parse namespace: {}. Error: {}", namespace_string, e)))
-    }
-
-    /// Archive this store (i.e. for this namespace). Deletes
-    /// any existing archive for this namespace if present.
-    pub fn migrate_to_archive(&mut self, storage_uri: &Url, namespace: &Namespace) -> Result<(), KeyValueError> {
-        let archive_ns = Self::prefixed_namespace(namespace, "archive")?;
-        // Wipe any existing archive, before archiving this store.
-        // We don't want to keep too much old data. See issue: #1088.
-        let archive_store = KeyValueStore::create(storage_uri, namespace)?;
-        archive_store.wipe()?;
-
-        self.inner.migrate_namespace(archive_ns).map_err(KeyValueError::KVError)
-    }
-
-    /// Make this (upgrade) store the current store.
-    ///
-    /// Fails if there is a non-empty current store.
-    pub fn migrate_to_current(&mut self, storage_uri: &Url, namespace: &Namespace) -> Result<(), KeyValueError> {
-        let current_store = KeyValueStore::create(storage_uri, namespace)?;
-        if !current_store.is_empty()? {
-            Err(KeyValueError::Other(format!(
-                "Abort migrate upgraded store for {} to current. The current store was not archived.",
-                namespace
-            )))
-        } else {
-            self.inner
-                .migrate_namespace(namespace.into())
-                .map_err(KeyValueError::KVError)
-        }
-    }
-
-    /// Returns true if this KeyValueStore (with this namespace) has any entries
-    pub fn is_empty(&self) -> Result<bool, KeyValueError> {
-        self.inner.is_empty().map_err(KeyValueError::KVError)
-    }
-
-    /// Import all data from the given KV store into this
-    pub fn import(&self, other: &Self) -> Result<(), KeyValueError> {
-        let mut scopes = other.scopes()?;
-        scopes.push(Scope::global()); // not explicitly listed but should be migrated as well.
-
-        for scope in scopes {
-            for key in other.keys(&scope, "")? {
-                if let Some(value) = other.get_raw_value(&key)? {
-                    self.store_raw_value(&key, value)?;
-                }
-            }
-        }
-
-        Ok(())
->>>>>>> d6513e2c
     }
 
     /// Returns true if this KeyValueStore (with this namespace) has any entries
@@ -125,6 +55,27 @@
     /// Wipe the complete store. Needless to say perhaps.. use with care..
     pub fn wipe(&self) -> Result<(), KeyValueError> {
         self.execute(&Scope::global(), |kv| kv.clear())
+    }
+}
+
+// # Keys and Values
+impl KeyValueStore {
+    /// Stores a key value pair, serialized as json, overwrite existing
+    pub fn store<V: Serialize>(&self, key: &Key, value: &V) -> Result<(), KeyValueError> {
+        self.execute(key.scope(), &mut move |kv: &dyn KeyValueStoreBackend| {
+            kv.store(key, serde_json::to_value(value)?)
+        })
+    }
+
+    /// Stores a key value pair, serialized as json, fails if existing
+    pub fn store_new<V: Serialize>(&self, key: &Key, value: &V) -> Result<(), KeyValueError> {
+        self.execute(
+            key.scope(),
+            &mut move |kv: &dyn KeyValueStoreBackend| match kv.get(key)? {
+                None => kv.store(key, serde_json::to_value(value)?),
+                _ => Err(kvx::Error::Unknown),
+            },
+        )
     }
 
     /// Execute one or more `kvx::KeyValueStoreBackend` operations
@@ -147,53 +98,10 @@
     {
         self.inner.execute(scope, op).map_err(KeyValueError::KVError)
     }
-}
-
-// # Keys and Values
-impl KeyValueStore {
-    /// Stores a key value pair, serialized as json, overwrite existing
-    pub fn store<V: Serialize>(&self, key: &Key, value: &V) -> Result<(), KeyValueError> {
-        self.execute(key.scope(), &mut move |kv: &dyn KeyValueStoreBackend| {
-            kv.store(key, serde_json::to_value(value)?)
-        })
-    }
-
-    /// Stores a key value pair, serialized as json, fails if existing
-    pub fn store_new<V: Serialize>(&self, key: &Key, value: &V) -> Result<(), KeyValueError> {
-        self.execute(
-            key.scope(),
-            &mut move |kv: &dyn KeyValueStoreBackend| match kv.get(key)? {
-                None => kv.store(key, serde_json::to_value(value)?),
-                _ => Err(kvx::Error::Unknown),
-            },
-        )
-    }
-
-    /// Execute one or more `kvx::KeyValueStoreBackend` operations
-    /// within a transaction or scope lock context inside the given
-    /// closure.
-    ///
-    /// The closure needs to return a Result<T, kvx::Error>. This
-    /// allows the caller to simply use the ? operator on any kvx
-    /// calls that could result in an error within the closure. The
-    /// kvx::Error is mapped to a KeyValueError to avoid that the
-    /// caller needs to have any specific knowledge about the kvx::Error
-    /// type.
-    ///
-    /// T can be () if no return value is needed. If anything can
-    /// fail in the closure, other than kvx calls, then T can be
-    /// a Result<X,Y>.
-    pub fn execute<F, T>(&self, scope: &Scope, op: F) -> Result<T, KeyValueError>
-    where
-        F: FnMut(&dyn KeyValueStoreBackend) -> Result<T, kvx::Error>,
-    {
-        self.inner.execute(scope, op).map_err(KeyValueError::KVError)
-    }
 
     /// Gets a value for a key, returns an error if the value cannot be deserialized,
     /// returns None if it cannot be found.
     pub fn get<V: DeserializeOwned>(&self, key: &Key) -> Result<Option<V>, KeyValueError> {
-<<<<<<< HEAD
         self.execute(key.scope(), |kv| {
             if let Some(value) = kv.get(key)? {
                 Ok(Some(serde_json::from_value(value)?))
@@ -201,51 +109,6 @@
                 Ok(None)
             }
         })
-=======
-        if let Some(value) = self.get_raw_value(key)? {
-            match serde_json::from_value(value) {
-                Ok(result) => Ok(result),
-                Err(e) => {
-                    // Get the value again so that we can do a full error report
-                    let value = self.get_raw_value(key)?;
-                    let value_str = value.map(|v| v.to_string()).unwrap_or("".to_string());
-
-                    let expected_type = std::any::type_name::<V>();
-
-                    Err(KeyValueError::Other(format!(
-                        "Could not deserialize value for key '{}'. Expected type: {}. Error: {}. Value was: {}",
-                        key, expected_type, e, value_str
-                    )))
-                }
-            }
-        } else {
-            Ok(None)
-        }
-    }
-
-    fn get_raw_value(&self, key: &Key) -> Result<Option<serde_json::Value>, KeyValueError> {
-        self.inner.get(key).map_err(KeyValueError::KVError)
-    }
-
-    fn store_raw_value(&self, key: &Key, value: serde_json::Value) -> Result<(), KeyValueError> {
-        self.inner.store(key, value).map_err(KeyValueError::KVError)
-    }
-
-    /// Transactional `get`.
-    pub fn get_transactional<V: DeserializeOwned>(&self, key: &Key) -> Result<Option<V>, KeyValueError> {
-        let mut result: Option<V> = None;
-        let result_ref = &mut result;
-        self.inner
-            .transaction(key.scope(), &mut move |kv: &dyn KeyValueStoreBackend| {
-                if let Some(value) = kv.get(key)? {
-                    *result_ref = Some(serde_json::from_value(value)?)
-                }
-
-                Ok(())
-            })?;
-
-        Ok(result)
->>>>>>> d6513e2c
     }
 
     /// Returns whether a key exists
@@ -286,15 +149,9 @@
         self.execute(scope, |kv| kv.delete_scope(scope))
     }
 
-<<<<<<< HEAD
     /// Returns all scopes, including sub_scopes
     pub fn scopes(&self) -> Result<Vec<Scope>, KeyValueError> {
         self.execute(&Scope::global(), |kv| kv.list_scopes())
-=======
-    /// Archive a key
-    pub fn archive_key(&self, key: &Key) -> Result<(), KeyValueError> {
-        self.move_key(key, &key.clone().with_sub_scope(segment!("archived")))
->>>>>>> d6513e2c
     }
 }
 
@@ -317,7 +174,6 @@
             .map_err(|e| KeyValueError::Other(format!("Cannot parse namespace: {}. Error: {}", namespace_string, e)))
     }
 
-<<<<<<< HEAD
     /// Archive this store (i.e. for this namespace). Deletes
     /// any existing archive for this namespace if present.
     pub fn migrate_to_archive(&mut self, storage_uri: &Url, namespace: &Namespace) -> Result<(), KeyValueError> {
@@ -328,11 +184,6 @@
         archive_store.wipe()?;
 
         self.inner.migrate_namespace(archive_ns).map_err(KeyValueError::KVError)
-=======
-    /// Returns all scopes, including sub_scopes
-    pub fn scopes(&self) -> Result<Vec<Scope>, KeyValueError> {
-        Ok(self.inner.list_scopes()?)
->>>>>>> d6513e2c
     }
 
     /// Make this (upgrade) store the current store.
@@ -602,74 +453,6 @@
     }
 
     #[test]
-<<<<<<< HEAD
-=======
-    fn test_move_key() {
-        let storage_uri = get_storage_uri();
-
-        let store = KeyValueStore::create(&storage_uri, &random_namespace()).unwrap();
-        let content = "content".to_string();
-        let key = Key::new_global(random_segment());
-
-        store.store(&key, &content).unwrap();
-        assert!(store.has(&key).unwrap());
-
-        let target = Key::new_global(random_segment());
-        store.move_key(&key, &target).unwrap();
-        assert!(!store.has(&key).unwrap());
-        assert!(store.has(&target).unwrap());
-    }
-
-    #[test]
-    fn test_archive() {
-        let storage_uri = get_storage_uri();
-
-        let store = KeyValueStore::create(&storage_uri, &random_namespace()).unwrap();
-        let content = "content".to_string();
-        let key = Key::new_global(random_segment());
-
-        store.store(&key, &content).unwrap();
-        assert!(store.has(&key).unwrap());
-
-        store.archive_key(&key).unwrap();
-        assert!(!store.has(&key).unwrap());
-        assert!(store.has(&key.with_sub_scope(segment!("archived"))).unwrap());
-    }
-
-    #[test]
-    fn test_archive_corrupt() {
-        let storage_uri = get_storage_uri();
-
-        let store = KeyValueStore::create(&storage_uri, &random_namespace()).unwrap();
-        let content = "content".to_string();
-        let key = Key::new_global(random_segment());
-
-        store.store(&key, &content).unwrap();
-        assert!(store.has(&key).unwrap());
-
-        store.archive_corrupt(&key).unwrap();
-        assert!(!store.has(&key).unwrap());
-        assert!(store.has(&key.with_sub_scope(segment!("corrupt"))).unwrap());
-    }
-
-    #[test]
-    fn test_archive_surplus() {
-        let storage_uri = get_storage_uri();
-
-        let store = KeyValueStore::create(&storage_uri, &random_namespace()).unwrap();
-        let content = "content".to_string();
-        let key = Key::new_global(random_segment());
-
-        store.store(&key, &content).unwrap();
-        assert!(store.has(&key).unwrap());
-
-        store.archive_surplus(&key).unwrap();
-        assert!(!store.has(&key).unwrap());
-        assert!(store.has(&key.with_sub_scope(segment!("surplus"))).unwrap());
-    }
-
-    #[test]
->>>>>>> d6513e2c
     fn test_scopes() {
         let storage_uri = get_storage_uri();
 
