//! Actix-web based HTTP server for the publication server.
//!
//! Here we deal with booting and setup, and once active deal with parsing
//! arguments and routing of requests, typically handing off to the
//! daemon::api::endpoints functions for processing and responding.
use std::io;
use std::fs::File;
use std::sync::{Arc, RwLock, RwLockReadGuard};
<<<<<<< HEAD
use actix_web::{pred, server};
use actix_web::{App, FromRequest, HttpResponse };
use actix_web::dev::MessageBody;
=======
use actix_web::{pred, fs, server};
use actix_web::{App, HttpResponse};
>>>>>>> c70021b3
use actix_web::middleware;
use actix_web::middleware::identity::CookieIdentityPolicy;
use actix_web::middleware::identity::IdentityService;
use actix_web::http::{Method, StatusCode};
use bcder::decode;
use openssl::ssl::{SslMethod, SslAcceptor, SslAcceptorBuilder, SslFiletype};
use crate::krilld::auth;
use crate::krilld::auth::{Authorizer, CheckAuthorisation};
use crate::krilld::config::Config;
use crate::krilld::endpoints;
use crate::krilld::http::ssl;
use crate::krilld::krillserver;
use crate::krilld::krillserver::KrillServer;
<<<<<<< HEAD
use crate::remote::rfc8183;
use crate::remote::sigmsg::SignedMessage;
use actix_web::fs;
use krilld::auth::Credentials;
=======
>>>>>>> c70021b3

const LOGIN: &[u8] = include_bytes!("../../../ui/dev/html/login.html");
const NOT_FOUND: &'static [u8] = include_bytes!("../../../ui/public/404.html");

//------------ PubServerApp --------------------------------------------------

pub struct PubServerApp(App<Arc<RwLock<KrillServer>>>);


/// # Set up methods
///
impl PubServerApp {
<<<<<<< HEAD
    pub fn new(server: Arc<RwLock<KrillServer<DiskKeyStore>>>) -> Self {
        let app = App::with_state(server)
=======
    pub fn new(server: Arc<RwLock<KrillServer>>) -> Self {
        let mut app = App::with_state(server)
>>>>>>> c70021b3
            .middleware(middleware::Logger::default())
            .middleware(IdentityService::new(
                CookieIdentityPolicy::new(&[0; 32])
                    .name("krilld_login")
                    .secure(false)
                )
            )
            .middleware(CheckAuthorisation)
            .resource("/login", |r| {
                r.method(Method::GET).f(Self::login_page);
                r.method(Method::POST).with(auth::login_page);
            })
            .resource("/api/v1/publishers", |r| {
                r.method(Method::GET).f(endpoints::publishers);
                r.method(Method::POST).with(endpoints::add_publisher);
            })
            .resource("/api/v1/publishers/{handle}", |r| {
                r.method(Method::GET).with(endpoints::publisher_details);
                r.method(Method::DELETE).with(endpoints::deactivate_publisher);
            })
            // For clients that cannot handle http methods
            .resource("/api/v1/publishers/{handle}/del", |r| {
                r.method(Method::POST).with(endpoints::deactivate_publisher);
            })

            .resource("/api/v1/rfc8181/clients", |r| {
                r.method(Method::GET).f(endpoints::rfc8181_clients);
                r.method(Method::POST).with(endpoints::add_rfc8181_client)
            })

            .resource("/api/v1/rfc8181/{handle}/response.xml", |r| {
                r.method(Method::GET).with(endpoints::repository_response)
            })

            .resource("/publication/{handle}", |r| {
                r.method(Method::GET).with(endpoints::handle_list);
                r.method(Method::POST).with(endpoints::handle_delta);
            })

            .resource("/rfc8181/{handle}", |r| {
                r.method(Method::POST).with(endpoints::handle_rfc8181_request)
            })

            .resource("/rrdp/{path:.*}", |r| {
                r.method(Method::GET).f(Self::serve_rrdp_files)
            })
            .resource("/health", |r| { // No authentication required
                r.method(Method::GET).f(endpoints::health)
            })
            .resource("/api/v1/health", |r| { // health with authentication
                r.method(Method::GET).f(endpoints::health)
            })
            .resource("/ui/is_logged_in", |r| {
                r.method(Method::GET).f(auth::is_logged_in)
            })
            .resource("/ui/login", |r| {
                r.method(Method::POST).with(auth::post_login)
            })
            .resource("/ui/logout", |r| {
                r.method(Method::POST).f(auth::post_logout)
            })
            .resource("/", |r| {
                r.method(Method::GET).f(
                    |_r| {
                        HttpResponse::Found()
                            .header("location", "/ui/index.html")
                            .finish()
                    }
                )
            })
            .handler("/ui", fs::StaticFiles::new("ui/dist/").unwrap())
            .default_resource(|r| {
                // 404 for GET request
                r.method(Method::GET).f(Self::p404);

                // all requests that are not `GET`
                r.route().filter(pred::Not(pred::Get())).f(
                    |_req| HttpResponse::MethodNotAllowed());
            });

        PubServerApp(app)
    }

    pub fn create_server(
        config: &Config
    ) -> Result<Arc<RwLock<KrillServer>>, Error> {
        let authorizer = Authorizer::new(&config.auth_token);

        let pub_server = KrillServer::build(
            &config.data_dir,
            &config.rsync_base,
            config.service_uri(),
            &config.rrdp_base_uri,
            authorizer,
        )?;

        Ok(Arc::new(RwLock::new(pub_server)))
    }

    /// Used to start the server with an existing executor (for tests)
    ///
    /// Note https is not supported in tests.
    pub fn start(config: &Config) {
        let ps = match PubServerApp::create_server(config) {
            Ok(server) => server,
            Err(e) => {
                eprintln!("{}", e);
                ::std::process::exit(1);
            }
        };

        server::new(move || PubServerApp::new(ps.clone()))
            .bind(config.socket_addr())
            .unwrap_or_else(|_| panic!("Cannot bind to: {}", config.socket_addr()))
            .shutdown_timeout(0)
            .start();
    }

    /// Used to run the server in blocking mode, from the main method.
    pub fn run(config: &Config) {
        let ps = match PubServerApp::create_server(config) {
            Ok(server) => server,
            Err(e) => {
                eprintln!("{}", e);
                ::std::process::exit(1);
            }
        };

        let server = server::new(move || PubServerApp::new(ps.clone()));

        if config.use_ssl() {
            match Self::https_builder(config) {
                Ok(https_builder) => {
                    server.bind_ssl(config.socket_addr(), https_builder)
                        .unwrap_or_else(|_| panic!("Cannot bind to: {}", config.socket_addr()))
                        .shutdown_timeout(0)
                        .run();
                },
                Err(e) => {
                    eprintln!("{}", e);
                    ::std::process::exit(1);
                }
            }

        } else {
            server.bind(config.socket_addr())
                .unwrap_or_else(|_| panic!("Cannot bind to: {}", config.socket_addr()))
                .shutdown_timeout(0)
                .run();
        }
    }

    /// Used to set up HTTPS. Creates keypair and self signed certificate
    /// if config has 'use_ssl=test'.
    fn https_builder(config: &Config) -> Result<SslAcceptorBuilder, Error> {
        if config.test_ssl() {
            ssl::create_key_cert_if_needed(&config.data_dir)
                .map_err(|e| Error::Other(format!("{}", e)))?;
        }

        let mut builder = SslAcceptor::mozilla_intermediate(SslMethod::tls())
            .map_err(|e| Error::Other(format!("{}", e)))?;

        builder.set_private_key_file(
            config.https_key_file(),
            SslFiletype::PEM
        ).map_err(|e| Error::Other(format!("{}", e)))?;

        builder.set_certificate_chain_file(
            config.https_cert_file()
        ).map_err(|e| Error::Other(format!("{}", e)))?;

        Ok(builder)
    }
}


/// # Handle requests
///
impl PubServerApp {

    /// 404 handler
    fn p404(req: &HttpRequest) -> HttpResponse {
        if req.path().starts_with("/api") {
            HttpResponse::build(StatusCode::NOT_FOUND).finish()
        } else {
            HttpResponse::build(StatusCode::NOT_FOUND).body(NOT_FOUND)
        }
    }

    /// Login page
    fn login_page(_r: &HttpRequest) -> HttpResponse {
        HttpResponse::build(StatusCode::NOT_FOUND).body(LOGIN)
    }

    // XXX TODO: use a better handler that does not load everything into
    // memory first, and set the correct headers for caching.
    // See also:
    // https://github.com/actix/actix-website/blob/master/content/docs/static-files.md
    // https://www.keycdn.com/blog/http-cache-headers
    fn serve_rrdp_files(req: &HttpRequest) -> HttpResponse {
        let server: RwLockReadGuard<KrillServer> = req.state().read().unwrap();

        match req.match_info().get("path") {
            Some(path) => {
                let mut full_path = server.rrdp_base_path();
                full_path.push(path);
                match File::open(full_path) {
                    Ok(mut file) => {
                        use std::io::Read;
                        let mut buffer = Vec::new();
                        file.read_to_end(&mut buffer).unwrap();

                        HttpResponse::build(StatusCode::OK).body(buffer)
                    },
                    _ => {
                        Self::p404(req)
                    }
                }
            },
            None => Self::p404(req)
        }
    }
}


<<<<<<< HEAD
//------------ SignedMessage -------------------------------------------------

/// Support converting requests into SignedMessage.
///
/// Also allows to use a higher limit to the size of these requests, in this
/// case 256MB (comparison the entire RIPE NCC repository in December 2018
/// amounted to roughly 100MB).
///
/// We may want to lower this and/or make it configurable, or make it
/// depend on which publisher is sending data.
/// struct PublishRequest {
impl<S: 'static> FromRequest<S> for SignedMessage {

    type Config = ();
    type Result = Box<Future<Item=Self, Error=actix_web::Error>>;

    fn from_request(
        req: &actix_web::HttpRequest<S>,
        _cfg: &Self::Config
    ) -> Self::Result {
        Box::new(MessageBody::new(req).limit(255 * 1024 * 1024) // 256 MB
            .from_err()
            .and_then(|bytes| {
                match SignedMessage::decode(bytes, true) {
                    Ok(message) => Ok(message),
                    Err(e) => Err(Error::DecodeError(e).into())
                }
            }))
    }
}


//------------ Publisher ----------------------------------------------------

/// Converts the body sent to 'add publisher' end-points to a
/// PublisherRequestChoice, which contains either an
/// rfc8183::PublisherRequest, or an API publisher request (no ID certs and
/// CMS etc).
impl<S: 'static> FromRequest<S> for publisher_data::PublisherRequest {
    type Config = ();
    type Result = Box<Future<Item=Self, Error=actix_web::Error>>;

    fn from_request(
        req: &actix_web::HttpRequest<S>,
        _cfg: &Self::Config
    ) -> Self::Result {
        Box::new(MessageBody::new(req)
            .from_err()
            .and_then(|bytes| {
                let p: publisher_data::PublisherRequest =
                    serde_json::from_reader(bytes.as_ref())
                    .map_err(Error::JsonError)?;
                Ok(p)
            })
        )
    }
}


//------------ PublisherHandle -----------------------------------------------

impl<S> FromRequest<S> for PublisherHandle {
    type Config = ();
    type Result = Result<Self, actix_web::Error>;

    fn from_request(
        req: &actix_web::HttpRequest<S>,
        _cfg: &Self::Config
    ) -> Self::Result {
        if let Some(handle) = req.match_info().get("handle") {
            Ok(PublisherHandle::from(handle))
        } else {
            Err(Error::WrongPath.into())
        }
    }
}


//------------ PublishDelta --------------------------------------------------
/// Support converting request body into PublishDelta
impl<S: 'static> FromRequest<S> for publication_data::PublishDelta {
    type Config = ();
    type Result = Box<Future<Item=Self, Error=actix_web::Error>>;

    fn from_request(
        req: &actix_web::HttpRequest<S>,
        _cfg: &Self::Config
    ) -> Self::Result {
        Box::new(MessageBody::new(req).limit(255 * 1024 * 1024) // up to 256MB
            .from_err()
            .and_then(|bytes| {
                let delta: publication_data::PublishDelta =
                    serde_json::from_reader(bytes.as_ref())?;
                Ok(delta)
            })
        )
    }
}

//------------ PublishDelta --------------------------------------------------

impl<S: 'static> FromRequest<S> for Credentials {
    type Config = ();
    type Result = Box<Future<Item=Self, Error=actix_web::Error>>;

    fn from_request(
        req: &actix_web::HttpRequest<S>,
        _c: &Self::Config
    ) -> Self::Result {
        Box::new(MessageBody::new(req)
            .from_err()
            .and_then(|bytes| {
                let credentials: Credentials =
                    serde_json::from_reader(bytes.as_ref())
                        .map_err(Error::JsonError)?;
                Ok(credentials)
            })
        )
    }
}
=======
>>>>>>> c70021b3

//------------ IntoHttpHandler -----------------------------------------------

impl server::IntoHttpHandler for PubServerApp {
    type Handler = <App<Arc<RwLock<KrillServer>>> as server::IntoHttpHandler>::Handler;

    fn into_handler(self) -> Self::Handler {
        self.0.into_handler()
    }
}


//------------ HttpRequest ---------------------------------------------------

pub type HttpRequest = actix_web::HttpRequest<Arc<RwLock<KrillServer>>>;


//------------ Error ---------------------------------------------------------

#[derive(Debug, Display)]
#[allow(clippy::large_enum_variant)]
pub enum Error {
    #[display(fmt = "{}", _0)]
    ServerError(krillserver::Error),

    #[display(fmt = "{}", _0)]
    JsonError(serde_json::Error),

    #[display(fmt = "Cannot decode request: {}", _0)]
    DecodeError(decode::Error),

    #[display(fmt = "Wrong path")]
    WrongPath,

    #[display(fmt = "{}", _0)]
    IoError(io::Error),

    #[display(fmt = "{}", _0)]
    Other(String),
}

impl From<serde_json::Error> for Error {
    fn from(e: serde_json::Error) -> Self { Error::JsonError(e) }
}

impl From<io::Error> for Error {
    fn from(e: io::Error) -> Self { Error::IoError(e) }
}

impl From<krillserver::Error> for Error {
    fn from(e: krillserver::Error) -> Self { Error::ServerError(e) }
}

impl std::error::Error for Error {
    fn description(&self) -> &str {
        "An error happened"
    }
}

impl actix_web::ResponseError for Error {
    fn error_response(&self) -> HttpResponse {
        HttpResponse::build(StatusCode::INTERNAL_SERVER_ERROR)
            .body(format!("{}", self))
    }
}

//------------ Tests ---------------------------------------------------------

// Tested in tests/integration_test.rs<|MERGE_RESOLUTION|>--- conflicted
+++ resolved
@@ -6,34 +6,25 @@
 use std::io;
 use std::fs::File;
 use std::sync::{Arc, RwLock, RwLockReadGuard};
-<<<<<<< HEAD
-use actix_web::{pred, server};
+use actix_web::{fs, pred, server};
 use actix_web::{App, FromRequest, HttpResponse };
 use actix_web::dev::MessageBody;
-=======
-use actix_web::{pred, fs, server};
-use actix_web::{App, HttpResponse};
->>>>>>> c70021b3
 use actix_web::middleware;
 use actix_web::middleware::identity::CookieIdentityPolicy;
 use actix_web::middleware::identity::IdentityService;
 use actix_web::http::{Method, StatusCode};
 use bcder::decode;
+use krill_cms_proxy::rfc8183;
+use krill_cms_proxy::sigmsg::SignedMessage;
 use openssl::ssl::{SslMethod, SslAcceptor, SslAcceptorBuilder, SslFiletype};
 use crate::krilld::auth;
-use crate::krilld::auth::{Authorizer, CheckAuthorisation};
+use crate::krilld::auth::{Authorizer, CheckAuthorisation, Credentials};
 use crate::krilld::config::Config;
 use crate::krilld::endpoints;
 use crate::krilld::http::ssl;
 use crate::krilld::krillserver;
 use crate::krilld::krillserver::KrillServer;
-<<<<<<< HEAD
-use crate::remote::rfc8183;
-use crate::remote::sigmsg::SignedMessage;
-use actix_web::fs;
-use krilld::auth::Credentials;
-=======
->>>>>>> c70021b3
+use futures::Future;
 
 const LOGIN: &[u8] = include_bytes!("../../../ui/dev/html/login.html");
 const NOT_FOUND: &'static [u8] = include_bytes!("../../../ui/public/404.html");
@@ -46,13 +37,8 @@
 /// # Set up methods
 ///
 impl PubServerApp {
-<<<<<<< HEAD
-    pub fn new(server: Arc<RwLock<KrillServer<DiskKeyStore>>>) -> Self {
-        let app = App::with_state(server)
-=======
     pub fn new(server: Arc<RwLock<KrillServer>>) -> Self {
         let mut app = App::with_state(server)
->>>>>>> c70021b3
             .middleware(middleware::Logger::default())
             .middleware(IdentityService::new(
                 CookieIdentityPolicy::new(&[0; 32])
@@ -279,107 +265,7 @@
 }
 
 
-<<<<<<< HEAD
-//------------ SignedMessage -------------------------------------------------
-
-/// Support converting requests into SignedMessage.
-///
-/// Also allows to use a higher limit to the size of these requests, in this
-/// case 256MB (comparison the entire RIPE NCC repository in December 2018
-/// amounted to roughly 100MB).
-///
-/// We may want to lower this and/or make it configurable, or make it
-/// depend on which publisher is sending data.
-/// struct PublishRequest {
-impl<S: 'static> FromRequest<S> for SignedMessage {
-
-    type Config = ();
-    type Result = Box<Future<Item=Self, Error=actix_web::Error>>;
-
-    fn from_request(
-        req: &actix_web::HttpRequest<S>,
-        _cfg: &Self::Config
-    ) -> Self::Result {
-        Box::new(MessageBody::new(req).limit(255 * 1024 * 1024) // 256 MB
-            .from_err()
-            .and_then(|bytes| {
-                match SignedMessage::decode(bytes, true) {
-                    Ok(message) => Ok(message),
-                    Err(e) => Err(Error::DecodeError(e).into())
-                }
-            }))
-    }
-}
-
-
-//------------ Publisher ----------------------------------------------------
-
-/// Converts the body sent to 'add publisher' end-points to a
-/// PublisherRequestChoice, which contains either an
-/// rfc8183::PublisherRequest, or an API publisher request (no ID certs and
-/// CMS etc).
-impl<S: 'static> FromRequest<S> for publisher_data::PublisherRequest {
-    type Config = ();
-    type Result = Box<Future<Item=Self, Error=actix_web::Error>>;
-
-    fn from_request(
-        req: &actix_web::HttpRequest<S>,
-        _cfg: &Self::Config
-    ) -> Self::Result {
-        Box::new(MessageBody::new(req)
-            .from_err()
-            .and_then(|bytes| {
-                let p: publisher_data::PublisherRequest =
-                    serde_json::from_reader(bytes.as_ref())
-                    .map_err(Error::JsonError)?;
-                Ok(p)
-            })
-        )
-    }
-}
-
-
-//------------ PublisherHandle -----------------------------------------------
-
-impl<S> FromRequest<S> for PublisherHandle {
-    type Config = ();
-    type Result = Result<Self, actix_web::Error>;
-
-    fn from_request(
-        req: &actix_web::HttpRequest<S>,
-        _cfg: &Self::Config
-    ) -> Self::Result {
-        if let Some(handle) = req.match_info().get("handle") {
-            Ok(PublisherHandle::from(handle))
-        } else {
-            Err(Error::WrongPath.into())
-        }
-    }
-}
-
-
-//------------ PublishDelta --------------------------------------------------
-/// Support converting request body into PublishDelta
-impl<S: 'static> FromRequest<S> for publication_data::PublishDelta {
-    type Config = ();
-    type Result = Box<Future<Item=Self, Error=actix_web::Error>>;
-
-    fn from_request(
-        req: &actix_web::HttpRequest<S>,
-        _cfg: &Self::Config
-    ) -> Self::Result {
-        Box::new(MessageBody::new(req).limit(255 * 1024 * 1024) // up to 256MB
-            .from_err()
-            .and_then(|bytes| {
-                let delta: publication_data::PublishDelta =
-                    serde_json::from_reader(bytes.as_ref())?;
-                Ok(delta)
-            })
-        )
-    }
-}
-
-//------------ PublishDelta --------------------------------------------------
+//------------ Credentials --------------------------------------------------
 
 impl<S: 'static> FromRequest<S> for Credentials {
     type Config = ();
@@ -400,8 +286,6 @@
         )
     }
 }
-=======
->>>>>>> c70021b3
 
 //------------ IntoHttpHandler -----------------------------------------------
 
