use std::{
    collections::{HashMap, VecDeque},
    convert::TryFrom,
    fmt, fs,
    path::{Path, PathBuf},
    str::FromStr,
    sync::{Arc, RwLock},
};

use chrono::Duration;
use rpki::{
    ca::{
        idexchange,
        idexchange::{MyHandle, PublisherHandle, RepoInfo},
        publication,
        publication::{ListReply, PublicationCms, PublishDelta},
    },
    crypto::KeyIdentifier,
    repository::{x509::Time, Manifest},
    rrdp::{DeltaInfo, Hash, NotificationFile, SnapshotInfo},
    uri,
};

use crate::{
    commons::{
        actor::Actor,
        api::{
            rrdp::{
<<<<<<< HEAD
                CurrentObjects, DeltaData, DeltaElements, PublishElement, RrdpFileRandom, RrdpSession, SnapshotData,
                UpdateElement, WithdrawElement,
=======
                CurrentObjects, Delta, DeltaElements, DeltaRef, FileRef, Notification, RrdpFileRandom, RrdpSession,
                Snapshot, SnapshotRef,
>>>>>>> 79632c9f
            },
            IdCertInfo,
        },
        api::{PublicationServerUris, StorableRepositoryCommand},
        crypto::KrillSigner,
        error::{Error, KrillIoError},
        eventsourcing::{Aggregate, AggregateStore, WalChange, WalCommand, WalSet, WalStore, WalSupport},
        util::file,
        KrillResult,
    },
    constants::{
        PUBSERVER_CONTENT_DIR, PUBSERVER_DFLT, PUBSERVER_DIR, REPOSITORY_DIR, REPOSITORY_RRDP_ARCHIVE_DIR,
        REPOSITORY_RRDP_DIR, REPOSITORY_RSYNC_DIR, RRDP_FIRST_SERIAL,
    },
    daemon::config::{Config, RrdpUpdatesConfig},
    pubd::{
        publishers::Publisher, RepoAccessCmd, RepoAccessCmdDet, RepositoryAccessEvent, RepositoryAccessEventDetails,
        RepositoryAccessIni, RepositoryAccessInitDetails,
    },
};

//------------ RepositoryContentProxy ----------------------------------------

/// We can only have one (1) RepositoryContent, but it is stored
/// in a KeyValueStore. So this type provides a wrapper around this
/// so that callers don't need to worry about storage details.
#[derive(Debug)]
pub struct RepositoryContentProxy {
    store: Arc<WalStore<RepositoryContent>>,
    default_handle: MyHandle,
}

impl RepositoryContentProxy {
    pub fn disk(config: &Config) -> KrillResult<Self> {
        let work_dir = &config.data_dir;
        let store = Arc::new(WalStore::disk(work_dir, PUBSERVER_CONTENT_DIR)?);
        store.warm()?;

        let default_handle = MyHandle::new("0".into());

        Ok(RepositoryContentProxy { store, default_handle })
    }

    /// Initialize
    pub fn init(&self, work_dir: &Path, uris: PublicationServerUris) -> KrillResult<()> {
        if self.store.has(&self.default_handle)? {
            Err(Error::RepositoryServerAlreadyInitialized)
        } else {
            // initialize new repo content
            let repository_content = {
                let (rrdp_base_uri, rsync_jail) = uris.unpack();

                let publishers = HashMap::new();

                let session = RrdpSession::default();

                let mut repo_dir = work_dir.to_path_buf();
                repo_dir.push(REPOSITORY_DIR);

                let rrdp = RrdpServer::create(rrdp_base_uri, &repo_dir, session);
                let rsync = RsyncdStore::new(rsync_jail, &repo_dir);

                RepositoryContent::new(publishers, rrdp, rsync)
            };

            // Store newly initialized repo content on disk
            self.store.add(&self.default_handle, repository_content)?;

            Ok(())
        }
    }

    fn get_default_content(&self) -> KrillResult<Arc<RepositoryContent>> {
        self.store
            .get_latest(&self.default_handle)
            .map_err(Error::WalStoreError)
    }

    // Clear all content, so it can be re-initialized.
    // Only to be called after all publishers have been removed from the RepoAccess as well.
    pub fn clear(&self) -> KrillResult<()> {
        let content = self.get_default_content()?;
        content.clear();
        self.store.remove(&self.default_handle)?;

        Ok(())
    }

    // Update snapshot on disk for faster load times after restart.
    pub fn update_snapshots(&self) -> KrillResult<()> {
        self.store
            .update_snapshot(&self.default_handle, false)
            .map_err(Error::WalStoreError)
    }

    /// Return the repository content stats
    pub fn stats(&self) -> KrillResult<RepoStats> {
        self.get_default_content().map(|content| content.stats())
    }

    /// Add a publisher with an empty set of published objects.
    ///
    /// Replaces an existing publisher if it existed.
    /// This is only supposed to be called if adding the publisher
    /// to the RepositoryAccess was successful (and *that* will fail if
    /// the publisher is a duplicate). This method can only fail if
    /// there is an issue with the underlying key value store.
    pub fn add_publisher(&self, publisher: PublisherHandle) -> KrillResult<()> {
        let command = RepositoryContentCommand::add_publisher(self.default_handle.clone(), publisher);
        self.store.send_command(command)?;
        Ok(())
    }

    /// Removes a publisher and its content.
<<<<<<< HEAD
    pub fn remove_publisher(&self, publisher: PublisherHandle) -> KrillResult<()> {
        let command = RepositoryContentCommand::remove_publisher(self.default_handle.clone(), publisher);
        self.store.send_command(command)?;

        Ok(())
=======
    pub fn remove_publisher(&self, publisher: PublisherHandle, config: RepositoryRetentionConfig) -> KrillResult<()> {
        let command = RepositoryContentCommand::remove_publisher(self.default_handle.clone(), publisher, config);
        let content = self.store.send_command(command)?;

        content.write_repository(config)
>>>>>>> 79632c9f
    }

    /// Publish an update for a publisher.
    ///
    /// Assumes that the RFC 8181 CMS has been verified, but will check that all objects
    /// are within the publisher's uri space (jail).
<<<<<<< HEAD
    pub fn publish(&self, publisher: PublisherHandle, delta: PublishDelta, jail: &uri::Rsync) -> KrillResult<()> {
        debug!("Publish delta for {}", publisher);

        debug!("   get content");
        let content = self.get_default_content()?;
        debug!("   get objects for {}", publisher);
        let current_objects = content.objects_for_publisher(&publisher)?;
        let delta = DeltaElements::from(delta);

        debug!("   verify delta");
        current_objects.verify_delta(&delta, jail)?;

        let command = RepositoryContentCommand::publish(self.default_handle.clone(), publisher, delta);
        self.store.send_command(command)?;

        Ok(())
    }

    /// Checks whether an RRDP update is needed
    pub fn rrdp_update_needed(&self, rrdp_updates_config: RrdpUpdatesConfig) -> KrillResult<RrdpUpdateNeeded> {
        self.get_default_content()
            .map(|content| content.rrdp.update_rrdp_needed(rrdp_updates_config))
    }

    /// Update RRDP and return the RepositoryContent so it can be used for writing.
    pub fn update_rrdp(&self, rrdp_updates_config: RrdpUpdatesConfig) -> KrillResult<Arc<RepositoryContent>> {
        let command = RepositoryContentCommand::create_rrdp_delta(self.default_handle.clone(), rrdp_updates_config);
        self.store.send_command(command)
    }

    /// Write all current files to disk
    pub fn write_repository(&self, rrdp_updates_config: RrdpUpdatesConfig) -> KrillResult<()> {
        let content = self.get_default_content()?;
        content.write_repository(rrdp_updates_config)
    }

    /// Reset the RRDP session if it is initialized. Otherwise do nothing.
    pub fn session_reset(&self, rrdp_updates_config: RrdpUpdatesConfig) -> KrillResult<()> {
=======
    pub fn publish(
        &self,
        publisher: PublisherHandle,
        delta: PublishDelta,
        jail: &uri::Rsync,
        retention: RepositoryRetentionConfig,
    ) -> KrillResult<()> {
        debug!("Publish delta for {}", publisher);

        let content = self.get_default_content()?;
        let current_objects = content.objects_for_publisher(&publisher)?;
        let delta = DeltaElements::from(delta);

        current_objects.verify_delta(&delta, jail)?;

        let command = RepositoryContentCommand::publish(self.default_handle.clone(), publisher, delta, retention);
        let content = self.store.send_command(command)?;

        content.write_repository(retention)?;

        Ok(())
    }

    /// Write all current files to disk
    pub fn write_repository(&self, retention: RepositoryRetentionConfig) -> KrillResult<()> {
        let content = self.get_default_content()?;
        content.write_repository(retention)
    }

    /// Reset the RRDP session if it is initialized. Otherwise do nothing.
    pub fn session_reset(&self, retention: RepositoryRetentionConfig) -> KrillResult<()> {
>>>>>>> 79632c9f
        if self.store.has(&self.default_handle)? {
            let command = RepositoryContentCommand::session_reset(self.default_handle.clone());
            let content = self.store.send_command(command)?;

<<<<<<< HEAD
            content.write_repository(rrdp_updates_config)
=======
            content.write_repository(retention)
>>>>>>> 79632c9f
        } else {
            // repository server was not initialized on this Krill instance. Nothing to reset.
            Ok(())
        }
    }

    /// Create a list reply containing all current objects for a publisher
    pub fn list_reply(&self, publisher: &PublisherHandle) -> KrillResult<ListReply> {
        let content = self.get_default_content()?;
        content.list_reply(publisher)
    }

    // Get all current objects for a publisher
    pub fn current_objects(&self, name: &PublisherHandle) -> KrillResult<CurrentObjects> {
        let content = self.get_default_content()?;
        content.objects_for_publisher(name).map(|o| o.clone())
    }
}
<<<<<<< HEAD

//------------ RepositoryContentCommand ------------------------------------

#[derive(Clone, Debug)]
pub enum RepositoryContentCommand {
    ResetSession {
        handle: MyHandle,
    },
    AddPublisher {
        handle: MyHandle,
        publisher: PublisherHandle,
    },
    RemovePublisher {
        handle: MyHandle,
        publisher: PublisherHandle,
    },
    Publish {
        handle: MyHandle,
        publisher: PublisherHandle,
        delta: DeltaElements,
    },
    CreateRrdpDelta {
        handle: MyHandle,
        rrdp_updates_config: RrdpUpdatesConfig,
    },
}

impl RepositoryContentCommand {
    pub fn session_reset(handle: MyHandle) -> Self {
        RepositoryContentCommand::ResetSession { handle }
    }

    pub fn add_publisher(handle: MyHandle, publisher: PublisherHandle) -> Self {
        RepositoryContentCommand::AddPublisher { handle, publisher }
=======

//------------ RepositoryContentCommand ------------------------------------

#[derive(Clone, Debug)]
pub enum RepositoryContentCommand {
    ResetSession {
        handle: MyHandle,
    },
    AddPublisher {
        handle: MyHandle,
        publisher: PublisherHandle,
    },
    RemovePublisher {
        handle: MyHandle,
        publisher: PublisherHandle,
        retention: RepositoryRetentionConfig,
    },
    Publish {
        handle: MyHandle,
        publisher: PublisherHandle,
        delta: DeltaElements,
        retention: RepositoryRetentionConfig,
    },
}

impl RepositoryContentCommand {
    pub fn session_reset(handle: MyHandle) -> Self {
        RepositoryContentCommand::ResetSession { handle }
    }

    pub fn add_publisher(handle: MyHandle, publisher: PublisherHandle) -> Self {
        RepositoryContentCommand::AddPublisher { handle, publisher }
    }

    pub fn remove_publisher(
        handle: MyHandle,
        publisher: PublisherHandle,
        retention: RepositoryRetentionConfig,
    ) -> Self {
        RepositoryContentCommand::RemovePublisher {
            handle,
            publisher,
            retention,
        }
    }
    pub fn publish(
        handle: MyHandle,
        publisher: PublisherHandle,
        delta: DeltaElements,
        retention: RepositoryRetentionConfig,
    ) -> Self {
        RepositoryContentCommand::Publish {
            handle,
            publisher,
            delta,
            retention,
        }
    }
}

impl WalCommand for RepositoryContentCommand {
    fn handle(&self) -> &MyHandle {
        match self {
            RepositoryContentCommand::ResetSession { handle }
            | RepositoryContentCommand::AddPublisher { handle, .. }
            | RepositoryContentCommand::RemovePublisher { handle, .. }
            | RepositoryContentCommand::Publish { handle, .. } => handle,
        }
    }
}

impl fmt::Display for RepositoryContentCommand {
    fn fmt(&self, f: &mut fmt::Formatter) -> fmt::Result {
        match self {
            RepositoryContentCommand::ResetSession { handle } => {
                write!(f, "reset session for repository {}", handle)
            }
            RepositoryContentCommand::AddPublisher { handle, publisher } => {
                write!(f, "add publisher '{}' to repository {}", publisher, handle)
            }
            RepositoryContentCommand::RemovePublisher { handle, publisher, .. } => {
                write!(f, "remove publisher '{}' from repository {}", publisher, handle)
            }
            RepositoryContentCommand::Publish { handle, publisher, .. } => {
                write!(f, "publish for publisher '{}' under repository {}", publisher, handle)
            }
        }
>>>>>>> 79632c9f
    }
}

//------------ RepositoryContentChange -------------------------------------

#[derive(Clone, Debug, Deserialize, Eq, PartialEq, Serialize)]
#[serde(rename_all = "snake_case", tag = "type")]
pub enum RepositoryContentChange {
    SessionReset {
        reset: RrdpSessionReset,
    },
    PublisherAdded {
        publisher: PublisherHandle,
    },
    PublisherRemoved {
        publisher: PublisherHandle,
    },
    PublishedObjects {
        publisher: PublisherHandle,
        current_objects: CurrentObjects,
    },
    RrdpUpdated {
        update: RrdpUpdated,
    },
}

#[derive(Clone, Debug, Deserialize, Eq, PartialEq, Serialize)]
pub struct RrdpSessionReset {
    notification: Notification,
    snapshot: Snapshot,
}

<<<<<<< HEAD
    pub fn remove_publisher(handle: MyHandle, publisher: PublisherHandle) -> Self {
        RepositoryContentCommand::RemovePublisher { handle, publisher }
    }
    pub fn publish(handle: MyHandle, publisher: PublisherHandle, delta: DeltaElements) -> Self {
        RepositoryContentCommand::Publish {
            handle,
            publisher,
            delta,
        }
    }
    pub fn create_rrdp_delta(handle: MyHandle, rrdp_updates_config: RrdpUpdatesConfig) -> Self {
        RepositoryContentCommand::CreateRrdpDelta {
            handle,
            rrdp_updates_config,
        }
    }
}

impl WalCommand for RepositoryContentCommand {
    fn handle(&self) -> &MyHandle {
        match self {
            RepositoryContentCommand::ResetSession { handle }
            | RepositoryContentCommand::AddPublisher { handle, .. }
            | RepositoryContentCommand::RemovePublisher { handle, .. }
            | RepositoryContentCommand::Publish { handle, .. }
            | RepositoryContentCommand::CreateRrdpDelta { handle, .. } => handle,
        }
    }
}

impl fmt::Display for RepositoryContentCommand {
    fn fmt(&self, f: &mut fmt::Formatter) -> fmt::Result {
        match self {
            RepositoryContentCommand::ResetSession { handle } => {
                write!(f, "reset session for repository {}", handle)
            }
            RepositoryContentCommand::CreateRrdpDelta { handle, .. } => {
                write!(f, "create next RRDP delta for repository {}", handle)
            }
            RepositoryContentCommand::AddPublisher { handle, publisher } => {
                write!(f, "add publisher '{}' to repository {}", publisher, handle)
            }
            RepositoryContentCommand::RemovePublisher { handle, publisher, .. } => {
                write!(f, "remove publisher '{}' from repository {}", publisher, handle)
            }
            RepositoryContentCommand::Publish { handle, publisher, .. } => {
                write!(f, "publish for publisher '{}' under repository {}", publisher, handle)
            }
        }
    }
}

//------------ RepositoryContentChange -------------------------------------

#[derive(Clone, Debug, Deserialize, Eq, PartialEq, Serialize)]
#[serde(rename_all = "snake_case", tag = "type")]
pub enum RepositoryContentChange {
    SessionReset {
        reset: RrdpSessionReset,
    },
    PublisherAdded {
        publisher: PublisherHandle,
    },
    PublisherRemoved {
        publisher: PublisherHandle,
    },
    PublishedObjects {
        publisher: PublisherHandle,
        current_objects: CurrentObjects,
    },
    RrdpDeltaStaged {
        delta: DeltaElements,
    },
    RrdpUpdated {
        update: RrdpUpdated,
    },
}

#[derive(Clone, Debug, Deserialize, Eq, PartialEq, Serialize)]
pub struct RrdpSessionReset {
    last_update: Time,
    session: RrdpSession,
    snapshot: SnapshotData,
}

#[derive(Clone, Debug, Deserialize, Eq, PartialEq, Serialize)]
pub struct RrdpUpdated {
    time: Time,
    random: RrdpFileRandom,
    deltas_truncate: usize,
}

impl fmt::Display for RepositoryContentChange {
    fn fmt(&self, f: &mut fmt::Formatter) -> fmt::Result {
        match self {
            RepositoryContentChange::SessionReset { reset } => write!(f, "RRDP session reset to: {}", reset.session),
            RepositoryContentChange::RrdpDeltaStaged { .. } => write!(f, "RRDP changes staged"),
            RepositoryContentChange::RrdpUpdated { .. } => write!(f, "RRDP updated"),
            RepositoryContentChange::PublisherAdded { publisher } => write!(f, "added publisher: {}", publisher),
            RepositoryContentChange::PublisherRemoved { publisher } => write!(f, "removed publisher: {}", publisher),
            RepositoryContentChange::PublishedObjects { publisher, .. } => write!(f, "published for: {}", publisher),
        }
    }
}

=======
#[derive(Clone, Debug, Deserialize, Eq, PartialEq, Serialize)]
pub struct RrdpUpdated {
    time: Time,
    random: RrdpFileRandom,
    delta_elements: DeltaElements,
    deltas_truncate: usize,
}

impl fmt::Display for RepositoryContentChange {
    fn fmt(&self, f: &mut fmt::Formatter) -> fmt::Result {
        match self {
            RepositoryContentChange::SessionReset { reset } => {
                write!(f, "RRDP session reset to: {}", reset.notification.session())
            }
            RepositoryContentChange::RrdpUpdated { .. } => {
                write!(f, "RRDP updated")
            }
            RepositoryContentChange::PublisherAdded { publisher } => write!(f, "added publisher: {}", publisher),
            RepositoryContentChange::PublisherRemoved { publisher } => write!(f, "removed publisher: {}", publisher),
            RepositoryContentChange::PublishedObjects { publisher, .. } => {
                write!(f, "published for publisher: {}", publisher)
            }
        }
    }
}

>>>>>>> 79632c9f
impl WalChange for RepositoryContentChange {}

//------------ RepositoryContent -------------------------------------------

/// This type manages the content of the repository. Note that access
/// to the repository is managed by an event sourced component which
/// handles RFC8181 based access, and which can enforce restrictions,
/// such as the base uri for publishers.
#[derive(Clone, Debug, Deserialize, Serialize)]
pub struct RepositoryContent {
    #[serde(default)] // Make this backward compatible
    revision: u64,
    publishers: HashMap<PublisherHandle, CurrentObjects>,
    rrdp: RrdpServer,
    rsync: RsyncdStore,
}

/// # Construct
impl RepositoryContent {
    pub fn new(publishers: HashMap<PublisherHandle, CurrentObjects>, rrdp: RrdpServer, rsync: RsyncdStore) -> Self {
        RepositoryContent {
            revision: 0,
            publishers,
            rrdp,
            rsync,
        }
    }

    pub fn init(rrdp_base_uri: uri::Https, rsync_jail: uri::Rsync, session: RrdpSession, repo_base_dir: &Path) -> Self {
        let publishers = HashMap::new();
        let rrdp = RrdpServer::create(rrdp_base_uri, repo_base_dir, session);
        let rsync = RsyncdStore::new(rsync_jail, repo_base_dir);

        RepositoryContent {
            revision: 0,
            publishers,
            rrdp,
            rsync,
        }
    }
}

/// # Write-ahead logging support
impl WalSupport for RepositoryContent {
    type Command = RepositoryContentCommand;
    type Change = RepositoryContentChange;
    type Error = Error;
<<<<<<< HEAD

    fn revision(&self) -> u64 {
        self.revision
    }

    fn apply(&mut self, set: WalSet<Self>) {
        for change in set.into_changes() {
            match change {
                RepositoryContentChange::SessionReset { reset } => self.rrdp.apply_session_reset(reset),
                RepositoryContentChange::RrdpUpdated { update } => self.rrdp.apply_rrdp_updated(update),
                RepositoryContentChange::RrdpDeltaStaged { delta } => self.rrdp.apply_rrdp_staged(delta),
                RepositoryContentChange::PublisherAdded { publisher } => {
                    self.publishers.insert(publisher, CurrentObjects::default());
                }
                RepositoryContentChange::PublisherRemoved { publisher } => {
                    self.publishers.remove(&publisher);
                }
                RepositoryContentChange::PublishedObjects {
                    publisher,
                    current_objects,
                } => {
                    self.publishers.insert(publisher, current_objects);
                }
            }
        }
        self.revision += 1;
    }

    fn process_command(&self, command: Self::Command) -> Result<Vec<Self::Change>, Self::Error> {
        match command {
            RepositoryContentCommand::ResetSession { .. } => self.reset_session(),
            RepositoryContentCommand::CreateRrdpDelta {
                rrdp_updates_config, ..
            } => self.create_rrdp_delta(rrdp_updates_config),
            RepositoryContentCommand::AddPublisher { publisher, .. } => self.add_publisher(publisher),
            RepositoryContentCommand::RemovePublisher { publisher, .. } => self.remove_publisher(publisher),
            RepositoryContentCommand::Publish { publisher, delta, .. } => self.publish(publisher, delta),
=======

    fn revision(&self) -> u64 {
        self.revision
    }

    fn apply(&mut self, set: WalSet<Self>) {
        for change in set.into_changes() {
            match change {
                RepositoryContentChange::SessionReset { reset } => self.rrdp.apply_session_reset(reset),
                RepositoryContentChange::RrdpUpdated { update } => self.rrdp.apply_rrdp_updated(update),
                RepositoryContentChange::PublisherAdded { publisher } => {
                    self.publishers.insert(publisher, CurrentObjects::default());
                }
                RepositoryContentChange::PublisherRemoved { publisher } => {
                    self.publishers.remove(&publisher);
                }
                RepositoryContentChange::PublishedObjects {
                    publisher,
                    current_objects,
                } => {
                    self.publishers.insert(publisher, current_objects);
                }
            }
        }
        self.revision += 1;
    }

    fn process_command(&self, command: Self::Command) -> Result<Vec<Self::Change>, Self::Error> {
        match command {
            RepositoryContentCommand::ResetSession { .. } => self.reset_session(),
            RepositoryContentCommand::AddPublisher { publisher, .. } => self.add_publisher(publisher),
            RepositoryContentCommand::RemovePublisher {
                publisher, retention, ..
            } => self.remove_publisher(publisher, retention),
            RepositoryContentCommand::Publish {
                publisher,
                delta,
                retention,
                ..
            } => self.publish(publisher, delta, retention),
>>>>>>> 79632c9f
        }
    }
}

/// # Publisher Content
impl RepositoryContent {
    // Clears all content on disk so the repository can be re-initialized
    pub fn clear(&self) {
        self.rrdp.clear();
        self.rsync.clear();
    }

    fn objects_for_publisher(&self, publisher: &PublisherHandle) -> KrillResult<&CurrentObjects> {
        self.publishers
            .get(publisher)
            .ok_or_else(|| Error::PublisherUnknown(publisher.clone()))
    }

    /// Gets a list reply containing all objects for this publisher.
    pub fn list_reply(&self, publisher: &PublisherHandle) -> KrillResult<ListReply> {
        self.objects_for_publisher(publisher).map(|o| o.to_list_reply())
    }

<<<<<<< HEAD
    fn reset_session(&self) -> KrillResult<Vec<RepositoryContentChange>> {
=======
    pub fn reset_session(&self) -> KrillResult<Vec<RepositoryContentChange>> {
>>>>>>> 79632c9f
        info!("Performing RRDP session reset.");
        let reset = self.rrdp.reset_session();

        Ok(vec![RepositoryContentChange::SessionReset { reset }])
    }

<<<<<<< HEAD
    pub fn write_repository(&self, config: RrdpUpdatesConfig) -> KrillResult<()> {
=======
    pub fn write_repository(&self, config: RepositoryRetentionConfig) -> KrillResult<()> {
>>>>>>> 79632c9f
        self.rrdp.write(config)?;
        self.rsync.write(self.rrdp.serial, self.rrdp.snapshot())
    }

<<<<<<< HEAD
    fn add_publisher(&self, publisher: PublisherHandle) -> KrillResult<Vec<RepositoryContentChange>> {
=======
    pub fn add_publisher(&self, publisher: PublisherHandle) -> KrillResult<Vec<RepositoryContentChange>> {
>>>>>>> 79632c9f
        Ok(vec![RepositoryContentChange::PublisherAdded { publisher }])
    }

    /// Removes the content for a publisher. This function will return
    /// ok if there is no content to remove - it is idempotent in that
    /// sense. However, if there are I/O errors removing the content then
    /// this function will fail.
<<<<<<< HEAD
    fn remove_publisher(&self, publisher: PublisherHandle) -> KrillResult<Vec<RepositoryContentChange>> {
=======
    pub fn remove_publisher(
        &self,
        publisher: PublisherHandle,
        retention: RepositoryRetentionConfig,
    ) -> KrillResult<Vec<RepositoryContentChange>> {
>>>>>>> 79632c9f
        let mut res = vec![];
        // withdraw objects if any
        if let Ok(objects) = self.objects_for_publisher(&publisher) {
            let withdraws = objects.elements().iter().map(|e| e.as_withdraw()).collect();
            let delta = DeltaElements::new(vec![], vec![], withdraws);
<<<<<<< HEAD
            res.push(RepositoryContentChange::RrdpDeltaStaged { delta });
=======

            let update = self.rrdp.update_rrdp(delta, retention)?;
            res.push(RepositoryContentChange::RrdpUpdated { update })
>>>>>>> 79632c9f
        }

        // remove publisher if present
        if self.publishers.contains_key(&publisher) {
            res.push(RepositoryContentChange::PublisherRemoved { publisher });
        }

        Ok(res)
    }

    /// Publish content for a publisher. Assumes that the delta was
    /// already checked (this is done in RepositoryContentProxy::publish).
<<<<<<< HEAD
    fn publish(&self, publisher: PublisherHandle, delta: DeltaElements) -> KrillResult<Vec<RepositoryContentChange>> {
=======
    pub fn publish(
        &self,
        publisher: PublisherHandle,
        delta: DeltaElements,
        retention: RepositoryRetentionConfig,
    ) -> KrillResult<Vec<RepositoryContentChange>> {
>>>>>>> 79632c9f
        let mut res = vec![];

        let mut current_objects = self
            .publishers
            .get(&publisher)
            .cloned()
            .ok_or_else(|| Error::PublisherUnknown(publisher.clone()))?;

        debug!("  apply delta to current objects of {}", publisher);
        current_objects.apply_delta(delta.clone());

        res.push(RepositoryContentChange::PublishedObjects {
            publisher,
            current_objects,
        });

        // TODO: Stage changes for publishers, and *then* update RRDP (see #693)
<<<<<<< HEAD
        debug!("   stage elements in RRDP state");
        res.push(RepositoryContentChange::RrdpDeltaStaged { delta });

        Ok(res)
    }

    /// Update the RRDP state
    fn create_rrdp_delta(&self, rrdp_config: RrdpUpdatesConfig) -> KrillResult<Vec<RepositoryContentChange>> {
        if self.rrdp.update_rrdp_needed(rrdp_config) == RrdpUpdateNeeded::Yes {
            let update = self.rrdp.update_rrdp(rrdp_config)?;
            Ok(vec![RepositoryContentChange::RrdpUpdated { update }])
        } else {
            Ok(vec![])
        }
=======
        debug!("   update RRDP state with changes");
        let update = self.rrdp.update_rrdp(delta, retention)?;
        debug!("   done updating RRDP state with changes");
        res.push(RepositoryContentChange::RrdpUpdated { update });

        Ok(res)
>>>>>>> 79632c9f
    }

    /// Returns the content stats for the repo
    pub fn stats(&self) -> RepoStats {
        RepoStats {
            publishers: self.publisher_stats(),
            session: self.rrdp.session,
            serial: self.rrdp.serial,
            last_update: Some(self.rrdp.last_update),
            rsync_base: self.rsync.base_uri.clone(),
            rrdp_base: self.rrdp.rrdp_base_uri.clone(),
        }
    }

    /// Returns the stats for all current publishers
    pub fn publisher_stats(&self) -> HashMap<PublisherHandle, PublisherStats> {
        self.publishers
            .iter()
            .map(|(pbl, objects)| (pbl.clone(), PublisherStats::from(objects)))
            .collect()
    }
}

//------------ RsyncdStore ---------------------------------------------------

/// This type is responsible for publishing files on disk in a structure so
/// that an rsyncd can be set up to serve this (RPKI) data. Note that the
/// rsync host name and module are part of the path, so make sure that the
/// rsyncd modules and paths are setup properly for each supported rsync
/// base uri used.
#[derive(Clone, Debug, Deserialize, Serialize)]
pub struct RsyncdStore {
    base_uri: uri::Rsync,
    rsync_dir: PathBuf,
    #[serde(skip_serializing, skip_deserializing, default = "RsyncdStore::new_lock")]
    lock: Arc<RwLock<()>>,
}

/// # Construct
///
impl RsyncdStore {
    pub fn new_lock() -> Arc<RwLock<()>> {
        Arc::new(RwLock::new(()))
    }

    pub fn new(base_uri: uri::Rsync, repo_dir: &Path) -> Self {
        let mut rsync_dir = repo_dir.to_path_buf();
        rsync_dir.push(REPOSITORY_RSYNC_DIR);
        let lock = Self::new_lock();
        RsyncdStore {
            base_uri,
            rsync_dir,
            lock,
        }
    }
}

/// # Publishing
///
impl RsyncdStore {
    /// Write all the files to disk for rsync to a tmp-dir, then switch
    /// things over in an effort to minimize the chance of people getting
    /// inconsistent syncs..
    pub fn write(&self, serial: u64, snapshot: &SnapshotData) -> KrillResult<()> {
        let _lock = self
            .lock
            .write()
            .map_err(|_| Error::custom("Could not get write lock for rsync repo"))?;

        let mut new_dir = self.rsync_dir.clone();
        new_dir.push(&format!("tmp-{}", serial));
        fs::create_dir_all(&new_dir).map_err(|e| {
            KrillIoError::new(
                format!(
                    "Could not create dir(s) '{}' for publishing rsync",
                    new_dir.to_string_lossy()
                ),
                e,
            )
        })?;

        let elements = snapshot.elements();

        for publish in elements {
            let rel = publish
                .uri()
                .relative_to(&self.base_uri)
                .ok_or_else(|| Error::publishing_outside_jail(publish.uri(), &self.base_uri))?;

            let mut path = new_dir.clone();
            path.push(rel);

            file::save(&publish.base64().to_bytes(), &path)?;
        }

        let mut current_dir = self.rsync_dir.clone();
        current_dir.push("current");

        let mut old_dir = self.rsync_dir.clone();
        old_dir.push("old");

        if current_dir.exists() {
            fs::rename(&current_dir, &old_dir).map_err(|e| {
                KrillIoError::new(
                    format!(
                        "Could not rename current rsync dir from '{}' to '{}' while publishing",
                        current_dir.to_string_lossy(),
                        old_dir.to_string_lossy()
                    ),
                    e,
                )
            })?;
        }

        fs::rename(&new_dir, &current_dir).map_err(|e| {
            KrillIoError::new(
                format!(
                    "Could not rename new rsync dir from '{}' to '{}' while publishing",
                    new_dir.to_string_lossy(),
                    current_dir.to_string_lossy()
                ),
                e,
            )
        })?;

        if old_dir.exists() {
            fs::remove_dir_all(&old_dir).map_err(|e| {
                KrillIoError::new(
                    format!(
                        "Could not remove up old rsync dir '{}' while publishing",
                        old_dir.to_string_lossy()
                    ),
                    e,
                )
            })?;
        }

        Ok(())
    }

    fn clear(&self) {
        let _ = fs::remove_dir_all(&self.rsync_dir);
    }
}

//------------ RrdpUpdateNeeded ----------------------------------------------

#[derive(Clone, Debug, Eq, PartialEq)]
pub enum RrdpUpdateNeeded {
    Yes,
    No,
    Later(Time),
}

//------------ RrdpServer ----------------------------------------------------

/// The RRDP server used by a Repository instance
#[derive(Clone, Debug, Deserialize, Serialize)]
pub struct RrdpServer {
    /// The base URI for notification, snapshot and delta files.
    rrdp_base_uri: uri::Https,

    /// The base directory where notification, snapshot and deltas will be
    /// published.
    rrdp_base_dir: PathBuf,
    rrdp_archive_dir: PathBuf,

    session: RrdpSession,
    serial: u64,
    last_update: Time,

<<<<<<< HEAD
    snapshot: SnapshotData,
    deltas: VecDeque<DeltaData>,

    #[serde(default)]
    staged_elements: StagedElements,
}

/// This type is used to combine staged delta elements for publishers.
#[derive(Clone, Debug, Default, Deserialize, Eq, PartialEq, Serialize)]
pub struct StagedElements(HashMap<uri::Rsync, DeltaElement>);

#[derive(Clone, Debug, Deserialize, Eq, PartialEq, Serialize)]
pub enum DeltaElement {
    Publish(PublishElement),
    Update(UpdateElement),
    Withdraw(WithdrawElement),
=======
    snapshot: Snapshot,
    deltas: VecDeque<Delta>,
>>>>>>> 79632c9f
}

impl RrdpServer {
    #[allow(clippy::too_many_arguments)]
    pub fn new(
        rrdp_base_uri: uri::Https,
        rrdp_base_dir: PathBuf,
        rrdp_archive_dir: PathBuf,
        session: RrdpSession,
        serial: u64,
<<<<<<< HEAD
        last_update: Time,
        snapshot: SnapshotData,
        deltas: VecDeque<DeltaData>,
        staged_elements: StagedElements,
=======
        notification: Notification,
        snapshot: Snapshot,
        deltas: VecDeque<Delta>,
>>>>>>> 79632c9f
    ) -> Self {
        RrdpServer {
            rrdp_base_uri,
            rrdp_base_dir,
            rrdp_archive_dir,
            session,
            serial,
<<<<<<< HEAD
            last_update,
=======
            notification,
>>>>>>> 79632c9f
            snapshot,
            deltas,
            staged_elements,
        }
    }

    pub fn create(rrdp_base_uri: uri::Https, repo_dir: &Path, session: RrdpSession) -> Self {
        let mut rrdp_base_dir = repo_dir.to_path_buf();
        rrdp_base_dir.push(REPOSITORY_RRDP_DIR);

        let mut rrdp_archive_dir = repo_dir.to_path_buf();
        rrdp_archive_dir.push(REPOSITORY_RRDP_ARCHIVE_DIR);

        let serial = RRDP_FIRST_SERIAL;
        let last_update = Time::now();
        let snapshot = SnapshotData::create();

        RrdpServer {
            rrdp_base_uri,
            rrdp_base_dir,
            rrdp_archive_dir,
            session,
            serial,
            last_update,
            snapshot,
            deltas: VecDeque::new(),
            staged_elements: StagedElements::default(),
        }
    }

    fn clear(&self) {
        let _ = fs::remove_dir_all(&self.rrdp_base_dir);
        let _ = fs::remove_dir_all(&self.rrdp_archive_dir);
    }

    fn snapshot(&self) -> &SnapshotData {
        &self.snapshot
    }

    pub fn reset_session(&self) -> RrdpSessionReset {
        let last_update = Time::now();
        let session = RrdpSession::random();
        let snapshot = self.snapshot.with_new_random();

        RrdpSessionReset {
            last_update,
            snapshot,
            session,
        }
    }

<<<<<<< HEAD
    /// Applies the data from an RrdpSessionReset change.
    fn apply_session_reset(&mut self, reset: RrdpSessionReset) {
        self.snapshot = reset.snapshot;
        self.session = reset.session;
        self.last_update = reset.last_update;
        self.serial = RRDP_FIRST_SERIAL;
        self.deltas = VecDeque::new();
    }

    /// Applies staged DeltaElements
    fn apply_rrdp_staged(&mut self, elements: DeltaElements) {
        let (publishes, updates, withdraws) = elements.unpack();
        for pbl in publishes {
            let uri = pbl.uri().clone();
            // A publish that follows a withdraw for the same URI should be Update.
            if let Some(DeltaElement::Withdraw(staged_withdraw)) = self.staged_elements.0.get(&uri) {
                let hash = *staged_withdraw.hash();
                let update = UpdateElement::new(uri.clone(), hash, pbl.base64().clone());
                self.staged_elements.0.insert(uri, DeltaElement::Update(update));
            } else {
                // In any other case we just keep the new publish.
                // Because deltas are checked before they are applied we know that publish
                // elements cannot occur after another publish or update. They would have
                // had to be an update in that case.
                // Because this is checked when the publication delta is submitted, we can
                // ignore this case here.
                self.staged_elements.0.insert(uri, DeltaElement::Publish(pbl));
            };
        }
=======
    pub fn reset_session(&self) -> RrdpSessionReset {
        let session = RrdpSession::random();
        let snapshot = self.snapshot.with_session_reset(session);
        let snapshot_uri = snapshot.uri(&self.rrdp_base_uri);
        let snapshot_path = snapshot.path(&self.rrdp_base_dir);
        let snapshot_hash = Hash::from_data(snapshot.xml().as_slice());
>>>>>>> 79632c9f

        for mut upd in updates {
            let uri = upd.uri().clone();
            // An update that follows a staged publish, should be fresh publish.
            // An update that follows a staged update, should use the hash from the previous update.
            // An update cannot follow a staged withdraw. It would have been a publish in that case.
            if let Some(DeltaElement::Publish(_)) = self.staged_elements.0.get(&uri) {
                self.staged_elements
                    .0
                    .insert(uri, DeltaElement::Publish(upd.into_publish()));
            } else if let Some(DeltaElement::Update(staged_update)) = self.staged_elements.0.get(&uri) {
                upd.updates_staged(staged_update); // set hash to previous update hash
                self.staged_elements.0.insert(uri, DeltaElement::Update(upd));
            } else {
                self.staged_elements.0.insert(uri, DeltaElement::Update(upd));
            }
        }

        for wdr in withdraws {
            // withdraws should always remove any staged publishes or updates.
            // they cannot follow staged withdraws (checked when delta is submitted)
            // so just add them all to the staged elements
            self.staged_elements
                .0
                .insert(wdr.uri().clone(), DeltaElement::Withdraw(wdr));
        }
    }

<<<<<<< HEAD
    /// Applies the data from an RrdpUpdated change.
    fn apply_rrdp_updated(&mut self, update: RrdpUpdated) {
        self.serial += 1;

        let mut staged_elements = StagedElements::default();
        std::mem::swap(&mut self.staged_elements, &mut staged_elements);

        let mut publishes = vec![];
        let mut updates = vec![];
        let mut withdraws = vec![];
        for el in staged_elements.0.into_values() {
            match el {
                DeltaElement::Publish(pbl) => publishes.push(pbl),
                DeltaElement::Update(upd) => updates.push(upd),
                DeltaElement::Withdraw(wdr) => withdraws.push(wdr),
            }
        }
        let delta_elements = DeltaElements::new(publishes, updates, withdraws);

        let delta = DeltaData::new(self.serial, update.time, update.random, delta_elements);

        self.snapshot = self
            .snapshot
            .with_delta(delta.random().clone(), delta.elements().clone());

        self.deltas.truncate(update.deltas_truncate);
        self.deltas.push_front(delta);
        self.deltas_truncate_size();

        self.last_update = update.time;
    }

    /// Checks whether an RRDP update is needed
    fn update_rrdp_needed(&self, rrdp_updates_config: RrdpUpdatesConfig) -> RrdpUpdateNeeded {
        if self.staged_elements.0.is_empty() {
            debug!("No RRDP update is needed, there are no staged changes");
            RrdpUpdateNeeded::No
        } else {
            let interval = Duration::seconds(rrdp_updates_config.rrdp_delta_interval_min_seconds.into());
            let next_update_time = self.last_update + interval;
            if next_update_time > Time::now() {
                debug!("RRDP update is delayed to: {}", next_update_time.to_rfc3339());
                RrdpUpdateNeeded::Later(next_update_time)
            } else {
                debug!("RRDP update is needed");
                RrdpUpdateNeeded::Yes
            }
        }
    }

    /// Updates the RRDP server with the staged delta elements.
    fn update_rrdp(&self, rrdp_updates_config: RrdpUpdatesConfig) -> KrillResult<RrdpUpdated> {
        let time = Time::now();
        let random = RrdpFileRandom::default();

        let deltas_truncate = self.find_deltas_truncate_age(rrdp_updates_config);

        Ok(RrdpUpdated {
            time,
            random,
=======
        RrdpSessionReset { snapshot, notification }
    }

    /// Applies the data from an RrdpSessionReset change.
    fn apply_session_reset(&mut self, reset: RrdpSessionReset) {
        let snapshot = reset.snapshot;
        let notification = reset.notification;

        self.serial = notification.serial();
        self.session = notification.session();
        self.notification = notification;
        self.snapshot = snapshot;
        self.deltas = VecDeque::new();
    }

    /// Applies the data from an RrdpUpdated change.
    fn apply_rrdp_updated(&mut self, update: RrdpUpdated) {
        self.serial += 1;

        let delta = Delta::new(
            self.session,
            self.serial,
            update.time,
            update.random.clone(),
            update.delta_elements,
        );
        self.snapshot = self.snapshot.with_delta(update.random, delta.elements().clone());
        self.notification = self.make_updated_notification(&self.snapshot, &delta, update.deltas_truncate);

        self.deltas.truncate(update.deltas_truncate);
        self.deltas.push_front(delta);
    }

    /// Updates the RRDP server with the elements. Note that this assumes that
    /// the delta has already been checked against the jail and current
    /// objects of the publisher.
    fn update_rrdp(
        &self,
        delta_elements: DeltaElements,
        retention: RepositoryRetentionConfig,
    ) -> KrillResult<RrdpUpdated> {
        let time = Time::now();
        let random = RrdpFileRandom::default();

        let deltas_truncate = {
            // It's a bit inefficient to "pre-create" a new snapshot just to get its size, but
            // if we look at the current snapshot then we could be off.
            let snapshot_size = self.snapshot.with_delta(random.clone(), delta_elements.clone()).size();
            let delta_size = delta_elements.size();
            self.find_deltas_truncate(delta_size, snapshot_size, retention)
        };

        Ok(RrdpUpdated {
            time,
            random,
            delta_elements,
>>>>>>> 79632c9f
            deltas_truncate,
        })
    }

<<<<<<< HEAD
    /// Truncate excessive deltas based on size. This is done
    /// after applying an RrdpUpdate because the outcome is
    /// deterministic. Compared to truncating the deltas based
    /// on age and number, because *that* depends on when the
    /// update was generated, and what the RrdpUpdatesConfig
    /// was set to at the time.
    fn deltas_truncate_size(&mut self) {
        let snapshot_size = self.snapshot().size();
        let mut total_deltas_size = 0;
        let mut keep = 0;
=======
    // Get the position to truncate excessive deltas:
    //  - never keep more than the size of the snapshot
    //  - always keep 'retention_delta_files_min_nr' files
    //  - always keep 'retention_delta_files_min_seconds' files
    //  - beyond this:
    //     - never keep more than 'retention_delta_files_max_nr'
    //     - never keep older than 'retention_delta_files_max_seconds'
    //     - keep the others
    fn find_deltas_truncate(
        &self,
        delta_size: usize,
        snapshot_size: usize,
        config: RepositoryRetentionConfig,
    ) -> usize {
        // We will keep the new delta - not yet added to this.
        // So, we use its size as the starting point for the total delta size.
        let mut keep = 0;
        let mut size = delta_size;

        let min_nr = config.retention_delta_files_min_nr;
        let min_secs = config.retention_delta_files_min_seconds;
        let max_nr = config.retention_delta_files_max_nr;
        let max_secs = config.retention_delta_files_max_seconds;
>>>>>>> 79632c9f

        for delta in &self.deltas {
            total_deltas_size += delta.elements().size();
            if total_deltas_size > snapshot_size {
                // never keep more than the size of the snapshot
                break;
            } else {
                keep += 1;
            }
        }

<<<<<<< HEAD
        self.deltas.truncate(keep);
    }

    /// Get the position to truncate excessive deltas, before applying the next delta:
    ///  - always keep 'rrdp_delta_files_min_nr' files
    ///  - always keep 'rrdp_delta_files_min_seconds' files
    ///  - beyond this:
    ///     - never keep more than 'rrdp_delta_files_max_nr'
    ///     - never keep older than 'rrdp_delta_files_max_seconds'
    ///     - keep the others
    fn find_deltas_truncate_age(&self, rrdp_updates_config: RrdpUpdatesConfig) -> usize {
        // We will keep the new delta - not yet added to this.
        let mut keep = 0;

        let min_nr = rrdp_updates_config.rrdp_delta_files_min_nr;
        let min_secs = rrdp_updates_config.rrdp_delta_files_min_seconds;
        let max_nr = rrdp_updates_config.rrdp_delta_files_max_nr;
        let max_secs = rrdp_updates_config.rrdp_delta_files_max_seconds;

        for delta in &self.deltas {
            if keep < min_nr || delta.younger_than_seconds(min_secs.into()) {
                // always keep 'rrdp_delta_files_min_nr' files
                //    we need < min_nr because we will add the new delta later
                // always keep 'rrdp_delta_files_min_seconds' file
                keep += 1
            } else if keep == max_nr - 1 || delta.older_than_seconds(max_secs.into()) {
                // never keep more than 'rrdp_delta_files_max_nr'
                //    we need max_nr -1 because we will add the new new delta later
                // never keep older than 'rrdp_delta_files_max_seconds'
                break;
            } else {
                // keep the remainder
                keep += 1;
            }
        }

        keep
=======
        keep
    }

    // Update the notification to include the current snapshot and
    // deltas. Remove old notifications exceeding the retention time,
    // so that we can delete old snapshots and deltas which are no longer
    // relevant.
    fn make_updated_notification(&self, snapshot: &Snapshot, delta: &Delta, deltas_truncate: usize) -> Notification {
        let snapshot_ref = {
            let snapshot_uri = snapshot.uri(&self.rrdp_base_uri);
            let snapshot_path = snapshot.path(&self.rrdp_base_dir);
            let snapshot_xml = snapshot.xml();
            let snapshot_hash = Hash::from_data(snapshot_xml.as_slice());
            SnapshotRef::new(snapshot_uri, snapshot_path, snapshot_hash)
        };

        let delta_ref = {
            let serial = delta.serial();
            let xml = delta.xml();
            let hash = Hash::from_data(xml.as_slice());

            let delta_uri = delta.uri(&self.rrdp_base_uri);
            let delta_path = delta.path(&self.rrdp_base_dir);
            let file_ref = FileRef::new(delta_uri, delta_path, hash);
            DeltaRef::new(serial, file_ref)
        };

        self.notification.with_updates(snapshot_ref, delta_ref, deltas_truncate)
>>>>>>> 79632c9f
    }

    /// Write the (missing) RRDP files to disk, and remove the ones
    /// no longer referenced in the notification file.
<<<<<<< HEAD
    fn write(&self, rrdp_updates_config: RrdpUpdatesConfig) -> Result<(), Error> {
        // Get the current notification file from disk, if it exists, so
        // we can determine which (new) snapshot and delta files to write,
        // and which old snapshot and delta files may be removed.
        debug!("Write updated RRDP state to disk - if there are any updates that is.");

        // Get the current notification file - as long as it's present and can
        // be parsed. If it cannot be parsed we just ignore it. I.e. we will generate
        // all current files in that case.
        let old_notification_opt: Option<NotificationFile> = file::read(&self.notification_path())
            .ok()
            .and_then(|bytes| rpki::rrdp::NotificationFile::parse(bytes.as_ref()).ok());

        if let Some(old_notification) = old_notification_opt.as_ref() {
            if old_notification.serial() == self.serial && old_notification.session_id() == self.session.into() {
                debug!("Existing notification file matches current session and serial. Nothing to write.");
                return Ok(());
            }
=======
    fn write(&self, retention: RepositoryRetentionConfig) -> Result<(), Error> {
        // write snapshot if it's not there
        let snapshot_path = self.snapshot.path(&self.rrdp_base_dir);
        if !snapshot_path.exists() {
            self.snapshot.write_xml(&snapshot_path)?;
>>>>>>> 79632c9f
        }

        let deltas = self.write_delta_files(old_notification_opt)?;
        let snapshot = self.write_snapshot_file()?;

        self.write_notification_file(snapshot, deltas)?;

        // clean up under the base dir:
        self.cleanup_old_rrdp_files(rrdp_updates_config)
    }

    fn write_delta_files(&self, old_notification_opt: Option<NotificationFile>) -> KrillResult<Vec<DeltaInfo>> {
        // Find existing deltas in current file, if present and still applicable:
        // - there is a notification that can be parsed
        // - session did not change
        // - deltas have an overlap with current deltas (otherwise just regenerate new deltas)
        //
        // We will assume that files for deltas still exist on disk and were not changed, so we will not regenerate them.
        //
        // NOTE: if both session and serial remain unchanged we just return with Ok(()). There is no work.
        let mut deltas_from_old_notification: Vec<rpki::rrdp::DeltaInfo> = match old_notification_opt {
            None => {
                debug!("No old notification file found");
                vec![]
            }
            Some(mut old_notification) => {
                if old_notification.session_id() == self.session.into() {
                    // Sort the deltas from lowest serial up, and make sure that there are no gaps.
                    if old_notification.sort_and_verify_deltas(None) {
                        debug!("Found existing notification file for current session with deltas.");
                        old_notification.deltas().to_vec()
                    } else {
                        debug!("Found existing notification file with incomplete deltas, will regenerate files.");
                        vec![]
                    }
                } else {
                    debug!("Existing notification file was for different session, will regenerate all files.");
                    vec![]
                }
            }
        };

        // Go over the deltas we found and discard any delta with a serial that we no longer kept.
        // The deltas in the RrdpServer are sorted from highest to lowest serial (to make it easier to truncate).
        if let Some(last) = self.deltas.back() {
            // Only keep deltas are still kept.
            deltas_from_old_notification.retain(|delta| delta.serial() >= last.serial());
        } else if !deltas_from_old_notification.is_empty() {
            // We would expect the existing deltas to be empty as well in this case. But in any case,
            // wiping them will ensure we generate a new sane NotificationFile
            deltas_from_old_notification = vec![];
        }

        // Write new delta files and add their DeltaInfo to the list to include in the new notification file.
        // I.e. skip deltas that are still included in the curated list we got from the old notification.
        let last_written_serial = deltas_from_old_notification.last();
        let mut deltas = vec![];
        for delta in &self.deltas {
            if let Some(last) = last_written_serial {
                if delta.serial() <= last.serial() {
                    // Already included. We can skip this and assume that it was written to disk before.
                    // And no one went in and messed with it..
                    debug!("Skip writing delta for serial {}. File should exist.", delta.serial());
                    continue;
                }
            }
            // New delta, write it and add its distinctiveness to deltas (DeltaInfo vec) to include
            // in the notification file that we will write.
            let path = delta.path(self.session, delta.serial(), &self.rrdp_base_dir);
            let uri = delta.uri(self.session, delta.serial(), &self.rrdp_base_uri);
            let xml_bytes = delta.xml(self.session, delta.serial());
            let hash = Hash::from_data(xml_bytes.as_slice());

            debug!("Write delta file to: {}", path.to_string_lossy());
            file::save(&xml_bytes, &path)?;

            deltas.push(DeltaInfo::new(delta.serial(), uri, hash));
        }

        // Reverse the order of the (old) deltas so that it also goes high to low, and
        // we can get the new complete list to include in the notification file.
        deltas_from_old_notification.reverse();
        deltas.append(&mut deltas_from_old_notification);

        Ok(deltas)
    }

    fn write_snapshot_file(&self) -> KrillResult<SnapshotInfo> {
        let path = self.snapshot().path(self.session, self.serial, &self.rrdp_base_dir);
        let uri = self.snapshot().uri(self.session, self.serial, &self.rrdp_base_uri);
        let xml_bytes = self.snapshot().xml(self.session, self.serial);
        let hash = Hash::from_data(&xml_bytes);

        debug!("Write snapshot file to: {}", path.to_string_lossy());
        file::save(&xml_bytes, &path)?;

        Ok(SnapshotInfo::new(uri, hash))
    }

    fn write_notification_file(&self, snapshot: SnapshotInfo, deltas: Vec<DeltaInfo>) -> KrillResult<()> {
        // Write new notification file to new file first.
        // Prevent that half-overwritten files are served.
        let notification = NotificationFile::new(self.session.into(), self.serial, snapshot, deltas);
        let notification_path_new = self.notification_path_new();
        let mut notification_file_new = file::create_file_with_path(&notification_path_new)?;
        notification.write_xml(&mut notification_file_new).map_err(|e| {
            KrillIoError::new(
                format!(
                    "could not write new notification file to {}",
                    notification_path_new.to_string_lossy()
                ),
                e,
            )
        })?;

        // Rename the new file so it becomes current.
        let notification_path = self.notification_path();
        fs::rename(&notification_path_new, &notification_path).map_err(|e| {
            KrillIoError::new(
                format!(
                    "Could not rename notification file from '{}' to '{}'",
                    notification_path_new.to_string_lossy(),
                    notification_path.to_string_lossy()
                ),
                e,
            )
        })?;

        Ok(())
    }

    fn cleanup_old_rrdp_files(&self, rrdp_updates_config: RrdpUpdatesConfig) -> KrillResult<()> {
        // - old session dirs
        for entry in fs::read_dir(&self.rrdp_base_dir).map_err(|e| {
            KrillIoError::new(
                format!(
                    "Could not read RRDP base directory '{}'",
                    self.rrdp_base_dir.to_string_lossy()
                ),
                e,
            )
        })? {
            let entry = entry.map_err(|e| {
                KrillIoError::new(
                    format!(
                        "Could not read entry in RRDP base directory '{}'",
                        self.rrdp_base_dir.to_string_lossy()
                    ),
                    e,
                )
            })?;
            if self.session.to_string() == entry.file_name().to_string_lossy() {
                continue;
            } else {
                let path = entry.path();
                if path.is_dir() {
                    let _best_effort_rm = fs::remove_dir_all(path);
                }
            }
        }

        // clean up under the current session
        let session_dir = self.rrdp_base_dir.join(self.session.to_string());

        // Get the delta range to keep. We use 0 as a special value, because it
        // is never used for deltas: i.e. no delta dirs will match if our delta
        // list is empty.
        let lowest_delta = self.deltas.back().map(|delta| delta.serial()).unwrap_or(0);
        let highest_delta = self.deltas.front().map(|delta| delta.serial()).unwrap_or(0);

        for entry in fs::read_dir(&session_dir).map_err(|e| {
            KrillIoError::new(
                format!(
                    "Could not read RRDP session directory '{}'",
                    session_dir.to_string_lossy()
                ),
                e,
            )
        })? {
            let entry = entry.map_err(|e| {
                KrillIoError::new(
                    format!(
                        "Could not read entry in RRDP session directory '{}'",
                        session_dir.to_string_lossy()
                    ),
                    e,
                )
            })?;
            let path = entry.path();

            // remove any dir or file that is:
            // - not a number
            // - a number that is higher than the current serial
            // - a number that is lower than the last delta (if set)
            if let Ok(serial) = u64::from_str(entry.file_name().to_string_lossy().as_ref()) {
                // Skip the current serial
                if serial == self.serial {
                    continue;
                // Clean up old serial dirs once deltas are out of scope
<<<<<<< HEAD
                } else if serial < lowest_delta || serial > highest_delta {
                    if rrdp_updates_config.rrdp_files_archive {
=======
                } else if !self.notification.includes_delta(serial) {
                    if retention.retention_archive {
>>>>>>> 79632c9f
                        // If archiving is enabled, then move these directories under the archive base

                        let mut dest = self.rrdp_archive_dir.clone();
                        dest.push(self.session.to_string());
                        dest.push(format!("{}", serial));

                        info!("Archiving RRDP serial '{}' to '{}", serial, dest.to_string_lossy());
                        let _ = fs::create_dir_all(&dest);
                        let _ = fs::rename(path, dest);
                    } else if path.is_dir() {
                        let _best_effort_rm = fs::remove_dir_all(path);
                    } else {
                        let _best_effort_rm = fs::remove_file(path);
                    }
                // We still need this old serial dir for the delta, but may not need the snapshot
                // in it unless archiving is enabled.. in that case leave them and move them when
                // the complete serial dir goes out of scope above.
<<<<<<< HEAD
                } else if !rrdp_updates_config.rrdp_files_archive {
                    // If the there is a snapshot file do a best effort removal. It shares the same
                    // random dir as the delta that we still need to keep for this serial, so we just
                    // remove the file and leave its parent directory in place.
=======
                } else if !retention.retention_archive {
                    // see if the there is a snapshot file in this serial dir and if so do a best
                    // effort removal.
>>>>>>> 79632c9f
                    if let Ok(Some(snapshot_file_to_remove)) = Self::session_dir_snapshot(&session_dir, serial) {
                        if let Err(e) = fs::remove_file(&snapshot_file_to_remove) {
                            warn!(
                                "Could not delete snapshot file '{}'. Error was: {}",
                                snapshot_file_to_remove.to_string_lossy(),
                                e
                            );
                        }
                    }
                } else {
                    // archiving was enabled, keep the old snapshot file until the directory is archived
                }
            } else {
                // clean up dirs or files under the base dir which are not sessions
                warn!(
                    "Found unexpected file or dir in RRDP repository - will try to remove: {}",
                    path.to_string_lossy()
                );
                if path.is_dir() {
                    let _best_effort_rm = fs::remove_dir_all(path);
                } else {
                    let _best_effort_rm = fs::remove_file(path);
                }
            }
        }

        Ok(())
    }
}

/// rrdp paths and uris
///
impl RrdpServer {
    pub fn notification_uri(&self) -> uri::Https {
        self.rrdp_base_uri.join(b"notification.xml").unwrap()
    }

    fn notification_path_new(&self) -> PathBuf {
        let mut path = self.rrdp_base_dir.clone();
        path.push("new-notification.xml");
        path
    }

    fn notification_path(&self) -> PathBuf {
        let mut path = self.rrdp_base_dir.clone();
        path.push("notification.xml");
        path
    }

    pub fn session_dir_snapshot(session_path: &Path, serial: u64) -> KrillResult<Option<PathBuf>> {
        Self::find_in_serial_dir(session_path, serial, "snapshot.xml")
    }

    /// Expects files (like delta.xml or snapshot.xml) under dir structure like:
    /// <session_path>/<serial>/<some random>/<filename>
    pub fn find_in_serial_dir(session_path: &Path, serial: u64, filename: &str) -> KrillResult<Option<PathBuf>> {
        let serial_dir = session_path.join(serial.to_string());
        if let Ok(randoms) = fs::read_dir(&serial_dir) {
            for entry in randoms {
                let entry = entry.map_err(|e| {
                    Error::io_error_with_context(
                        format!(
                            "Could not open directory entry under RRDP directory {}",
                            serial_dir.to_string_lossy()
                        ),
                        e,
                    )
                })?;
                if let Ok(files) = fs::read_dir(entry.path()) {
                    for file in files {
                        let file = file.map_err(|e| {
                            Error::io_error_with_context(
                                format!(
                                    "Could not open directory entry under RRDP directory {}",
                                    entry.path().to_string_lossy()
                                ),
                                e,
                            )
                        })?;
                        if file.file_name().to_string_lossy() == filename {
                            return Ok(Some(file.path()));
                        }
                    }
                }
            }
        }
        Ok(None)
    }
}

/// We can only have one (1) RepositoryAccess, but it is an event-sourced
/// typed which is stored in an AggregateStore which could theoretically
/// serve multiple. So, we use RepositoryAccessProxy as a wrapper around
/// this so that callers don't need to worry about storage details.
pub struct RepositoryAccessProxy {
    store: AggregateStore<RepositoryAccess>,
    key: MyHandle,
}

impl RepositoryAccessProxy {
    pub fn disk(config: &Config) -> KrillResult<Self> {
        let store = AggregateStore::<RepositoryAccess>::disk(&config.data_dir, PUBSERVER_DIR)?;
        let key = MyHandle::from_str(PUBSERVER_DFLT).unwrap();

        if store.has(&key)? {
            if config.always_recover_data {
                store.recover()?;
            } else if let Err(e) = store.warm() {
                error!(
                    "Could not warm up cache, storage seems corrupt, will try to recover!! Error was: {}",
                    e
                );
                store.recover()?;
            }
        }

        Ok(RepositoryAccessProxy { store, key })
    }

    pub fn initialized(&self) -> KrillResult<bool> {
        self.store.has(&self.key).map_err(Error::AggregateStoreError)
    }

    pub fn init(&self, uris: PublicationServerUris, signer: &KrillSigner) -> KrillResult<()> {
        if self.initialized()? {
            Err(Error::RepositoryServerAlreadyInitialized)
        } else {
            let (rrdp_base_uri, rsync_jail) = uris.unpack();

            let ini = RepositoryAccessInitDetails::init(&self.key, rsync_jail, rrdp_base_uri, signer)?;

            self.store.add(ini)?;

            Ok(())
        }
    }

    pub fn clear(&self) -> KrillResult<()> {
        if !self.initialized()? {
            Err(Error::RepositoryServerNotInitialized)
        } else if !self.publishers()?.is_empty() {
            Err(Error::RepositoryServerHasPublishers)
        } else {
            self.store.drop_aggregate(&self.key)?;
            Ok(())
        }
    }

    fn read(&self) -> KrillResult<Arc<RepositoryAccess>> {
        if !self.initialized()? {
            Err(Error::RepositoryServerNotInitialized)
        } else {
            self.store
                .get_latest(&self.key)
                .map_err(|e| Error::custom(format!("Publication Server data issue: {}", e)))
        }
    }

    pub fn publishers(&self) -> KrillResult<Vec<PublisherHandle>> {
        Ok(self.read()?.publishers())
    }

    pub fn get_publisher(&self, name: &PublisherHandle) -> KrillResult<Publisher> {
        self.read()?.get_publisher(name).map(|p| p.clone())
    }

    pub fn add_publisher(&self, req: idexchange::PublisherRequest, actor: &Actor) -> KrillResult<()> {
        let name = req.publisher_handle().clone();
        let id_cert = req.validate().map_err(Error::rfc8183)?;
        let base_uri = self.read()?.base_uri_for(&name)?;

        let cmd = RepoAccessCmdDet::add_publisher(&self.key, id_cert.into(), name, base_uri, actor);
        self.store.command(cmd)?;
        Ok(())
    }

    pub fn remove_publisher(&self, name: PublisherHandle, actor: &Actor) -> KrillResult<()> {
        if !self.initialized()? {
            Err(Error::RepositoryServerNotInitialized)
        } else {
            let cmd = RepoAccessCmdDet::remove_publisher(&self.key, name, actor);
            self.store.command(cmd)?;
            Ok(())
        }
    }

    /// Returns the repository URI information for a publisher.
    pub fn repo_info_for(&self, name: &PublisherHandle) -> KrillResult<RepoInfo> {
        self.read()?.repo_info_for(name)
    }

    /// Returns the RFC8183 Repository Response for the publisher
    pub fn repository_response(
        &self,
        rfc8181_uri: uri::Https,
        publisher: &PublisherHandle,
    ) -> KrillResult<idexchange::RepositoryResponse> {
        self.read()?.repository_response(rfc8181_uri, publisher)
    }

    /// Parse submitted bytes by a Publisher as an RFC8181 ProtocolCms object, and validates it.
    pub fn decode_and_validate(
        &self,
        publisher: &PublisherHandle,
        bytes: &[u8],
    ) -> KrillResult<publication::PublicationCms> {
        let publisher = self.get_publisher(publisher)?;
        let msg = PublicationCms::decode(bytes).map_err(Error::Rfc8181)?;
        msg.validate(publisher.id_cert().public_key()).map_err(Error::Rfc8181)?;
        Ok(msg)
    }

    // /// Creates and signs an RFC8181 CMS response.
    pub fn respond(
        &self,
        message: publication::Message,
        signer: &KrillSigner,
    ) -> KrillResult<publication::PublicationCms> {
        let key_id = self.read()?.key_id();
        signer.create_rfc8181_cms(message, &key_id).map_err(Error::signer)
    }
}

//------------ RepositoryAccess --------------------------------------------

/// An RFC8181 Repository server, capable of handling Publishers (both embedded, and
/// remote RFC8181), and publishing to RRDP and disk, and signing responses.
#[derive(Clone, Debug, Deserialize, Serialize)]
pub struct RepositoryAccess {
    // Event sourcing support
    handle: MyHandle,
    version: u64,

    id_cert: IdCertInfo,
    publishers: HashMap<PublisherHandle, Publisher>,

    rsync_base: uri::Rsync,
    rrdp_base: uri::Https,
}

impl RepositoryAccess {
    pub fn key_id(&self) -> KeyIdentifier {
        self.id_cert.public_key().key_identifier()
    }
}

/// # Event Sourcing support
///
impl Aggregate for RepositoryAccess {
    type Command = RepoAccessCmd;
    type StorableCommandDetails = StorableRepositoryCommand;
    type Event = RepositoryAccessEvent;
    type InitEvent = RepositoryAccessIni;
    type Error = Error;

    fn init(event: Self::InitEvent) -> Result<Self, Self::Error> {
        let (handle, _version, details) = event.unpack();
        let (id_cert, rrdp_base, rsync_base) = details.unpack();

        Ok(RepositoryAccess {
            handle,
            version: 1,
            id_cert,
            publishers: HashMap::new(),
            rsync_base,
            rrdp_base,
        })
    }

    fn version(&self) -> u64 {
        self.version
    }

    fn apply(&mut self, event: Self::Event) {
        self.version += 1;
        match event.into_details() {
            RepositoryAccessEventDetails::PublisherAdded { name, publisher } => {
                self.publishers.insert(name, publisher);
            }
            RepositoryAccessEventDetails::PublisherRemoved { name } => {
                self.publishers.remove(&name);
            }
        }
    }

    fn process_command(&self, command: Self::Command) -> Result<Vec<Self::Event>, Self::Error> {
        info!(
            "Sending command to publisher '{}', version: {}: {}",
            self.handle, self.version, command
        );

        match command.into_details() {
            RepoAccessCmdDet::AddPublisher {
                id_cert,
                name,
                base_uri,
            } => self.add_publisher(id_cert, name, base_uri),
            RepoAccessCmdDet::RemovePublisher { name } => self.remove_publisher(name),
        }
    }
}

/// # Manage publishers
///
impl RepositoryAccess {
    /// Adds a publisher with access to the repository
    fn add_publisher(
        &self,
        id_cert: IdCertInfo,
        name: PublisherHandle,
        base_uri: uri::Rsync,
    ) -> Result<Vec<RepositoryAccessEvent>, Error> {
        if self.publishers.contains_key(&name) {
            Err(Error::PublisherDuplicate(name))
        } else {
            let publisher = Publisher::new(id_cert, base_uri);

            Ok(vec![RepositoryAccessEventDetails::publisher_added(
                &self.handle,
                self.version,
                name,
                publisher,
            )])
        }
    }

    /// Removes a publisher and all its content
    fn remove_publisher(&self, publisher_handle: PublisherHandle) -> Result<Vec<RepositoryAccessEvent>, Error> {
        if !self.has_publisher(&publisher_handle) {
            Err(Error::PublisherUnknown(publisher_handle))
        } else {
            Ok(vec![RepositoryAccessEventDetails::publisher_removed(
                &self.handle,
                self.version,
                publisher_handle,
            )])
        }
    }

    fn notification_uri(&self) -> uri::Https {
        self.rrdp_base.join(b"notification.xml").unwrap()
    }

    fn base_uri_for(&self, name: &PublisherHandle) -> KrillResult<uri::Rsync> {
        uri::Rsync::from_str(&format!("{}{}/", self.rsync_base, name))
            .map_err(|_| Error::Custom(format!("Cannot derive base uri for {}", name)))
    }

    /// Returns the repository URI information for a publisher.
    pub fn repo_info_for(&self, name: &PublisherHandle) -> KrillResult<RepoInfo> {
        let rsync_base = self.base_uri_for(name)?;
        Ok(RepoInfo::new(rsync_base, Some(self.notification_uri())))
    }

    pub fn repository_response(
        &self,
        rfc8181_uri: uri::Https,
        publisher_handle: &PublisherHandle,
    ) -> Result<idexchange::RepositoryResponse, Error> {
        let publisher = self.get_publisher(publisher_handle)?;
        let rsync_base = publisher.base_uri();
        let service_uri = idexchange::ServiceUri::Https(rfc8181_uri);

        Ok(idexchange::RepositoryResponse::new(
            self.id_cert.base64().clone(),
            publisher_handle.clone(),
            service_uri,
            rsync_base.clone(),
            Some(self.notification_uri()),
            None,
        ))
    }

    pub fn get_publisher(&self, publisher_handle: &PublisherHandle) -> Result<&Publisher, Error> {
        self.publishers
            .get(publisher_handle)
            .ok_or_else(|| Error::PublisherUnknown(publisher_handle.clone()))
    }

    pub fn has_publisher(&self, name: &PublisherHandle) -> bool {
        self.publishers.contains_key(name)
    }

    pub fn publishers(&self) -> Vec<PublisherHandle> {
        self.publishers.keys().cloned().collect()
    }
}

//------------ RepoStats -----------------------------------------------------

#[derive(Clone, Debug, Deserialize, Eq, PartialEq, Serialize)]
pub struct RepoStats {
    publishers: HashMap<PublisherHandle, PublisherStats>,
    session: RrdpSession,
    serial: u64,
    last_update: Option<Time>,
    rsync_base: uri::Rsync,
    rrdp_base: uri::Https,
}

impl RepoStats {
    pub fn publish(
        &mut self,
        publisher: &PublisherHandle,
        publisher_stats: PublisherStats,
        serial: u64,
        last_update: Time,
    ) {
        self.publishers.insert(publisher.clone(), publisher_stats);
        self.serial = serial;
        self.last_update = Some(last_update);
    }

    pub fn session_reset(&mut self, session: RrdpSession, serial: u64, last_update: Time) {
        self.session = session;
        self.serial = serial;
        self.last_update = Some(last_update)
    }

    pub fn new_publisher(&mut self, publisher: &PublisherHandle) {
        self.publishers.insert(publisher.clone(), PublisherStats::default());
    }

    pub fn remove_publisher(&mut self, publisher: &PublisherHandle, serial: u64, last_update: Time) {
        self.publishers.remove(publisher);
        self.serial = serial;
        self.last_update = Some(last_update);
    }

    pub fn get_publishers(&self) -> &HashMap<PublisherHandle, PublisherStats> {
        &self.publishers
    }

    pub fn stale_publishers(&self, seconds: i64) -> Vec<PublisherHandle> {
        let mut res = vec![];
        for (publisher, stats) in self.publishers.iter() {
            if let Some(update_time) = stats.last_update() {
                if Time::now().timestamp() - update_time.timestamp() >= seconds {
                    res.push(publisher.clone())
                }
            } else {
                res.push(publisher.clone())
            }
        }
        res
    }

    pub fn last_update(&self) -> Option<Time> {
        self.last_update
    }

    pub fn serial(&self) -> u64 {
        self.serial
    }

    pub fn session(&self) -> RrdpSession {
        self.session
    }
}

impl fmt::Display for RepoStats {
    fn fmt(&self, f: &mut fmt::Formatter) -> fmt::Result {
        writeln!(f, "Server URIs:")?;
        writeln!(f, "    rrdp:    {}", self.rrdp_base)?;
        writeln!(f, "    rsync:   {}", self.rsync_base)?;
        writeln!(f)?;
        if let Some(update) = self.last_update() {
            writeln!(f, "RRDP updated:      {}", update.to_rfc3339())?;
        }
        writeln!(f, "RRDP session:      {}", self.session())?;
        writeln!(f, "RRDP serial:       {}", self.serial())?;
        writeln!(f)?;
        writeln!(f, "Publisher, Objects, Size, Last Updated")?;
        for (publisher, stats) in self.get_publishers() {
            let update_str = match stats.last_update() {
                None => "never".to_string(),
                Some(update) => update.to_rfc3339(),
            };
            writeln!(
                f,
                "{}, {}, {}, {}",
                publisher,
                stats.objects(),
                stats.size(),
                update_str
            )?;
        }

        Ok(())
    }
}

#[derive(Clone, Debug, Default, Deserialize, Eq, PartialEq, Serialize)]
pub struct PublisherStats {
    objects: usize,
    size: usize,
    manifests: Vec<PublisherManifestStats>,
}

impl PublisherStats {
    pub fn new(current_objects: &CurrentObjects) -> Self {
        Self::from(current_objects)
    }

    pub fn objects(&self) -> usize {
        self.objects
    }

    pub fn size(&self) -> usize {
        self.size
    }

    /// Returns the most recent "this_update" time
    /// from all manifest(s) published by this publisher,
    /// if any.. i.e. there may be 0, 1 or many manifests
    pub fn last_update(&self) -> Option<Time> {
        let mut last_update = None;
        for mft in self.manifests() {
            if let Some(last_update_until_now) = last_update {
                let this_manifest_this_update = mft.this_update();
                if this_manifest_this_update > last_update_until_now {
                    last_update = Some(this_manifest_this_update)
                }
            } else {
                last_update = Some(mft.this_update());
            }
        }

        last_update
    }

    pub fn manifests(&self) -> &Vec<PublisherManifestStats> {
        &self.manifests
    }
}

impl From<&CurrentObjects> for PublisherStats {
    fn from(objects: &CurrentObjects) -> Self {
        let mut manifests = vec![];
        for el in objects.elements() {
            // Add all manifests - as long as they are syntactically correct - do not
            // crash on incorrect objects.
            if el.uri().ends_with("mft") {
                if let Ok(mft) = Manifest::decode(el.base64().to_bytes().as_ref(), false) {
                    if let Ok(stats) = PublisherManifestStats::try_from(&mft) {
                        manifests.push(stats)
                    }
                }
            }
        }

        PublisherStats {
            objects: objects.len(),
            size: objects.size(),
            manifests,
        }
    }
}

#[derive(Clone, Debug, Deserialize, Eq, PartialEq, Serialize)]
pub struct PublisherManifestStats {
    uri: uri::Rsync,
    this_update: Time,
    next_update: Time,
}

impl PublisherManifestStats {
    pub fn uri(&self) -> &uri::Rsync {
        &self.uri
    }

    pub fn this_update(&self) -> Time {
        self.this_update
    }

    pub fn next_update(&self) -> Time {
        self.next_update
    }
}

impl TryFrom<&Manifest> for PublisherManifestStats {
    type Error = ();

    // This will fail for syntactically incorrect manifests, which do
    // not include the signed object URI in their SIA.
    fn try_from(mft: &Manifest) -> Result<Self, Self::Error> {
        let uri = mft.cert().signed_object().cloned().ok_or(())?;
        Ok(PublisherManifestStats {
            uri,
            this_update: mft.this_update(),
            next_update: mft.next_update(),
        })
    }
}<|MERGE_RESOLUTION|>--- conflicted
+++ resolved
@@ -26,13 +26,8 @@
         actor::Actor,
         api::{
             rrdp::{
-<<<<<<< HEAD
                 CurrentObjects, DeltaData, DeltaElements, PublishElement, RrdpFileRandom, RrdpSession, SnapshotData,
                 UpdateElement, WithdrawElement,
-=======
-                CurrentObjects, Delta, DeltaElements, DeltaRef, FileRef, Notification, RrdpFileRandom, RrdpSession,
-                Snapshot, SnapshotRef,
->>>>>>> 79632c9f
             },
             IdCertInfo,
         },
@@ -147,36 +142,23 @@
     }
 
     /// Removes a publisher and its content.
-<<<<<<< HEAD
     pub fn remove_publisher(&self, publisher: PublisherHandle) -> KrillResult<()> {
         let command = RepositoryContentCommand::remove_publisher(self.default_handle.clone(), publisher);
         self.store.send_command(command)?;
 
         Ok(())
-=======
-    pub fn remove_publisher(&self, publisher: PublisherHandle, config: RepositoryRetentionConfig) -> KrillResult<()> {
-        let command = RepositoryContentCommand::remove_publisher(self.default_handle.clone(), publisher, config);
-        let content = self.store.send_command(command)?;
-
-        content.write_repository(config)
->>>>>>> 79632c9f
     }
 
     /// Publish an update for a publisher.
     ///
     /// Assumes that the RFC 8181 CMS has been verified, but will check that all objects
     /// are within the publisher's uri space (jail).
-<<<<<<< HEAD
     pub fn publish(&self, publisher: PublisherHandle, delta: PublishDelta, jail: &uri::Rsync) -> KrillResult<()> {
         debug!("Publish delta for {}", publisher);
-
-        debug!("   get content");
         let content = self.get_default_content()?;
-        debug!("   get objects for {}", publisher);
         let current_objects = content.objects_for_publisher(&publisher)?;
         let delta = DeltaElements::from(delta);
 
-        debug!("   verify delta");
         current_objects.verify_delta(&delta, jail)?;
 
         let command = RepositoryContentCommand::publish(self.default_handle.clone(), publisher, delta);
@@ -205,48 +187,11 @@
 
     /// Reset the RRDP session if it is initialized. Otherwise do nothing.
     pub fn session_reset(&self, rrdp_updates_config: RrdpUpdatesConfig) -> KrillResult<()> {
-=======
-    pub fn publish(
-        &self,
-        publisher: PublisherHandle,
-        delta: PublishDelta,
-        jail: &uri::Rsync,
-        retention: RepositoryRetentionConfig,
-    ) -> KrillResult<()> {
-        debug!("Publish delta for {}", publisher);
-
-        let content = self.get_default_content()?;
-        let current_objects = content.objects_for_publisher(&publisher)?;
-        let delta = DeltaElements::from(delta);
-
-        current_objects.verify_delta(&delta, jail)?;
-
-        let command = RepositoryContentCommand::publish(self.default_handle.clone(), publisher, delta, retention);
-        let content = self.store.send_command(command)?;
-
-        content.write_repository(retention)?;
-
-        Ok(())
-    }
-
-    /// Write all current files to disk
-    pub fn write_repository(&self, retention: RepositoryRetentionConfig) -> KrillResult<()> {
-        let content = self.get_default_content()?;
-        content.write_repository(retention)
-    }
-
-    /// Reset the RRDP session if it is initialized. Otherwise do nothing.
-    pub fn session_reset(&self, retention: RepositoryRetentionConfig) -> KrillResult<()> {
->>>>>>> 79632c9f
         if self.store.has(&self.default_handle)? {
             let command = RepositoryContentCommand::session_reset(self.default_handle.clone());
             let content = self.store.send_command(command)?;
 
-<<<<<<< HEAD
             content.write_repository(rrdp_updates_config)
-=======
-            content.write_repository(retention)
->>>>>>> 79632c9f
         } else {
             // repository server was not initialized on this Krill instance. Nothing to reset.
             Ok(())
@@ -265,7 +210,6 @@
         content.objects_for_publisher(name).map(|o| o.clone())
     }
 }
-<<<<<<< HEAD
 
 //------------ RepositoryContentCommand ------------------------------------
 
@@ -300,128 +244,8 @@
 
     pub fn add_publisher(handle: MyHandle, publisher: PublisherHandle) -> Self {
         RepositoryContentCommand::AddPublisher { handle, publisher }
-=======
-
-//------------ RepositoryContentCommand ------------------------------------
-
-#[derive(Clone, Debug)]
-pub enum RepositoryContentCommand {
-    ResetSession {
-        handle: MyHandle,
-    },
-    AddPublisher {
-        handle: MyHandle,
-        publisher: PublisherHandle,
-    },
-    RemovePublisher {
-        handle: MyHandle,
-        publisher: PublisherHandle,
-        retention: RepositoryRetentionConfig,
-    },
-    Publish {
-        handle: MyHandle,
-        publisher: PublisherHandle,
-        delta: DeltaElements,
-        retention: RepositoryRetentionConfig,
-    },
-}
-
-impl RepositoryContentCommand {
-    pub fn session_reset(handle: MyHandle) -> Self {
-        RepositoryContentCommand::ResetSession { handle }
-    }
-
-    pub fn add_publisher(handle: MyHandle, publisher: PublisherHandle) -> Self {
-        RepositoryContentCommand::AddPublisher { handle, publisher }
-    }
-
-    pub fn remove_publisher(
-        handle: MyHandle,
-        publisher: PublisherHandle,
-        retention: RepositoryRetentionConfig,
-    ) -> Self {
-        RepositoryContentCommand::RemovePublisher {
-            handle,
-            publisher,
-            retention,
-        }
-    }
-    pub fn publish(
-        handle: MyHandle,
-        publisher: PublisherHandle,
-        delta: DeltaElements,
-        retention: RepositoryRetentionConfig,
-    ) -> Self {
-        RepositoryContentCommand::Publish {
-            handle,
-            publisher,
-            delta,
-            retention,
-        }
-    }
-}
-
-impl WalCommand for RepositoryContentCommand {
-    fn handle(&self) -> &MyHandle {
-        match self {
-            RepositoryContentCommand::ResetSession { handle }
-            | RepositoryContentCommand::AddPublisher { handle, .. }
-            | RepositoryContentCommand::RemovePublisher { handle, .. }
-            | RepositoryContentCommand::Publish { handle, .. } => handle,
-        }
-    }
-}
-
-impl fmt::Display for RepositoryContentCommand {
-    fn fmt(&self, f: &mut fmt::Formatter) -> fmt::Result {
-        match self {
-            RepositoryContentCommand::ResetSession { handle } => {
-                write!(f, "reset session for repository {}", handle)
-            }
-            RepositoryContentCommand::AddPublisher { handle, publisher } => {
-                write!(f, "add publisher '{}' to repository {}", publisher, handle)
-            }
-            RepositoryContentCommand::RemovePublisher { handle, publisher, .. } => {
-                write!(f, "remove publisher '{}' from repository {}", publisher, handle)
-            }
-            RepositoryContentCommand::Publish { handle, publisher, .. } => {
-                write!(f, "publish for publisher '{}' under repository {}", publisher, handle)
-            }
-        }
->>>>>>> 79632c9f
-    }
-}
-
-//------------ RepositoryContentChange -------------------------------------
-
-#[derive(Clone, Debug, Deserialize, Eq, PartialEq, Serialize)]
-#[serde(rename_all = "snake_case", tag = "type")]
-pub enum RepositoryContentChange {
-    SessionReset {
-        reset: RrdpSessionReset,
-    },
-    PublisherAdded {
-        publisher: PublisherHandle,
-    },
-    PublisherRemoved {
-        publisher: PublisherHandle,
-    },
-    PublishedObjects {
-        publisher: PublisherHandle,
-        current_objects: CurrentObjects,
-    },
-    RrdpUpdated {
-        update: RrdpUpdated,
-    },
-}
-
-#[derive(Clone, Debug, Deserialize, Eq, PartialEq, Serialize)]
-pub struct RrdpSessionReset {
-    notification: Notification,
-    snapshot: Snapshot,
-}
-
-<<<<<<< HEAD
+    }
+
     pub fn remove_publisher(handle: MyHandle, publisher: PublisherHandle) -> Self {
         RepositoryContentCommand::RemovePublisher { handle, publisher }
     }
@@ -527,34 +351,6 @@
     }
 }
 
-=======
-#[derive(Clone, Debug, Deserialize, Eq, PartialEq, Serialize)]
-pub struct RrdpUpdated {
-    time: Time,
-    random: RrdpFileRandom,
-    delta_elements: DeltaElements,
-    deltas_truncate: usize,
-}
-
-impl fmt::Display for RepositoryContentChange {
-    fn fmt(&self, f: &mut fmt::Formatter) -> fmt::Result {
-        match self {
-            RepositoryContentChange::SessionReset { reset } => {
-                write!(f, "RRDP session reset to: {}", reset.notification.session())
-            }
-            RepositoryContentChange::RrdpUpdated { .. } => {
-                write!(f, "RRDP updated")
-            }
-            RepositoryContentChange::PublisherAdded { publisher } => write!(f, "added publisher: {}", publisher),
-            RepositoryContentChange::PublisherRemoved { publisher } => write!(f, "removed publisher: {}", publisher),
-            RepositoryContentChange::PublishedObjects { publisher, .. } => {
-                write!(f, "published for publisher: {}", publisher)
-            }
-        }
-    }
-}
-
->>>>>>> 79632c9f
 impl WalChange for RepositoryContentChange {}
 
 //------------ RepositoryContent -------------------------------------------
@@ -602,7 +398,6 @@
     type Command = RepositoryContentCommand;
     type Change = RepositoryContentChange;
     type Error = Error;
-<<<<<<< HEAD
 
     fn revision(&self) -> u64 {
         self.revision
@@ -640,48 +435,6 @@
             RepositoryContentCommand::AddPublisher { publisher, .. } => self.add_publisher(publisher),
             RepositoryContentCommand::RemovePublisher { publisher, .. } => self.remove_publisher(publisher),
             RepositoryContentCommand::Publish { publisher, delta, .. } => self.publish(publisher, delta),
-=======
-
-    fn revision(&self) -> u64 {
-        self.revision
-    }
-
-    fn apply(&mut self, set: WalSet<Self>) {
-        for change in set.into_changes() {
-            match change {
-                RepositoryContentChange::SessionReset { reset } => self.rrdp.apply_session_reset(reset),
-                RepositoryContentChange::RrdpUpdated { update } => self.rrdp.apply_rrdp_updated(update),
-                RepositoryContentChange::PublisherAdded { publisher } => {
-                    self.publishers.insert(publisher, CurrentObjects::default());
-                }
-                RepositoryContentChange::PublisherRemoved { publisher } => {
-                    self.publishers.remove(&publisher);
-                }
-                RepositoryContentChange::PublishedObjects {
-                    publisher,
-                    current_objects,
-                } => {
-                    self.publishers.insert(publisher, current_objects);
-                }
-            }
-        }
-        self.revision += 1;
-    }
-
-    fn process_command(&self, command: Self::Command) -> Result<Vec<Self::Change>, Self::Error> {
-        match command {
-            RepositoryContentCommand::ResetSession { .. } => self.reset_session(),
-            RepositoryContentCommand::AddPublisher { publisher, .. } => self.add_publisher(publisher),
-            RepositoryContentCommand::RemovePublisher {
-                publisher, retention, ..
-            } => self.remove_publisher(publisher, retention),
-            RepositoryContentCommand::Publish {
-                publisher,
-                delta,
-                retention,
-                ..
-            } => self.publish(publisher, delta, retention),
->>>>>>> 79632c9f
         }
     }
 }
@@ -705,31 +458,19 @@
         self.objects_for_publisher(publisher).map(|o| o.to_list_reply())
     }
 
-<<<<<<< HEAD
-    fn reset_session(&self) -> KrillResult<Vec<RepositoryContentChange>> {
-=======
     pub fn reset_session(&self) -> KrillResult<Vec<RepositoryContentChange>> {
->>>>>>> 79632c9f
         info!("Performing RRDP session reset.");
         let reset = self.rrdp.reset_session();
 
         Ok(vec![RepositoryContentChange::SessionReset { reset }])
     }
 
-<<<<<<< HEAD
     pub fn write_repository(&self, config: RrdpUpdatesConfig) -> KrillResult<()> {
-=======
-    pub fn write_repository(&self, config: RepositoryRetentionConfig) -> KrillResult<()> {
->>>>>>> 79632c9f
         self.rrdp.write(config)?;
         self.rsync.write(self.rrdp.serial, self.rrdp.snapshot())
     }
 
-<<<<<<< HEAD
     fn add_publisher(&self, publisher: PublisherHandle) -> KrillResult<Vec<RepositoryContentChange>> {
-=======
-    pub fn add_publisher(&self, publisher: PublisherHandle) -> KrillResult<Vec<RepositoryContentChange>> {
->>>>>>> 79632c9f
         Ok(vec![RepositoryContentChange::PublisherAdded { publisher }])
     }
 
@@ -737,27 +478,13 @@
     /// ok if there is no content to remove - it is idempotent in that
     /// sense. However, if there are I/O errors removing the content then
     /// this function will fail.
-<<<<<<< HEAD
     fn remove_publisher(&self, publisher: PublisherHandle) -> KrillResult<Vec<RepositoryContentChange>> {
-=======
-    pub fn remove_publisher(
-        &self,
-        publisher: PublisherHandle,
-        retention: RepositoryRetentionConfig,
-    ) -> KrillResult<Vec<RepositoryContentChange>> {
->>>>>>> 79632c9f
         let mut res = vec![];
         // withdraw objects if any
         if let Ok(objects) = self.objects_for_publisher(&publisher) {
             let withdraws = objects.elements().iter().map(|e| e.as_withdraw()).collect();
             let delta = DeltaElements::new(vec![], vec![], withdraws);
-<<<<<<< HEAD
             res.push(RepositoryContentChange::RrdpDeltaStaged { delta });
-=======
-
-            let update = self.rrdp.update_rrdp(delta, retention)?;
-            res.push(RepositoryContentChange::RrdpUpdated { update })
->>>>>>> 79632c9f
         }
 
         // remove publisher if present
@@ -770,16 +497,7 @@
 
     /// Publish content for a publisher. Assumes that the delta was
     /// already checked (this is done in RepositoryContentProxy::publish).
-<<<<<<< HEAD
     fn publish(&self, publisher: PublisherHandle, delta: DeltaElements) -> KrillResult<Vec<RepositoryContentChange>> {
-=======
-    pub fn publish(
-        &self,
-        publisher: PublisherHandle,
-        delta: DeltaElements,
-        retention: RepositoryRetentionConfig,
-    ) -> KrillResult<Vec<RepositoryContentChange>> {
->>>>>>> 79632c9f
         let mut res = vec![];
 
         let mut current_objects = self
@@ -796,9 +514,6 @@
             current_objects,
         });
 
-        // TODO: Stage changes for publishers, and *then* update RRDP (see #693)
-<<<<<<< HEAD
-        debug!("   stage elements in RRDP state");
         res.push(RepositoryContentChange::RrdpDeltaStaged { delta });
 
         Ok(res)
@@ -812,14 +527,6 @@
         } else {
             Ok(vec![])
         }
-=======
-        debug!("   update RRDP state with changes");
-        let update = self.rrdp.update_rrdp(delta, retention)?;
-        debug!("   done updating RRDP state with changes");
-        res.push(RepositoryContentChange::RrdpUpdated { update });
-
-        Ok(res)
->>>>>>> 79632c9f
     }
 
     /// Returns the content stats for the repo
@@ -991,7 +698,6 @@
     serial: u64,
     last_update: Time,
 
-<<<<<<< HEAD
     snapshot: SnapshotData,
     deltas: VecDeque<DeltaData>,
 
@@ -1008,10 +714,6 @@
     Publish(PublishElement),
     Update(UpdateElement),
     Withdraw(WithdrawElement),
-=======
-    snapshot: Snapshot,
-    deltas: VecDeque<Delta>,
->>>>>>> 79632c9f
 }
 
 impl RrdpServer {
@@ -1022,16 +724,10 @@
         rrdp_archive_dir: PathBuf,
         session: RrdpSession,
         serial: u64,
-<<<<<<< HEAD
         last_update: Time,
         snapshot: SnapshotData,
         deltas: VecDeque<DeltaData>,
         staged_elements: StagedElements,
-=======
-        notification: Notification,
-        snapshot: Snapshot,
-        deltas: VecDeque<Delta>,
->>>>>>> 79632c9f
     ) -> Self {
         RrdpServer {
             rrdp_base_uri,
@@ -1039,11 +735,7 @@
             rrdp_archive_dir,
             session,
             serial,
-<<<<<<< HEAD
             last_update,
-=======
-            notification,
->>>>>>> 79632c9f
             snapshot,
             deltas,
             staged_elements,
@@ -1095,7 +787,6 @@
         }
     }
 
-<<<<<<< HEAD
     /// Applies the data from an RrdpSessionReset change.
     fn apply_session_reset(&mut self, reset: RrdpSessionReset) {
         self.snapshot = reset.snapshot;
@@ -1125,14 +816,6 @@
                 self.staged_elements.0.insert(uri, DeltaElement::Publish(pbl));
             };
         }
-=======
-    pub fn reset_session(&self) -> RrdpSessionReset {
-        let session = RrdpSession::random();
-        let snapshot = self.snapshot.with_session_reset(session);
-        let snapshot_uri = snapshot.uri(&self.rrdp_base_uri);
-        let snapshot_path = snapshot.path(&self.rrdp_base_dir);
-        let snapshot_hash = Hash::from_data(snapshot.xml().as_slice());
->>>>>>> 79632c9f
 
         for mut upd in updates {
             let uri = upd.uri().clone();
@@ -1161,7 +844,6 @@
         }
     }
 
-<<<<<<< HEAD
     /// Applies the data from an RrdpUpdated change.
     fn apply_rrdp_updated(&mut self, update: RrdpUpdated) {
         self.serial += 1;
@@ -1222,69 +904,10 @@
         Ok(RrdpUpdated {
             time,
             random,
-=======
-        RrdpSessionReset { snapshot, notification }
-    }
-
-    /// Applies the data from an RrdpSessionReset change.
-    fn apply_session_reset(&mut self, reset: RrdpSessionReset) {
-        let snapshot = reset.snapshot;
-        let notification = reset.notification;
-
-        self.serial = notification.serial();
-        self.session = notification.session();
-        self.notification = notification;
-        self.snapshot = snapshot;
-        self.deltas = VecDeque::new();
-    }
-
-    /// Applies the data from an RrdpUpdated change.
-    fn apply_rrdp_updated(&mut self, update: RrdpUpdated) {
-        self.serial += 1;
-
-        let delta = Delta::new(
-            self.session,
-            self.serial,
-            update.time,
-            update.random.clone(),
-            update.delta_elements,
-        );
-        self.snapshot = self.snapshot.with_delta(update.random, delta.elements().clone());
-        self.notification = self.make_updated_notification(&self.snapshot, &delta, update.deltas_truncate);
-
-        self.deltas.truncate(update.deltas_truncate);
-        self.deltas.push_front(delta);
-    }
-
-    /// Updates the RRDP server with the elements. Note that this assumes that
-    /// the delta has already been checked against the jail and current
-    /// objects of the publisher.
-    fn update_rrdp(
-        &self,
-        delta_elements: DeltaElements,
-        retention: RepositoryRetentionConfig,
-    ) -> KrillResult<RrdpUpdated> {
-        let time = Time::now();
-        let random = RrdpFileRandom::default();
-
-        let deltas_truncate = {
-            // It's a bit inefficient to "pre-create" a new snapshot just to get its size, but
-            // if we look at the current snapshot then we could be off.
-            let snapshot_size = self.snapshot.with_delta(random.clone(), delta_elements.clone()).size();
-            let delta_size = delta_elements.size();
-            self.find_deltas_truncate(delta_size, snapshot_size, retention)
-        };
-
-        Ok(RrdpUpdated {
-            time,
-            random,
-            delta_elements,
->>>>>>> 79632c9f
             deltas_truncate,
         })
     }
 
-<<<<<<< HEAD
     /// Truncate excessive deltas based on size. This is done
     /// after applying an RrdpUpdate because the outcome is
     /// deterministic. Compared to truncating the deltas based
@@ -1295,31 +918,6 @@
         let snapshot_size = self.snapshot().size();
         let mut total_deltas_size = 0;
         let mut keep = 0;
-=======
-    // Get the position to truncate excessive deltas:
-    //  - never keep more than the size of the snapshot
-    //  - always keep 'retention_delta_files_min_nr' files
-    //  - always keep 'retention_delta_files_min_seconds' files
-    //  - beyond this:
-    //     - never keep more than 'retention_delta_files_max_nr'
-    //     - never keep older than 'retention_delta_files_max_seconds'
-    //     - keep the others
-    fn find_deltas_truncate(
-        &self,
-        delta_size: usize,
-        snapshot_size: usize,
-        config: RepositoryRetentionConfig,
-    ) -> usize {
-        // We will keep the new delta - not yet added to this.
-        // So, we use its size as the starting point for the total delta size.
-        let mut keep = 0;
-        let mut size = delta_size;
-
-        let min_nr = config.retention_delta_files_min_nr;
-        let min_secs = config.retention_delta_files_min_seconds;
-        let max_nr = config.retention_delta_files_max_nr;
-        let max_secs = config.retention_delta_files_max_seconds;
->>>>>>> 79632c9f
 
         for delta in &self.deltas {
             total_deltas_size += delta.elements().size();
@@ -1331,7 +929,6 @@
             }
         }
 
-<<<<<<< HEAD
         self.deltas.truncate(keep);
     }
 
@@ -1369,41 +966,10 @@
         }
 
         keep
-=======
-        keep
-    }
-
-    // Update the notification to include the current snapshot and
-    // deltas. Remove old notifications exceeding the retention time,
-    // so that we can delete old snapshots and deltas which are no longer
-    // relevant.
-    fn make_updated_notification(&self, snapshot: &Snapshot, delta: &Delta, deltas_truncate: usize) -> Notification {
-        let snapshot_ref = {
-            let snapshot_uri = snapshot.uri(&self.rrdp_base_uri);
-            let snapshot_path = snapshot.path(&self.rrdp_base_dir);
-            let snapshot_xml = snapshot.xml();
-            let snapshot_hash = Hash::from_data(snapshot_xml.as_slice());
-            SnapshotRef::new(snapshot_uri, snapshot_path, snapshot_hash)
-        };
-
-        let delta_ref = {
-            let serial = delta.serial();
-            let xml = delta.xml();
-            let hash = Hash::from_data(xml.as_slice());
-
-            let delta_uri = delta.uri(&self.rrdp_base_uri);
-            let delta_path = delta.path(&self.rrdp_base_dir);
-            let file_ref = FileRef::new(delta_uri, delta_path, hash);
-            DeltaRef::new(serial, file_ref)
-        };
-
-        self.notification.with_updates(snapshot_ref, delta_ref, deltas_truncate)
->>>>>>> 79632c9f
     }
 
     /// Write the (missing) RRDP files to disk, and remove the ones
     /// no longer referenced in the notification file.
-<<<<<<< HEAD
     fn write(&self, rrdp_updates_config: RrdpUpdatesConfig) -> Result<(), Error> {
         // Get the current notification file from disk, if it exists, so
         // we can determine which (new) snapshot and delta files to write,
@@ -1422,13 +988,6 @@
                 debug!("Existing notification file matches current session and serial. Nothing to write.");
                 return Ok(());
             }
-=======
-    fn write(&self, retention: RepositoryRetentionConfig) -> Result<(), Error> {
-        // write snapshot if it's not there
-        let snapshot_path = self.snapshot.path(&self.rrdp_base_dir);
-        if !snapshot_path.exists() {
-            self.snapshot.write_xml(&snapshot_path)?;
->>>>>>> 79632c9f
         }
 
         let deltas = self.write_delta_files(old_notification_opt)?;
@@ -1628,13 +1187,8 @@
                 if serial == self.serial {
                     continue;
                 // Clean up old serial dirs once deltas are out of scope
-<<<<<<< HEAD
                 } else if serial < lowest_delta || serial > highest_delta {
                     if rrdp_updates_config.rrdp_files_archive {
-=======
-                } else if !self.notification.includes_delta(serial) {
-                    if retention.retention_archive {
->>>>>>> 79632c9f
                         // If archiving is enabled, then move these directories under the archive base
 
                         let mut dest = self.rrdp_archive_dir.clone();
@@ -1652,16 +1206,10 @@
                 // We still need this old serial dir for the delta, but may not need the snapshot
                 // in it unless archiving is enabled.. in that case leave them and move them when
                 // the complete serial dir goes out of scope above.
-<<<<<<< HEAD
                 } else if !rrdp_updates_config.rrdp_files_archive {
                     // If the there is a snapshot file do a best effort removal. It shares the same
                     // random dir as the delta that we still need to keep for this serial, so we just
                     // remove the file and leave its parent directory in place.
-=======
-                } else if !retention.retention_archive {
-                    // see if the there is a snapshot file in this serial dir and if so do a best
-                    // effort removal.
->>>>>>> 79632c9f
                     if let Ok(Some(snapshot_file_to_remove)) = Self::session_dir_snapshot(&session_dir, serial) {
                         if let Err(e) = fs::remove_file(&snapshot_file_to_remove) {
                             warn!(
