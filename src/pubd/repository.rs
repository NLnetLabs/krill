use std::{
    collections::{HashMap, VecDeque},
    convert::TryFrom,
    fmt, fs,
    path::{Path, PathBuf},
    str::FromStr,
    sync::{Arc, RwLock},
};

use rpki::{
    ca::{
        idexchange,
        idexchange::{MyHandle, PublisherHandle, RepoInfo},
        publication,
        publication::{ListReply, PublicationCms, PublishDelta},
    },
    crypto::KeyIdentifier,
    repository::{x509::Time, Manifest},
    rrdp::Hash,
    uri,
};

use crate::{
    commons::{
        actor::Actor,
        api::{
            rrdp::{
                CurrentObjects, Delta, DeltaElements, DeltaRef, FileRef, Notification, RrdpFileRandom, RrdpSession,
                Snapshot, SnapshotRef,
            },
            IdCertInfo,
        },
        api::{PublicationServerUris, StorableRepositoryCommand},
        crypto::KrillSigner,
        error::{Error, KrillIoError},
        eventsourcing::{Aggregate, AggregateStore, WalChange, WalCommand, WalSet, WalStore, WalSupport},
        util::file,
        KrillResult,
    },
    constants::{
        PUBSERVER_CONTENT_DIR, PUBSERVER_DFLT, PUBSERVER_DIR, REPOSITORY_DIR, REPOSITORY_RRDP_ARCHIVE_DIR,
        REPOSITORY_RRDP_DIR, REPOSITORY_RSYNC_DIR, RRDP_FIRST_SERIAL,
    },
    daemon::config::{Config, RepositoryRetentionConfig},
    pubd::{
        publishers::Publisher, RepoAccessCmd, RepoAccessCmdDet, RepositoryAccessEvent, RepositoryAccessEventDetails,
        RepositoryAccessIni, RepositoryAccessInitDetails,
    },
};

//------------ RepositoryContentProxy ----------------------------------------

/// We can only have one (1) RepositoryContent, but it is stored
/// in a KeyValueStore. So this type provides a wrapper around this
/// so that callers don't need to worry about storage details.
#[derive(Debug)]
pub struct RepositoryContentProxy {
    store: Arc<WalStore<RepositoryContent>>,
    default_handle: MyHandle,
}

impl RepositoryContentProxy {
    pub fn disk(config: &Config) -> KrillResult<Self> {
        let work_dir = &config.data_dir;
        let store = Arc::new(WalStore::disk(work_dir, PUBSERVER_CONTENT_DIR)?);
        store.warm()?;

        let default_handle = MyHandle::new("0".into());

        Ok(RepositoryContentProxy { store, default_handle })
    }

    /// Initialize
    pub fn init(&self, work_dir: &Path, uris: PublicationServerUris) -> KrillResult<()> {
        if self.store.has(&self.default_handle)? {
            Err(Error::RepositoryServerAlreadyInitialized)
        } else {
            // initialize new repo content
            let repository_content = {
                let (rrdp_base_uri, rsync_jail) = uris.unpack();

                let publishers = HashMap::new();

                let session = RrdpSession::default();

                let mut repo_dir = work_dir.to_path_buf();
                repo_dir.push(REPOSITORY_DIR);

                let rrdp = RrdpServer::create(rrdp_base_uri, &repo_dir, session);
                let rsync = RsyncdStore::new(rsync_jail, &repo_dir);

                RepositoryContent::new(publishers, rrdp, rsync)
            };

            // Store newly initialized repo content on disk
            self.store.add(&self.default_handle, repository_content)?;

            Ok(())
        }
    }

    fn get_default_content(&self) -> KrillResult<Arc<RepositoryContent>> {
        self.store
            .get_latest(&self.default_handle)
            .map_err(Error::WalStoreError)
    }

    // Clear all content, so it can be re-initialized.
    // Only to be called after all publishers have been removed from the RepoAccess as well.
    pub fn clear(&self) -> KrillResult<()> {
        let content = self.get_default_content()?;
        content.clear();
        self.store.remove(&self.default_handle)?;

        Ok(())
    }

    // Update snapshot on disk for faster load times after restart.
    pub fn update_snapshots(&self) -> KrillResult<()> {
        self.store
            .update_snapshot(&self.default_handle, false)
            .map_err(Error::WalStoreError)
    }

    /// Return the repository content stats
    pub fn stats(&self) -> KrillResult<RepoStats> {
        self.get_default_content().map(|content| content.stats())
    }

    /// Add a publisher with an empty set of published objects.
    ///
    /// Replaces an existing publisher if it existed.
    /// This is only supposed to be called if adding the publisher
    /// to the RepositoryAccess was successful (and *that* will fail if
    /// the publisher is a duplicate). This method can only fail if
    /// there is an issue with the underlying key value store.
    pub fn add_publisher(&self, publisher: PublisherHandle) -> KrillResult<()> {
        let command = RepositoryContentCommand::add_publisher(self.default_handle.clone(), publisher);
        self.store.send_command(command)?;
        Ok(())
    }

    /// Removes a publisher and its content.
    pub fn remove_publisher(&self, publisher: PublisherHandle, config: RepositoryRetentionConfig) -> KrillResult<()> {
        let command = RepositoryContentCommand::remove_publisher(self.default_handle.clone(), publisher, config);
        let content = self.store.send_command(command)?;

        content.write_repository(config)
    }

    /// Publish an update for a publisher.
    ///
    /// Assumes that the RFC 8181 CMS has been verified, but will check that all objects
    /// are within the publisher's uri space (jail).
    pub fn publish(
        &self,
        publisher: PublisherHandle,
        delta: PublishDelta,
        jail: &uri::Rsync,
        retention: RepositoryRetentionConfig,
    ) -> KrillResult<()> {
        debug!("Publish delta for {}", publisher);

<<<<<<< HEAD
        debug!("   get content");
        let content = self.get_default_content()?;
        debug!("   get objects for {}", publisher);
        let current_objects = content.objects_for_publisher(&publisher)?;
        let delta = DeltaElements::from(delta);

        debug!("   verify delta");
=======
        let content = self.get_default_content()?;
        let current_objects = content.objects_for_publisher(&publisher)?;
        let delta = DeltaElements::from(delta);

>>>>>>> a29651fa
        current_objects.verify_delta(&delta, jail)?;

        let command = RepositoryContentCommand::publish(self.default_handle.clone(), publisher, delta, retention);
        let content = self.store.send_command(command)?;

<<<<<<< HEAD
        debug!("   update repository on disk");
        content.write_repository(retention)?;
        debug!("Done publishing");
=======
        content.write_repository(retention)?;
>>>>>>> a29651fa

        Ok(())
    }

    /// Write all current files to disk
    pub fn write_repository(&self, retention: RepositoryRetentionConfig) -> KrillResult<()> {
        let content = self.get_default_content()?;
        content.write_repository(retention)
    }

    /// Reset the RRDP session if it is initialized. Otherwise do nothing.
    pub fn session_reset(&self, retention: RepositoryRetentionConfig) -> KrillResult<()> {
        if self.store.has(&self.default_handle)? {
            let command = RepositoryContentCommand::session_reset(self.default_handle.clone());
            let content = self.store.send_command(command)?;

            content.write_repository(retention)
        } else {
            // repository server was not initialized on this Krill instance. Nothing to reset.
            Ok(())
        }
    }

    /// Create a list reply containing all current objects for a publisher
    pub fn list_reply(&self, publisher: &PublisherHandle) -> KrillResult<ListReply> {
        let content = self.get_default_content()?;
        content.list_reply(publisher)
    }

    // Get all current objects for a publisher
    pub fn current_objects(&self, name: &PublisherHandle) -> KrillResult<CurrentObjects> {
        let content = self.get_default_content()?;
        content.objects_for_publisher(name).map(|o| o.clone())
    }
}
<<<<<<< HEAD

//------------ RepositoryContentCommand ------------------------------------

=======

//------------ RepositoryContentCommand ------------------------------------

>>>>>>> a29651fa
#[derive(Clone, Debug)]
pub enum RepositoryContentCommand {
    ResetSession {
        handle: MyHandle,
    },
    AddPublisher {
        handle: MyHandle,
        publisher: PublisherHandle,
    },
    RemovePublisher {
        handle: MyHandle,
        publisher: PublisherHandle,
        retention: RepositoryRetentionConfig,
    },
    Publish {
        handle: MyHandle,
        publisher: PublisherHandle,
        delta: DeltaElements,
        retention: RepositoryRetentionConfig,
    },
}

impl RepositoryContentCommand {
    pub fn session_reset(handle: MyHandle) -> Self {
        RepositoryContentCommand::ResetSession { handle }
    }

    pub fn add_publisher(handle: MyHandle, publisher: PublisherHandle) -> Self {
        RepositoryContentCommand::AddPublisher { handle, publisher }
    }

    pub fn remove_publisher(
        handle: MyHandle,
        publisher: PublisherHandle,
        retention: RepositoryRetentionConfig,
    ) -> Self {
        RepositoryContentCommand::RemovePublisher {
            handle,
            publisher,
            retention,
        }
    }
    pub fn publish(
        handle: MyHandle,
        publisher: PublisherHandle,
        delta: DeltaElements,
        retention: RepositoryRetentionConfig,
    ) -> Self {
        RepositoryContentCommand::Publish {
            handle,
            publisher,
            delta,
            retention,
        }
<<<<<<< HEAD
    }
}

impl WalCommand for RepositoryContentCommand {
    fn handle(&self) -> &MyHandle {
        match self {
            RepositoryContentCommand::ResetSession { handle }
            | RepositoryContentCommand::AddPublisher { handle, .. }
            | RepositoryContentCommand::RemovePublisher { handle, .. }
            | RepositoryContentCommand::Publish { handle, .. } => handle,
        }
    }
}

impl fmt::Display for RepositoryContentCommand {
    fn fmt(&self, f: &mut fmt::Formatter) -> fmt::Result {
        match self {
            RepositoryContentCommand::ResetSession { handle } => {
                write!(f, "reset session for repository {}", handle)
            }
            RepositoryContentCommand::AddPublisher { handle, publisher } => {
                write!(f, "add publisher '{}' to repository {}", publisher, handle)
            }
            RepositoryContentCommand::RemovePublisher { handle, publisher, .. } => {
                write!(f, "remove publisher '{}' from repository {}", publisher, handle)
            }
            RepositoryContentCommand::Publish { handle, publisher, .. } => {
                write!(f, "publish for publisher '{}' under repository {}", publisher, handle)
            }
        }
    }
}

//------------ RepositoryContentChange -------------------------------------

#[derive(Clone, Debug, Deserialize, Eq, PartialEq, Serialize)]
#[serde(rename_all = "snake_case", tag = "type")]
pub enum RepositoryContentChange {
    SessionReset {
        reset: RrdpSessionReset,
    },
    PublisherAdded {
        publisher: PublisherHandle,
    },
    PublisherRemoved {
        publisher: PublisherHandle,
    },
    PublishedObjects {
        publisher: PublisherHandle,
        current_objects: CurrentObjects,
    },
    RrdpUpdated {
        update: RrdpUpdated,
    },
}

#[derive(Clone, Debug, Deserialize, Eq, PartialEq, Serialize)]
pub struct RrdpSessionReset {
    notification: Notification,
    snapshot: Snapshot,
}

#[derive(Clone, Debug, Deserialize, Eq, PartialEq, Serialize)]
pub struct RrdpUpdated {
    time: Time,
    random: RrdpFileRandom,
    delta_elements: DeltaElements,
    deltas_truncate: usize,
}

impl fmt::Display for RepositoryContentChange {
    fn fmt(&self, f: &mut fmt::Formatter) -> fmt::Result {
        match self {
            RepositoryContentChange::SessionReset { reset } => {
                write!(f, "RRDP session reset to: {}", reset.notification.session())
            }
            RepositoryContentChange::RrdpUpdated { .. } => {
                write!(f, "RRDP updated")
            }
            RepositoryContentChange::PublisherAdded { publisher } => write!(f, "added publisher: {}", publisher),
            RepositoryContentChange::PublisherRemoved { publisher } => write!(f, "removed publisher: {}", publisher),
            RepositoryContentChange::PublishedObjects { publisher, .. } => {
                write!(f, "published for publisher: {}", publisher)
            }
        }
    }
}

=======
    }
}

impl WalCommand for RepositoryContentCommand {
    fn handle(&self) -> &MyHandle {
        match self {
            RepositoryContentCommand::ResetSession { handle }
            | RepositoryContentCommand::AddPublisher { handle, .. }
            | RepositoryContentCommand::RemovePublisher { handle, .. }
            | RepositoryContentCommand::Publish { handle, .. } => handle,
        }
    }
}

impl fmt::Display for RepositoryContentCommand {
    fn fmt(&self, f: &mut fmt::Formatter) -> fmt::Result {
        match self {
            RepositoryContentCommand::ResetSession { handle } => {
                write!(f, "reset session for repository {}", handle)
            }
            RepositoryContentCommand::AddPublisher { handle, publisher } => {
                write!(f, "add publisher '{}' to repository {}", publisher, handle)
            }
            RepositoryContentCommand::RemovePublisher { handle, publisher, .. } => {
                write!(f, "remove publisher '{}' from repository {}", publisher, handle)
            }
            RepositoryContentCommand::Publish { handle, publisher, .. } => {
                write!(f, "publish for publisher '{}' under repository {}", publisher, handle)
            }
        }
    }
}

//------------ RepositoryContentChange -------------------------------------

#[derive(Clone, Debug, Deserialize, Eq, PartialEq, Serialize)]
#[serde(rename_all = "snake_case", tag = "type")]
pub enum RepositoryContentChange {
    SessionReset {
        reset: RrdpSessionReset,
    },
    PublisherAdded {
        publisher: PublisherHandle,
    },
    PublisherRemoved {
        publisher: PublisherHandle,
    },
    PublishedObjects {
        publisher: PublisherHandle,
        current_objects: CurrentObjects,
    },
    RrdpUpdated {
        update: RrdpUpdated,
    },
}

#[derive(Clone, Debug, Deserialize, Eq, PartialEq, Serialize)]
pub struct RrdpSessionReset {
    notification: Notification,
    snapshot: Snapshot,
}

#[derive(Clone, Debug, Deserialize, Eq, PartialEq, Serialize)]
pub struct RrdpUpdated {
    time: Time,
    random: RrdpFileRandom,
    delta_elements: DeltaElements,
    old_notifications_truncate: usize,
    deltas_truncate: usize,
}

impl fmt::Display for RepositoryContentChange {
    fn fmt(&self, f: &mut fmt::Formatter) -> fmt::Result {
        match self {
            RepositoryContentChange::SessionReset { reset } => {
                write!(f, "RRDP session reset to: {}", reset.notification.session())
            }
            RepositoryContentChange::RrdpUpdated { .. } => {
                write!(f, "RRDP updated")
            }
            RepositoryContentChange::PublisherAdded { publisher } => write!(f, "added publisher: {}", publisher),
            RepositoryContentChange::PublisherRemoved { publisher } => write!(f, "removed publisher: {}", publisher),
            RepositoryContentChange::PublishedObjects { publisher, .. } => {
                write!(f, "published for publisher: {}", publisher)
            }
        }
    }
}

>>>>>>> a29651fa
impl WalChange for RepositoryContentChange {}

//------------ RepositoryContent -------------------------------------------

/// This type manages the content of the repository. Note that access
/// to the repository is managed by an event sourced component which
/// handles RFC8181 based access, and which can enforce restrictions,
/// such as the base uri for publishers.
#[derive(Clone, Debug, Deserialize, Serialize)]
pub struct RepositoryContent {
    #[serde(default)] // Make this backward compatible
    revision: u64,
    publishers: HashMap<PublisherHandle, CurrentObjects>,
    rrdp: RrdpServer,
    rsync: RsyncdStore,
}

/// # Construct
impl RepositoryContent {
    pub fn new(publishers: HashMap<PublisherHandle, CurrentObjects>, rrdp: RrdpServer, rsync: RsyncdStore) -> Self {
        RepositoryContent {
            revision: 0,
            publishers,
            rrdp,
            rsync,
        }
    }

    pub fn init(rrdp_base_uri: uri::Https, rsync_jail: uri::Rsync, session: RrdpSession, repo_base_dir: &Path) -> Self {
        let publishers = HashMap::new();
        let rrdp = RrdpServer::create(rrdp_base_uri, repo_base_dir, session);
        let rsync = RsyncdStore::new(rsync_jail, repo_base_dir);

        RepositoryContent {
            revision: 0,
            publishers,
            rrdp,
            rsync,
        }
    }
}

/// # Write-ahead logging support
impl WalSupport for RepositoryContent {
    type Command = RepositoryContentCommand;
    type Change = RepositoryContentChange;
    type Error = Error;

    fn revision(&self) -> u64 {
        self.revision
    }

    fn apply(&mut self, set: WalSet<Self>) {
        for change in set.into_changes() {
            match change {
                RepositoryContentChange::SessionReset { reset } => self.rrdp.apply_session_reset(reset),
                RepositoryContentChange::RrdpUpdated { update } => self.rrdp.apply_rrdp_updated(update),
                RepositoryContentChange::PublisherAdded { publisher } => {
                    self.publishers.insert(publisher, CurrentObjects::default());
                }
                RepositoryContentChange::PublisherRemoved { publisher } => {
                    self.publishers.remove(&publisher);
                }
                RepositoryContentChange::PublishedObjects {
                    publisher,
                    current_objects,
                } => {
                    self.publishers.insert(publisher, current_objects);
                }
            }
        }
        self.revision += 1;
    }

    fn process_command(&self, command: Self::Command) -> Result<Vec<Self::Change>, Self::Error> {
        match command {
            RepositoryContentCommand::ResetSession { .. } => self.reset_session(),
            RepositoryContentCommand::AddPublisher { publisher, .. } => self.add_publisher(publisher),
            RepositoryContentCommand::RemovePublisher {
                publisher, retention, ..
            } => self.remove_publisher(publisher, retention),
            RepositoryContentCommand::Publish {
                publisher,
                delta,
                retention,
                ..
            } => self.publish(publisher, delta, retention),
        }
    }
}

/// # Publisher Content
impl RepositoryContent {
    // Clears all content on disk so the repository can be re-initialized
    pub fn clear(&self) {
        self.rrdp.clear();
        self.rsync.clear();
    }

    fn objects_for_publisher(&self, publisher: &PublisherHandle) -> KrillResult<&CurrentObjects> {
        self.publishers
            .get(publisher)
            .ok_or_else(|| Error::PublisherUnknown(publisher.clone()))
    }

    /// Gets a list reply containing all objects for this publisher.
    pub fn list_reply(&self, publisher: &PublisherHandle) -> KrillResult<ListReply> {
        self.objects_for_publisher(publisher).map(|o| o.to_list_reply())
    }

    pub fn reset_session(&self) -> KrillResult<Vec<RepositoryContentChange>> {
        info!("Performing RRDP session reset.");
        let reset = self.rrdp.reset_session();

        Ok(vec![RepositoryContentChange::SessionReset { reset }])
    }

    pub fn write_repository(&self, config: RepositoryRetentionConfig) -> KrillResult<()> {
        self.rrdp.write(config)?;
        self.rsync.write(self.rrdp.snapshot())
    }

    pub fn add_publisher(&self, publisher: PublisherHandle) -> KrillResult<Vec<RepositoryContentChange>> {
        Ok(vec![RepositoryContentChange::PublisherAdded { publisher }])
    }

    /// Removes the content for a publisher. This function will return
    /// ok if there is no content to remove - it is idempotent in that
    /// sense. However, if there are I/O errors removing the content then
    /// this function will fail.
    pub fn remove_publisher(
        &self,
        publisher: PublisherHandle,
        retention: RepositoryRetentionConfig,
    ) -> KrillResult<Vec<RepositoryContentChange>> {
        let mut res = vec![];
        // withdraw objects if any
        if let Ok(objects) = self.objects_for_publisher(&publisher) {
            let withdraws = objects.elements().iter().map(|e| e.as_withdraw()).collect();
            let delta = DeltaElements::new(vec![], vec![], withdraws);

            let update = self.rrdp.update_rrdp(delta, retention)?;
            res.push(RepositoryContentChange::RrdpUpdated { update })
        }

        // remove publisher if present
        if self.publishers.contains_key(&publisher) {
            res.push(RepositoryContentChange::PublisherRemoved { publisher });
        }

        Ok(res)
    }

    /// Publish content for a publisher. Assumes that the delta was
    /// already checked (this is done in RepositoryContentProxy::publish).
    pub fn publish(
        &self,
        publisher: PublisherHandle,
        delta: DeltaElements,
        retention: RepositoryRetentionConfig,
    ) -> KrillResult<Vec<RepositoryContentChange>> {
        let mut res = vec![];

        let mut current_objects = self
            .publishers
            .get(&publisher)
            .cloned()
            .ok_or_else(|| Error::PublisherUnknown(publisher.clone()))?;

        debug!("  apply delta to current objects of {}", publisher);
        current_objects.apply_delta(delta.clone());

        res.push(RepositoryContentChange::PublishedObjects {
            publisher,
            current_objects,
        });

        // TODO: Stage changes for publishers, and *then* update RRDP (see #693)
        debug!("   update RRDP state with changes");
        let update = self.rrdp.update_rrdp(delta, retention)?;
        debug!("   done updating RRDP state with changes");
        res.push(RepositoryContentChange::RrdpUpdated { update });

        Ok(res)
    }

    /// Returns the content stats for the repo
    pub fn stats(&self) -> RepoStats {
        RepoStats {
            publishers: self.publisher_stats(),
            session: self.rrdp.session,
            serial: self.rrdp.serial,
            last_update: Some(self.rrdp.notification().time()),
            rsync_base: self.rsync.base_uri.clone(),
            rrdp_base: self.rrdp.rrdp_base_uri.clone(),
        }
    }

    /// Returns the stats for all current publishers
    pub fn publisher_stats(&self) -> HashMap<PublisherHandle, PublisherStats> {
        self.publishers
            .iter()
            .map(|(pbl, objects)| (pbl.clone(), PublisherStats::from(objects)))
            .collect()
    }
}

//------------ RsyncdStore ---------------------------------------------------

/// This type is responsible for publishing files on disk in a structure so
/// that an rsyncd can be set up to serve this (RPKI) data. Note that the
/// rsync host name and module are part of the path, so make sure that the
/// rsyncd modules and paths are setup properly for each supported rsync
/// base uri used.
#[derive(Clone, Debug, Deserialize, Serialize)]
pub struct RsyncdStore {
    base_uri: uri::Rsync,
    rsync_dir: PathBuf,
    #[serde(skip_serializing, skip_deserializing, default = "RsyncdStore::new_lock")]
    lock: Arc<RwLock<()>>,
}

/// # Construct
///
impl RsyncdStore {
    pub fn new_lock() -> Arc<RwLock<()>> {
        Arc::new(RwLock::new(()))
    }

    pub fn new(base_uri: uri::Rsync, repo_dir: &Path) -> Self {
        let mut rsync_dir = repo_dir.to_path_buf();
        rsync_dir.push(REPOSITORY_RSYNC_DIR);
        let lock = Self::new_lock();
        RsyncdStore {
            base_uri,
            rsync_dir,
            lock,
        }
    }
}

/// # Publishing
///
impl RsyncdStore {
    /// Write all the files to disk for rsync to a tmp-dir, then switch
    /// things over in an effort to minimize the chance of people getting
    /// inconsistent syncs..
    pub fn write(&self, snapshot: &Snapshot) -> KrillResult<()> {
        let _lock = self
            .lock
            .write()
            .map_err(|_| Error::custom("Could not get write lock for rsync repo"))?;

        let mut new_dir = self.rsync_dir.clone();
        new_dir.push(&format!("tmp-{}", snapshot.serial()));
        fs::create_dir_all(&new_dir).map_err(|e| {
            KrillIoError::new(
                format!(
                    "Could not create dir(s) '{}' for publishing rsync",
                    new_dir.to_string_lossy()
                ),
                e,
            )
        })?;

        let elements = snapshot.elements();

        for publish in elements {
            let rel = publish
                .uri()
                .relative_to(&self.base_uri)
                .ok_or_else(|| Error::publishing_outside_jail(publish.uri(), &self.base_uri))?;

            let mut path = new_dir.clone();
            path.push(rel);

            file::save(&publish.base64().to_bytes(), &path)?;
        }

        let mut current_dir = self.rsync_dir.clone();
        current_dir.push("current");

        let mut old_dir = self.rsync_dir.clone();
        old_dir.push("old");

        if current_dir.exists() {
            fs::rename(&current_dir, &old_dir).map_err(|e| {
                KrillIoError::new(
                    format!(
                        "Could not rename current rsync dir from '{}' to '{}' while publishing",
                        current_dir.to_string_lossy(),
                        old_dir.to_string_lossy()
                    ),
                    e,
                )
            })?;
        }

        fs::rename(&new_dir, &current_dir).map_err(|e| {
            KrillIoError::new(
                format!(
                    "Could not rename new rsync dir from '{}' to '{}' while publishing",
                    new_dir.to_string_lossy(),
                    current_dir.to_string_lossy()
                ),
                e,
            )
        })?;

        if old_dir.exists() {
            fs::remove_dir_all(&old_dir).map_err(|e| {
                KrillIoError::new(
                    format!(
                        "Could not remove up old rsync dir '{}' while publishing",
                        old_dir.to_string_lossy()
                    ),
                    e,
                )
            })?;
        }

        Ok(())
    }

    fn clear(&self) {
        let _ = fs::remove_dir_all(&self.rsync_dir);
    }
}

/// The RRDP server used by a Repository instance
#[derive(Clone, Debug, Deserialize, Serialize)]
pub struct RrdpServer {
    /// The base URI for notification, snapshot and delta files.
    rrdp_base_uri: uri::Https,

    /// The base directory where notification, snapshot and deltas will be
    /// published.
    rrdp_base_dir: PathBuf,
    rrdp_archive_dir: PathBuf,

    session: RrdpSession,
    serial: u64,
    notification: Notification,

<<<<<<< HEAD
=======
    #[serde(skip_serializing_if = "VecDeque::is_empty", default = "VecDeque::new")]
    /// This is used to determine when it is safe to clean up published files
    old_notifications: VecDeque<Notification>,

>>>>>>> a29651fa
    snapshot: Snapshot,
    deltas: VecDeque<Delta>,
}

impl RrdpServer {
    #[allow(clippy::too_many_arguments)]
    pub fn new(
        rrdp_base_uri: uri::Https,
        rrdp_base_dir: PathBuf,
        rrdp_archive_dir: PathBuf,
        session: RrdpSession,
        serial: u64,
        notification: Notification,
        snapshot: Snapshot,
        deltas: VecDeque<Delta>,
    ) -> Self {
        RrdpServer {
            rrdp_base_uri,
            rrdp_base_dir,
            rrdp_archive_dir,
            session,
            serial,
            notification,
            snapshot,
            deltas,
        }
    }

    pub fn create(rrdp_base_uri: uri::Https, repo_dir: &Path, session: RrdpSession) -> Self {
        let mut rrdp_base_dir = repo_dir.to_path_buf();
        rrdp_base_dir.push(REPOSITORY_RRDP_DIR);

        let mut rrdp_archive_dir = repo_dir.to_path_buf();
        rrdp_archive_dir.push(REPOSITORY_RRDP_ARCHIVE_DIR);

        let snapshot = Snapshot::create(session);

        let serial = RRDP_FIRST_SERIAL;
        let snapshot_uri = snapshot.uri(&rrdp_base_uri);
        let snapshot_path = snapshot.path(&rrdp_base_dir);
        let snapshot_hash = Hash::from_data(snapshot.xml().as_slice());

        let snapshot_ref = SnapshotRef::new(snapshot_uri, snapshot_path, snapshot_hash);

        let notification = Notification::create(session, snapshot_ref);

        RrdpServer {
            rrdp_base_uri,
            rrdp_base_dir,
            rrdp_archive_dir,
            session,
            serial,
            notification,
            snapshot,
            deltas: VecDeque::new(),
        }
    }

    fn clear(&self) {
        let _ = fs::remove_dir_all(&self.rrdp_base_dir);
        let _ = fs::remove_dir_all(&self.rrdp_archive_dir);
    }

    fn snapshot(&self) -> &Snapshot {
        &self.snapshot
    }

    pub fn notification(&self) -> &Notification {
        &self.notification
    }

    pub fn reset_session(&self) -> RrdpSessionReset {
        let session = RrdpSession::random();
        let snapshot = self.snapshot.with_session_reset(session);
        let snapshot_uri = snapshot.uri(&self.rrdp_base_uri);
        let snapshot_path = snapshot.path(&self.rrdp_base_dir);
        let snapshot_hash = Hash::from_data(snapshot.xml().as_slice());

        let snapshot_ref = SnapshotRef::new(snapshot_uri, snapshot_path, snapshot_hash);

        let notification = Notification::create(session, snapshot_ref);

        RrdpSessionReset { snapshot, notification }
    }

    /// Applies the data from an RrdpSessionReset change.
    fn apply_session_reset(&mut self, reset: RrdpSessionReset) {
        let snapshot = reset.snapshot;
        let notification = reset.notification;

        self.serial = notification.serial();
        self.session = notification.session();
        self.notification = notification;
        self.snapshot = snapshot;
        self.deltas = VecDeque::new();
    }

    /// Applies the data from an RrdpUpdated change.
    fn apply_rrdp_updated(&mut self, update: RrdpUpdated) {
        self.serial += 1;
<<<<<<< HEAD
=======
        self.old_notifications.truncate(update.old_notifications_truncate);

        let mut replaced_notification = self.notification.clone();
        replaced_notification.replace(update.time);
        self.old_notifications.push_front(replaced_notification);
>>>>>>> a29651fa

        let delta = Delta::new(
            self.session,
            self.serial,
            update.time,
            update.random.clone(),
            update.delta_elements,
        );
        self.snapshot = self.snapshot.with_delta(update.random, delta.elements().clone());
        self.notification = self.make_updated_notification(&self.snapshot, &delta, update.deltas_truncate);

        self.deltas.truncate(update.deltas_truncate);
        self.deltas.push_front(delta);
    }

    /// Updates the RRDP server with the elements. Note that this assumes that
    /// the delta has already been checked against the jail and current
    /// objects of the publisher.
    fn update_rrdp(
        &self,
        delta_elements: DeltaElements,
        retention: RepositoryRetentionConfig,
    ) -> KrillResult<RrdpUpdated> {
        let time = Time::now();
        let random = RrdpFileRandom::default();

        let deltas_truncate = {
            // It's a bit inefficient to "pre-create" a new snapshot just to get its size, but
            // if we look at the current snapshot then we could be off.
            let snapshot_size = self.snapshot.with_delta(random.clone(), delta_elements.clone()).size();
            let delta_size = delta_elements.size();
            self.find_deltas_truncate(delta_size, snapshot_size, retention)
        };
<<<<<<< HEAD
=======

        let old_notifications_truncate = self.find_old_notifications_truncate(retention);
>>>>>>> a29651fa

        Ok(RrdpUpdated {
            time,
            random,
            delta_elements,
<<<<<<< HEAD
=======
            old_notifications_truncate,
>>>>>>> a29651fa
            deltas_truncate,
        })
    }

    // Get the position to truncate excessive deltas:
    //  - never keep more than the size of the snapshot
    //  - always keep 'retention_delta_files_min_nr' files
    //  - always keep 'retention_delta_files_min_seconds' files
    //  - beyond this:
    //     - never keep more than 'retention_delta_files_max_nr'
    //     - never keep older than 'retention_delta_files_max_seconds'
    //     - keep the others
    fn find_deltas_truncate(
        &self,
        delta_size: usize,
        snapshot_size: usize,
        config: RepositoryRetentionConfig,
    ) -> usize {
        // We will keep the new delta - not yet added to this.
        // So, we use its size as the starting point for the total delta size.
        let mut keep = 0;
        let mut size = delta_size;

        let min_nr = config.retention_delta_files_min_nr;
        let min_secs = config.retention_delta_files_min_seconds;
        let max_nr = config.retention_delta_files_max_nr;
        let max_secs = config.retention_delta_files_max_seconds;

        for delta in &self.deltas {
            size += delta.elements().size();

            if size > snapshot_size {
                // never keep more than the size of the snapshot
                break;
            } else if keep < min_nr || delta.younger_than_seconds(min_secs.into()) {
                // always keep 'retention_delta_files_min_nr' files
                // always keep 'retention_delta_files_min_seconds' file
                keep += 1
            } else if keep == max_nr || delta.older_than_seconds(max_secs.into()) {
                // never keep more than 'retention_delta_files_max_nr'
                // never keep older than 'retention_delta_files_max_seconds'
                break;
            } else {
                // keep the remainder
                keep += 1;
            }
        }

        keep
<<<<<<< HEAD
=======
    }

    // Find where to truncate old notification files
    fn find_old_notifications_truncate(&self, retention: RepositoryRetentionConfig) -> usize {
        self.old_notifications
            .iter()
            .position(|old| old.older_than_seconds(retention.retention_old_notification_files_seconds.into()))
            .unwrap_or(self.old_notifications.len()) // truncating at len() will leave all elements
>>>>>>> a29651fa
    }

    // Update the notification to include the current snapshot and
    // deltas. Remove old notifications exceeding the retention time,
    // so that we can delete old snapshots and deltas which are no longer
    // relevant.
    fn make_updated_notification(&self, snapshot: &Snapshot, delta: &Delta, deltas_truncate: usize) -> Notification {
        let snapshot_ref = {
            let snapshot_uri = snapshot.uri(&self.rrdp_base_uri);
            let snapshot_path = snapshot.path(&self.rrdp_base_dir);
            let snapshot_xml = snapshot.xml();
            let snapshot_hash = Hash::from_data(snapshot_xml.as_slice());
            SnapshotRef::new(snapshot_uri, snapshot_path, snapshot_hash)
        };

        let delta_ref = {
            let serial = delta.serial();
            let xml = delta.xml();
            let hash = Hash::from_data(xml.as_slice());

            let delta_uri = delta.uri(&self.rrdp_base_uri);
            let delta_path = delta.path(&self.rrdp_base_dir);
            let file_ref = FileRef::new(delta_uri, delta_path, hash);
            DeltaRef::new(serial, file_ref)
        };

        self.notification.with_updates(snapshot_ref, delta_ref, deltas_truncate)
    }

    /// Write the (missing) RRDP files to disk, and remove the ones
    /// no longer referenced in the notification file.
    fn write(&self, retention: RepositoryRetentionConfig) -> Result<(), Error> {
        // write snapshot if it's not there
        let snapshot_path = self.snapshot.path(&self.rrdp_base_dir);
        if !snapshot_path.exists() {
            self.snapshot.write_xml(&snapshot_path)?;
        }

        // write deltas if they are not there
        for delta in &self.deltas {
            let path = delta.path(&self.rrdp_base_dir);
            if !path.exists() {
                // assume that if the delta exists, it is correct
                delta.write_xml(&path)?;
            }
        }

        // write notification file
        let notification_path_new = self.notification_path_new();
        let notification_path = self.notification_path();
        self.notification.write_xml(&notification_path_new)?;
        fs::rename(&notification_path_new, &notification_path).map_err(|e| {
            KrillIoError::new(
                format!(
                    "Could not rename notification file from '{}' to '{}'",
                    notification_path_new.to_string_lossy(),
                    notification_path.to_string_lossy()
                ),
                e,
            )
        })?;

        // clean up under the base dir:
        // - old session dirs
        for entry in fs::read_dir(&self.rrdp_base_dir).map_err(|e| {
            KrillIoError::new(
                format!(
                    "Could not read RRDP base directory '{}'",
                    self.rrdp_base_dir.to_string_lossy()
                ),
                e,
            )
        })? {
            let entry = entry.map_err(|e| {
                KrillIoError::new(
                    format!(
                        "Could not read entry in RRDP base directory '{}'",
                        self.rrdp_base_dir.to_string_lossy()
                    ),
                    e,
                )
            })?;
            if self.session.to_string() == entry.file_name().to_string_lossy() {
                continue;
            } else {
                let path = entry.path();
                if path.is_dir() {
                    let _best_effort_rm = fs::remove_dir_all(path);
                }
            }
        }

        // clean up under the current session
        let mut session_dir = self.rrdp_base_dir.clone();
        session_dir.push(self.session.to_string());

        for entry in fs::read_dir(&session_dir).map_err(|e| {
            KrillIoError::new(
                format!(
                    "Could not read RRDP session directory '{}'",
                    session_dir.to_string_lossy()
                ),
                e,
            )
        })? {
            let entry = entry.map_err(|e| {
                KrillIoError::new(
                    format!(
                        "Could not read entry in RRDP session directory '{}'",
                        session_dir.to_string_lossy()
                    ),
                    e,
                )
            })?;
            let path = entry.path();

            // remove any dir or file that is:
            // - not a number
            // - a number that is higher than the current serial
            // - a number that is lower than the last delta (if set)
            if let Ok(serial) = u64::from_str(entry.file_name().to_string_lossy().as_ref()) {
                // Skip the current serial
                if serial == self.serial {
                    continue;
                // Clean up old serial dirs once deltas are out of scope
<<<<<<< HEAD
                } else if !self.notification.includes_delta(serial) {
=======
                } else if !self.notification.includes_delta(serial)
                    && !self.old_notifications.iter().any(|n| n.includes_delta(serial))
                {
>>>>>>> a29651fa
                    if retention.retention_archive {
                        // If archiving is enabled, then move these directories under the archive base

                        let mut dest = self.rrdp_archive_dir.clone();
                        dest.push(self.session.to_string());
                        dest.push(format!("{}", serial));

                        info!("Archiving RRDP serial '{}' to '{}", serial, dest.to_string_lossy());
                        let _ = fs::create_dir_all(&dest);
                        let _ = fs::rename(path, dest);
                    } else if path.is_dir() {
                        let _best_effort_rm = fs::remove_dir_all(path);
                    } else {
                        let _best_effort_rm = fs::remove_file(path);
                    }
                // We still need this old serial dir for the delta, but may not need the snapshot
                // in it unless archiving is enabled.. in that case leave them and move them when
                // the complete serial dir goes out of scope above.
<<<<<<< HEAD
                } else if !retention.retention_archive {
=======
                } else if !retention.retention_archive
                    && !self
                        .old_notifications
                        .iter()
                        .any(|old_notification| old_notification.includes_snapshot(serial))
                {
>>>>>>> a29651fa
                    // see if the there is a snapshot file in this serial dir and if so do a best
                    // effort removal.
                    if let Ok(Some(snapshot_file_to_remove)) = Self::session_dir_snapshot(&session_dir, serial) {
                        // snapshot files are stored under their own unique random dir, e.g:
                        // <session_dir>/<serial>/<random>/snapshot.xml
                        //
                        // So also remove the otherwise empty parent directory.
                        if let Some(snapshot_parent_dir) = snapshot_file_to_remove.parent() {
                            let _ = fs::remove_dir_all(snapshot_parent_dir);
                        }
                    }
                } else {
                    // we still need this
                }
            } else {
                // clean up dirs or files under the base dir which are not sessions
                warn!(
                    "Found unexpected file or dir in RRDP repository - will try to remove: {}",
                    path.to_string_lossy()
                );
                if path.is_dir() {
                    let _best_effort_rm = fs::remove_dir_all(path);
                } else {
                    let _best_effort_rm = fs::remove_file(path);
                }
            }
        }

        Ok(())
    }
}

/// rrdp paths and uris
///
impl RrdpServer {
    pub fn notification_uri(&self) -> uri::Https {
        self.rrdp_base_uri.join(b"notification.xml").unwrap()
    }

    fn notification_path_new(&self) -> PathBuf {
        let mut path = self.rrdp_base_dir.clone();
        path.push("new-notification.xml");
        path
    }

    fn notification_path(&self) -> PathBuf {
        let mut path = self.rrdp_base_dir.clone();
        path.push("notification.xml");
        path
    }

    pub fn session_dir_snapshot(session_path: &Path, serial: u64) -> KrillResult<Option<PathBuf>> {
        Self::find_in_serial_dir(session_path, serial, "snapshot.xml")
    }

    /// Expects files (like delta.xml or snapshot.xml) under dir structure like:
    /// <session_path>/<serial>/<some random>/<filename>
    pub fn find_in_serial_dir(session_path: &Path, serial: u64, filename: &str) -> KrillResult<Option<PathBuf>> {
        let serial_dir = session_path.join(serial.to_string());
        if let Ok(randoms) = fs::read_dir(&serial_dir) {
            for entry in randoms {
                let entry = entry.map_err(|e| {
                    Error::io_error_with_context(
                        format!(
                            "Could not open directory entry under RRDP directory {}",
                            serial_dir.to_string_lossy()
                        ),
                        e,
                    )
                })?;
                if let Ok(files) = fs::read_dir(entry.path()) {
                    for file in files {
                        let file = file.map_err(|e| {
                            Error::io_error_with_context(
                                format!(
                                    "Could not open directory entry under RRDP directory {}",
                                    entry.path().to_string_lossy()
                                ),
                                e,
                            )
                        })?;
                        if file.file_name().to_string_lossy() == filename {
                            return Ok(Some(file.path()));
                        }
                    }
                }
            }
        }
        Ok(None)
    }
}

/// We can only have one (1) RepositoryAccess, but it is an event-sourced
/// typed which is stored in an AggregateStore which could theoretically
/// serve multiple. So, we use RepositoryAccessProxy as a wrapper around
/// this so that callers don't need to worry about storage details.
pub struct RepositoryAccessProxy {
    store: AggregateStore<RepositoryAccess>,
    key: MyHandle,
}

impl RepositoryAccessProxy {
    pub fn disk(config: &Config) -> KrillResult<Self> {
        let store = AggregateStore::<RepositoryAccess>::disk(&config.data_dir, PUBSERVER_DIR)?;
        let key = MyHandle::from_str(PUBSERVER_DFLT).unwrap();

        if store.has(&key)? {
            if config.always_recover_data {
                store.recover()?;
            } else if let Err(e) = store.warm() {
                error!(
                    "Could not warm up cache, storage seems corrupt, will try to recover!! Error was: {}",
                    e
                );
                store.recover()?;
            }
        }

        Ok(RepositoryAccessProxy { store, key })
    }

    pub fn initialized(&self) -> KrillResult<bool> {
        self.store.has(&self.key).map_err(Error::AggregateStoreError)
    }

    pub fn init(&self, uris: PublicationServerUris, signer: &KrillSigner) -> KrillResult<()> {
        if self.initialized()? {
            Err(Error::RepositoryServerAlreadyInitialized)
        } else {
            let (rrdp_base_uri, rsync_jail) = uris.unpack();

            let ini = RepositoryAccessInitDetails::init(&self.key, rsync_jail, rrdp_base_uri, signer)?;

            self.store.add(ini)?;

            Ok(())
        }
    }

    pub fn clear(&self) -> KrillResult<()> {
        if !self.initialized()? {
            Err(Error::RepositoryServerNotInitialized)
        } else if !self.publishers()?.is_empty() {
            Err(Error::RepositoryServerHasPublishers)
        } else {
            self.store.drop_aggregate(&self.key)?;
            Ok(())
        }
    }

    fn read(&self) -> KrillResult<Arc<RepositoryAccess>> {
        if !self.initialized()? {
            Err(Error::RepositoryServerNotInitialized)
        } else {
            self.store
                .get_latest(&self.key)
                .map_err(|e| Error::custom(format!("Publication Server data issue: {}", e)))
        }
    }

    pub fn publishers(&self) -> KrillResult<Vec<PublisherHandle>> {
        Ok(self.read()?.publishers())
    }

    pub fn get_publisher(&self, name: &PublisherHandle) -> KrillResult<Publisher> {
        self.read()?.get_publisher(name).map(|p| p.clone())
    }

    pub fn add_publisher(&self, req: idexchange::PublisherRequest, actor: &Actor) -> KrillResult<()> {
        let name = req.publisher_handle().clone();
        let id_cert = req.validate().map_err(Error::rfc8183)?;
        let base_uri = self.read()?.base_uri_for(&name)?;

        let cmd = RepoAccessCmdDet::add_publisher(&self.key, id_cert.into(), name, base_uri, actor);
        self.store.command(cmd)?;
        Ok(())
    }

    pub fn remove_publisher(&self, name: PublisherHandle, actor: &Actor) -> KrillResult<()> {
        if !self.initialized()? {
            Err(Error::RepositoryServerNotInitialized)
        } else {
            let cmd = RepoAccessCmdDet::remove_publisher(&self.key, name, actor);
            self.store.command(cmd)?;
            Ok(())
        }
    }

    /// Returns the repository URI information for a publisher.
    pub fn repo_info_for(&self, name: &PublisherHandle) -> KrillResult<RepoInfo> {
        self.read()?.repo_info_for(name)
    }

    /// Returns the RFC8183 Repository Response for the publisher
    pub fn repository_response(
        &self,
        rfc8181_uri: uri::Https,
        publisher: &PublisherHandle,
    ) -> KrillResult<idexchange::RepositoryResponse> {
        self.read()?.repository_response(rfc8181_uri, publisher)
    }

    /// Parse submitted bytes by a Publisher as an RFC8181 ProtocolCms object, and validates it.
    pub fn decode_and_validate(
        &self,
        publisher: &PublisherHandle,
        bytes: &[u8],
    ) -> KrillResult<publication::PublicationCms> {
        let publisher = self.get_publisher(publisher)?;
        let msg = PublicationCms::decode(bytes).map_err(Error::Rfc8181)?;
        msg.validate(publisher.id_cert().public_key()).map_err(Error::Rfc8181)?;
        Ok(msg)
    }

    // /// Creates and signs an RFC8181 CMS response.
    pub fn respond(
        &self,
        message: publication::Message,
        signer: &KrillSigner,
    ) -> KrillResult<publication::PublicationCms> {
        let key_id = self.read()?.key_id();
        signer.create_rfc8181_cms(message, &key_id).map_err(Error::signer)
    }
}

//------------ RepositoryAccess --------------------------------------------

/// An RFC8181 Repository server, capable of handling Publishers (both embedded, and
/// remote RFC8181), and publishing to RRDP and disk, and signing responses.
#[derive(Clone, Debug, Deserialize, Serialize)]
pub struct RepositoryAccess {
    // Event sourcing support
    handle: MyHandle,
    version: u64,

    id_cert: IdCertInfo,
    publishers: HashMap<PublisherHandle, Publisher>,

    rsync_base: uri::Rsync,
    rrdp_base: uri::Https,
}

impl RepositoryAccess {
    pub fn key_id(&self) -> KeyIdentifier {
        self.id_cert.public_key().key_identifier()
    }
}

/// # Event Sourcing support
///
impl Aggregate for RepositoryAccess {
    type Command = RepoAccessCmd;
    type StorableCommandDetails = StorableRepositoryCommand;
    type Event = RepositoryAccessEvent;
    type InitEvent = RepositoryAccessIni;
    type Error = Error;

    fn init(event: Self::InitEvent) -> Result<Self, Self::Error> {
        let (handle, _version, details) = event.unpack();
        let (id_cert, rrdp_base, rsync_base) = details.unpack();

        Ok(RepositoryAccess {
            handle,
            version: 1,
            id_cert,
            publishers: HashMap::new(),
            rsync_base,
            rrdp_base,
        })
    }

    fn version(&self) -> u64 {
        self.version
    }

    fn apply(&mut self, event: Self::Event) {
        self.version += 1;
        match event.into_details() {
            RepositoryAccessEventDetails::PublisherAdded { name, publisher } => {
                self.publishers.insert(name, publisher);
            }
            RepositoryAccessEventDetails::PublisherRemoved { name } => {
                self.publishers.remove(&name);
            }
        }
    }

    fn process_command(&self, command: Self::Command) -> Result<Vec<Self::Event>, Self::Error> {
        info!(
            "Sending command to publisher '{}', version: {}: {}",
            self.handle, self.version, command
        );

        match command.into_details() {
            RepoAccessCmdDet::AddPublisher {
                id_cert,
                name,
                base_uri,
            } => self.add_publisher(id_cert, name, base_uri),
            RepoAccessCmdDet::RemovePublisher { name } => self.remove_publisher(name),
        }
    }
}

/// # Manage publishers
///
impl RepositoryAccess {
    /// Adds a publisher with access to the repository
    fn add_publisher(
        &self,
        id_cert: IdCertInfo,
        name: PublisherHandle,
        base_uri: uri::Rsync,
    ) -> Result<Vec<RepositoryAccessEvent>, Error> {
        if self.publishers.contains_key(&name) {
            Err(Error::PublisherDuplicate(name))
        } else {
            let publisher = Publisher::new(id_cert, base_uri);

            Ok(vec![RepositoryAccessEventDetails::publisher_added(
                &self.handle,
                self.version,
                name,
                publisher,
            )])
        }
    }

    /// Removes a publisher and all its content
    fn remove_publisher(&self, publisher_handle: PublisherHandle) -> Result<Vec<RepositoryAccessEvent>, Error> {
        if !self.has_publisher(&publisher_handle) {
            Err(Error::PublisherUnknown(publisher_handle))
        } else {
            Ok(vec![RepositoryAccessEventDetails::publisher_removed(
                &self.handle,
                self.version,
                publisher_handle,
            )])
        }
    }

    fn notification_uri(&self) -> uri::Https {
        self.rrdp_base.join(b"notification.xml").unwrap()
    }

    fn base_uri_for(&self, name: &PublisherHandle) -> KrillResult<uri::Rsync> {
        uri::Rsync::from_str(&format!("{}{}/", self.rsync_base, name))
            .map_err(|_| Error::Custom(format!("Cannot derive base uri for {}", name)))
    }

    /// Returns the repository URI information for a publisher.
    pub fn repo_info_for(&self, name: &PublisherHandle) -> KrillResult<RepoInfo> {
        let rsync_base = self.base_uri_for(name)?;
        Ok(RepoInfo::new(rsync_base, Some(self.notification_uri())))
    }

    pub fn repository_response(
        &self,
        rfc8181_uri: uri::Https,
        publisher_handle: &PublisherHandle,
    ) -> Result<idexchange::RepositoryResponse, Error> {
        let publisher = self.get_publisher(publisher_handle)?;
        let rsync_base = publisher.base_uri();
        let service_uri = idexchange::ServiceUri::Https(rfc8181_uri);

        Ok(idexchange::RepositoryResponse::new(
            self.id_cert.base64().clone(),
            publisher_handle.clone(),
            service_uri,
            rsync_base.clone(),
            Some(self.notification_uri()),
            None,
        ))
    }

    pub fn get_publisher(&self, publisher_handle: &PublisherHandle) -> Result<&Publisher, Error> {
        self.publishers
            .get(publisher_handle)
            .ok_or_else(|| Error::PublisherUnknown(publisher_handle.clone()))
    }

    pub fn has_publisher(&self, name: &PublisherHandle) -> bool {
        self.publishers.contains_key(name)
    }

    pub fn publishers(&self) -> Vec<PublisherHandle> {
        self.publishers.keys().cloned().collect()
    }
}

//------------ RepoStats -----------------------------------------------------

#[derive(Clone, Debug, Deserialize, Eq, PartialEq, Serialize)]
pub struct RepoStats {
    publishers: HashMap<PublisherHandle, PublisherStats>,
    session: RrdpSession,
    serial: u64,
    last_update: Option<Time>,
    rsync_base: uri::Rsync,
    rrdp_base: uri::Https,
}

impl RepoStats {
    pub fn publish(
        &mut self,
        publisher: &PublisherHandle,
        publisher_stats: PublisherStats,
        notification: &Notification,
    ) {
        self.publishers.insert(publisher.clone(), publisher_stats);
        self.serial = notification.serial();
        self.last_update = Some(notification.time());
    }

    pub fn session_reset(&mut self, notification: &Notification) {
        self.session = notification.session();
        self.serial = notification.serial();
        self.last_update = Some(notification.time())
    }

    pub fn new_publisher(&mut self, publisher: &PublisherHandle) {
        self.publishers.insert(publisher.clone(), PublisherStats::default());
    }

    pub fn remove_publisher(&mut self, publisher: &PublisherHandle, notification: &Notification) {
        self.publishers.remove(publisher);
        self.serial = notification.serial();
        self.last_update = Some(notification.time())
    }

    pub fn get_publishers(&self) -> &HashMap<PublisherHandle, PublisherStats> {
        &self.publishers
    }

    pub fn stale_publishers(&self, seconds: i64) -> Vec<PublisherHandle> {
        let mut res = vec![];
        for (publisher, stats) in self.publishers.iter() {
            if let Some(update_time) = stats.last_update() {
                if Time::now().timestamp() - update_time.timestamp() >= seconds {
                    res.push(publisher.clone())
                }
            } else {
                res.push(publisher.clone())
            }
        }
        res
    }

    pub fn last_update(&self) -> Option<Time> {
        self.last_update
    }

    pub fn serial(&self) -> u64 {
        self.serial
    }

    pub fn session(&self) -> RrdpSession {
        self.session
    }
}

impl fmt::Display for RepoStats {
    fn fmt(&self, f: &mut fmt::Formatter) -> fmt::Result {
        writeln!(f, "Server URIs:")?;
        writeln!(f, "    rrdp:    {}", self.rrdp_base)?;
        writeln!(f, "    rsync:   {}", self.rsync_base)?;
        writeln!(f)?;
        if let Some(update) = self.last_update() {
            writeln!(f, "RRDP updated:      {}", update.to_rfc3339())?;
        }
        writeln!(f, "RRDP session:      {}", self.session())?;
        writeln!(f, "RRDP serial:       {}", self.serial())?;
        writeln!(f)?;
        writeln!(f, "Publisher, Objects, Size, Last Updated")?;
        for (publisher, stats) in self.get_publishers() {
            let update_str = match stats.last_update() {
                None => "never".to_string(),
                Some(update) => update.to_rfc3339(),
            };
            writeln!(
                f,
                "{}, {}, {}, {}",
                publisher,
                stats.objects(),
                stats.size(),
                update_str
            )?;
        }

        Ok(())
    }
}

#[derive(Clone, Debug, Default, Deserialize, Eq, PartialEq, Serialize)]
pub struct PublisherStats {
    objects: usize,
    size: usize,
    manifests: Vec<PublisherManifestStats>,
}

impl PublisherStats {
    pub fn new(current_objects: &CurrentObjects) -> Self {
        Self::from(current_objects)
    }

    pub fn objects(&self) -> usize {
        self.objects
    }

    pub fn size(&self) -> usize {
        self.size
    }

    /// Returns the most recent "this_update" time
    /// from all manifest(s) published by this publisher,
    /// if any.. i.e. there may be 0, 1 or many manifests
    pub fn last_update(&self) -> Option<Time> {
        let mut last_update = None;
        for mft in self.manifests() {
            if let Some(last_update_until_now) = last_update {
                let this_manifest_this_update = mft.this_update();
                if this_manifest_this_update > last_update_until_now {
                    last_update = Some(this_manifest_this_update)
                }
            } else {
                last_update = Some(mft.this_update());
            }
        }

        last_update
    }

    pub fn manifests(&self) -> &Vec<PublisherManifestStats> {
        &self.manifests
    }
}

impl From<&CurrentObjects> for PublisherStats {
    fn from(objects: &CurrentObjects) -> Self {
        let mut manifests = vec![];
        for el in objects.elements() {
            // Add all manifests - as long as they are syntactically correct - do not
            // crash on incorrect objects.
            if el.uri().ends_with("mft") {
                if let Ok(mft) = Manifest::decode(el.base64().to_bytes().as_ref(), false) {
                    if let Ok(stats) = PublisherManifestStats::try_from(&mft) {
                        manifests.push(stats)
                    }
                }
            }
        }

        PublisherStats {
            objects: objects.len(),
            size: objects.size(),
            manifests,
        }
    }
}

#[derive(Clone, Debug, Deserialize, Eq, PartialEq, Serialize)]
pub struct PublisherManifestStats {
    uri: uri::Rsync,
    this_update: Time,
    next_update: Time,
}

impl PublisherManifestStats {
    pub fn uri(&self) -> &uri::Rsync {
        &self.uri
    }

    pub fn this_update(&self) -> Time {
        self.this_update
    }

    pub fn next_update(&self) -> Time {
        self.next_update
    }
}

impl TryFrom<&Manifest> for PublisherManifestStats {
    type Error = ();

    // This will fail for syntactically incorrect manifests, which do
    // not include the signed object URI in their SIA.
    fn try_from(mft: &Manifest) -> Result<Self, Self::Error> {
        let uri = mft.cert().signed_object().cloned().ok_or(())?;
        Ok(PublisherManifestStats {
            uri,
            this_update: mft.this_update(),
            next_update: mft.next_update(),
        })
    }
}<|MERGE_RESOLUTION|>--- conflicted
+++ resolved
@@ -161,32 +161,16 @@
     ) -> KrillResult<()> {
         debug!("Publish delta for {}", publisher);
 
-<<<<<<< HEAD
-        debug!("   get content");
-        let content = self.get_default_content()?;
-        debug!("   get objects for {}", publisher);
-        let current_objects = content.objects_for_publisher(&publisher)?;
-        let delta = DeltaElements::from(delta);
-
-        debug!("   verify delta");
-=======
         let content = self.get_default_content()?;
         let current_objects = content.objects_for_publisher(&publisher)?;
         let delta = DeltaElements::from(delta);
 
->>>>>>> a29651fa
         current_objects.verify_delta(&delta, jail)?;
 
         let command = RepositoryContentCommand::publish(self.default_handle.clone(), publisher, delta, retention);
         let content = self.store.send_command(command)?;
 
-<<<<<<< HEAD
-        debug!("   update repository on disk");
         content.write_repository(retention)?;
-        debug!("Done publishing");
-=======
-        content.write_repository(retention)?;
->>>>>>> a29651fa
 
         Ok(())
     }
@@ -222,15 +206,9 @@
         content.objects_for_publisher(name).map(|o| o.clone())
     }
 }
-<<<<<<< HEAD
 
 //------------ RepositoryContentCommand ------------------------------------
 
-=======
-
-//------------ RepositoryContentCommand ------------------------------------
-
->>>>>>> a29651fa
 #[derive(Clone, Debug)]
 pub enum RepositoryContentCommand {
     ResetSession {
@@ -285,7 +263,6 @@
             delta,
             retention,
         }
-<<<<<<< HEAD
     }
 }
 
@@ -374,97 +351,6 @@
     }
 }
 
-=======
-    }
-}
-
-impl WalCommand for RepositoryContentCommand {
-    fn handle(&self) -> &MyHandle {
-        match self {
-            RepositoryContentCommand::ResetSession { handle }
-            | RepositoryContentCommand::AddPublisher { handle, .. }
-            | RepositoryContentCommand::RemovePublisher { handle, .. }
-            | RepositoryContentCommand::Publish { handle, .. } => handle,
-        }
-    }
-}
-
-impl fmt::Display for RepositoryContentCommand {
-    fn fmt(&self, f: &mut fmt::Formatter) -> fmt::Result {
-        match self {
-            RepositoryContentCommand::ResetSession { handle } => {
-                write!(f, "reset session for repository {}", handle)
-            }
-            RepositoryContentCommand::AddPublisher { handle, publisher } => {
-                write!(f, "add publisher '{}' to repository {}", publisher, handle)
-            }
-            RepositoryContentCommand::RemovePublisher { handle, publisher, .. } => {
-                write!(f, "remove publisher '{}' from repository {}", publisher, handle)
-            }
-            RepositoryContentCommand::Publish { handle, publisher, .. } => {
-                write!(f, "publish for publisher '{}' under repository {}", publisher, handle)
-            }
-        }
-    }
-}
-
-//------------ RepositoryContentChange -------------------------------------
-
-#[derive(Clone, Debug, Deserialize, Eq, PartialEq, Serialize)]
-#[serde(rename_all = "snake_case", tag = "type")]
-pub enum RepositoryContentChange {
-    SessionReset {
-        reset: RrdpSessionReset,
-    },
-    PublisherAdded {
-        publisher: PublisherHandle,
-    },
-    PublisherRemoved {
-        publisher: PublisherHandle,
-    },
-    PublishedObjects {
-        publisher: PublisherHandle,
-        current_objects: CurrentObjects,
-    },
-    RrdpUpdated {
-        update: RrdpUpdated,
-    },
-}
-
-#[derive(Clone, Debug, Deserialize, Eq, PartialEq, Serialize)]
-pub struct RrdpSessionReset {
-    notification: Notification,
-    snapshot: Snapshot,
-}
-
-#[derive(Clone, Debug, Deserialize, Eq, PartialEq, Serialize)]
-pub struct RrdpUpdated {
-    time: Time,
-    random: RrdpFileRandom,
-    delta_elements: DeltaElements,
-    old_notifications_truncate: usize,
-    deltas_truncate: usize,
-}
-
-impl fmt::Display for RepositoryContentChange {
-    fn fmt(&self, f: &mut fmt::Formatter) -> fmt::Result {
-        match self {
-            RepositoryContentChange::SessionReset { reset } => {
-                write!(f, "RRDP session reset to: {}", reset.notification.session())
-            }
-            RepositoryContentChange::RrdpUpdated { .. } => {
-                write!(f, "RRDP updated")
-            }
-            RepositoryContentChange::PublisherAdded { publisher } => write!(f, "added publisher: {}", publisher),
-            RepositoryContentChange::PublisherRemoved { publisher } => write!(f, "removed publisher: {}", publisher),
-            RepositoryContentChange::PublishedObjects { publisher, .. } => {
-                write!(f, "published for publisher: {}", publisher)
-            }
-        }
-    }
-}
-
->>>>>>> a29651fa
 impl WalChange for RepositoryContentChange {}
 
 //------------ RepositoryContent -------------------------------------------
@@ -809,13 +695,6 @@
     serial: u64,
     notification: Notification,
 
-<<<<<<< HEAD
-=======
-    #[serde(skip_serializing_if = "VecDeque::is_empty", default = "VecDeque::new")]
-    /// This is used to determine when it is safe to clean up published files
-    old_notifications: VecDeque<Notification>,
-
->>>>>>> a29651fa
     snapshot: Snapshot,
     deltas: VecDeque<Delta>,
 }
@@ -916,14 +795,6 @@
     /// Applies the data from an RrdpUpdated change.
     fn apply_rrdp_updated(&mut self, update: RrdpUpdated) {
         self.serial += 1;
-<<<<<<< HEAD
-=======
-        self.old_notifications.truncate(update.old_notifications_truncate);
-
-        let mut replaced_notification = self.notification.clone();
-        replaced_notification.replace(update.time);
-        self.old_notifications.push_front(replaced_notification);
->>>>>>> a29651fa
 
         let delta = Delta::new(
             self.session,
@@ -957,20 +828,11 @@
             let delta_size = delta_elements.size();
             self.find_deltas_truncate(delta_size, snapshot_size, retention)
         };
-<<<<<<< HEAD
-=======
-
-        let old_notifications_truncate = self.find_old_notifications_truncate(retention);
->>>>>>> a29651fa
 
         Ok(RrdpUpdated {
             time,
             random,
             delta_elements,
-<<<<<<< HEAD
-=======
-            old_notifications_truncate,
->>>>>>> a29651fa
             deltas_truncate,
         })
     }
@@ -1020,17 +882,6 @@
         }
 
         keep
-<<<<<<< HEAD
-=======
-    }
-
-    // Find where to truncate old notification files
-    fn find_old_notifications_truncate(&self, retention: RepositoryRetentionConfig) -> usize {
-        self.old_notifications
-            .iter()
-            .position(|old| old.older_than_seconds(retention.retention_old_notification_files_seconds.into()))
-            .unwrap_or(self.old_notifications.len()) // truncating at len() will leave all elements
->>>>>>> a29651fa
     }
 
     // Update the notification to include the current snapshot and
@@ -1156,13 +1007,7 @@
                 if serial == self.serial {
                     continue;
                 // Clean up old serial dirs once deltas are out of scope
-<<<<<<< HEAD
                 } else if !self.notification.includes_delta(serial) {
-=======
-                } else if !self.notification.includes_delta(serial)
-                    && !self.old_notifications.iter().any(|n| n.includes_delta(serial))
-                {
->>>>>>> a29651fa
                     if retention.retention_archive {
                         // If archiving is enabled, then move these directories under the archive base
 
@@ -1181,16 +1026,7 @@
                 // We still need this old serial dir for the delta, but may not need the snapshot
                 // in it unless archiving is enabled.. in that case leave them and move them when
                 // the complete serial dir goes out of scope above.
-<<<<<<< HEAD
                 } else if !retention.retention_archive {
-=======
-                } else if !retention.retention_archive
-                    && !self
-                        .old_notifications
-                        .iter()
-                        .any(|old_notification| old_notification.includes_snapshot(serial))
-                {
->>>>>>> a29651fa
                     // see if the there is a snapshot file in this serial dir and if so do a best
                     // effort removal.
                     if let Ok(Some(snapshot_file_to_remove)) = Self::session_dir_snapshot(&session_dir, serial) {
