<<<<<<< HEAD
pub const KRILL_VERSION: &str = "0.8.0-rc.1";
=======
pub const KRILL_VERSION: &str = "0.7.3-plus";
>>>>>>> b2ded887
pub const KRILL_SERVER_APP: &str = "Krill";
pub const KRILL_CLIENT_APP: &str = "Krill Client";

pub const KRILL_DEFAULT_CONFIG_FILE: &str = "./defaults/krill.conf";

pub const KRILL_ENV_TEST: &str = "KRILL_TEST";
pub const KRILL_ENV_TEST_ANN: &str = "KRILL_TEST_ANN";
pub const KRILL_ENV_UPGRADE_ONLY: &str = "KRILL_UPGRADE_ONLY";
pub const KRILL_ENV_REPO_ENABLED: &str = "KRILL_REPO_ENABLED";
pub const KRILL_ENV_USE_TA: &str = "KRILL_USE_TA";
pub const KRILL_ENV_LOG_LEVEL: &str = "KRILL_LOG_LEVEL";
pub const KRILL_ENV_AUTH_TOKEN: &str = "KRILL_AUTH_TOKEN";

pub const CASERVER_DIR: &str = "cas";

pub const PUBSERVER_DFLT: &str = "0";
pub const PUBSERVER_DIR: &str = "pubd";

pub const PUBLISH_VALID_DAYS: i64 = 7; // mft is valid for 7 days
pub const PUBLISH_NEXT_HOURS: i64 = 24; // next update in 24 hours (otherwise mft and crl will become stale)
pub const PUBLISH_THRESHOLD_HOURS: i64 = 8; // republish 8 hours before stale

pub const REPOSITORY_DIR: &str = "repo";
pub const REPOSITORY_RRDP_DIR: &str = "rrdp";
pub const REPOSITORY_RSYNC_DIR: &str = "rsync";
pub const REPOSITORY_RRDP_SNAPSHOT_RETAIN_MINS: u64 = 10;

pub const KRILL_CLI_SERVER_ARG: &str = "server";
pub const KRILL_CLI_SERVER_ENV: &str = "KRILL_CLI_SERVER";
pub const KRILL_CLI_SERVER_DFLT: &str = "https://localhost:3000/";

pub const KRILL_CLI_TOKEN_ARG: &str = "token";
pub const KRILL_CLI_TOKEN_ENV: &str = "KRILL_CLI_TOKEN";
pub const KRILL_CLI_FORMAT_ARG: &str = "format";
pub const KRILL_CLI_FORMAT_ENV: &str = "KRILL_CLI_FORMAT";
pub const KRILL_CLI_API_ARG: &str = "api";
pub const KRILL_CLI_API_ENV: &str = "KRILL_CLI_API";
pub const KRILL_CLI_MY_CA_ARG: &str = "ca";
pub const KRILL_CLI_MY_CA_ENV: &str = "KRILL_CLI_MY_CA";

pub const KRILL_HTTPS_ROOT_CERTS_ENV: &str = "KRILL_HTTPS_ROOT_CERTS";

pub const CHILD_CERTIFICATE_VALIDITY_YEARS: i32 = 1;
pub const CHILD_CERTIFICATE_REISSUE_WEEKS: i64 = 4;
pub const ROA_CERTIFICATE_VALIDITY_YEARS: i32 = 1;
pub const ROA_CERTIFICATE_REISSUE_WEEKS: i64 = 4;
pub const ID_CERTIFICATE_VALIDITY_YEARS: i32 = 15;

pub const BGP_RIS_REFRESH_MINUTES: i64 = 60;

pub const HTTTP_CLIENT_TIMEOUT_SECS: u64 = 120;<|MERGE_RESOLUTION|>--- conflicted
+++ resolved
@@ -1,8 +1,4 @@
-<<<<<<< HEAD
-pub const KRILL_VERSION: &str = "0.8.0-rc.1";
-=======
 pub const KRILL_VERSION: &str = "0.7.3-plus";
->>>>>>> b2ded887
 pub const KRILL_SERVER_APP: &str = "Krill";
 pub const KRILL_CLIENT_APP: &str = "Krill Client";
 
