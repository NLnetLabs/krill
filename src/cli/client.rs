--- conflicted
+++ resolved
@@ -259,11 +259,7 @@
                 Ok(ApiResponse::Empty)
             }
             CaCommand::ChildConnections(handle) => {
-<<<<<<< HEAD
-                let uri = format!("api/v1/cas/{}/children", handle);
-=======
                 let uri = format!("api/v1/cas/{}/stats/children/connections", handle);
->>>>>>> 37ce9929
                 let stats: ChildrenConnectionStats = get_json(&self.server, &self.token, &uri).await?;
                 Ok(ApiResponse::ChildrenStats(stats))
             }
