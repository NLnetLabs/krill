--- conflicted
+++ resolved
@@ -764,11 +764,7 @@
                     .short("a")
                     .long("asn")
                     .value_name("ASN")
-<<<<<<< HEAD
-                    .help("The ASN of the router for the key used in the CSR")
-=======
                     .help("The ASN of the router for the key used in the CSR. E.g. AS65000")
->>>>>>> d68c07b5
                     .required(true),
             )
             .arg(
@@ -794,22 +790,14 @@
                     .short("a")
                     .long("asn")
                     .value_name("ASN")
-<<<<<<< HEAD
-                    .help("The ASN used in the BGPSec definition")
-=======
                     .help("The ASN used in the BGPSec definition. E.g. AS65000")
->>>>>>> d68c07b5
                     .required(true),
             )
             .arg(
                 Arg::with_name("key")
                     .long("key")
                     .value_name("key")
-<<<<<<< HEAD
-                    .help("The hexencoded key identifier used in the BGPSec definition")
-=======
                     .help("The hex encoded key identifier used in the BGPSec definition")
->>>>>>> d68c07b5
                     .required(true),
             );
 
