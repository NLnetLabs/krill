//! Trust Anchor Client for managing the TA Proxy *and* Signer

use std::{convert::TryInto, env, path::PathBuf, str::FromStr, sync::Arc};

use bytes::Bytes;
use clap::{App, Arg, ArgMatches, SubCommand};

use rpki::{
    ca::idexchange::{self, ChildHandle, RepoInfo, ServiceUri},
    repository::resources::ResourceSet,
    uri,
};
use serde::de::DeserializeOwned;

use crate::{
    cli::report::Report,
    commons::{
        actor::Actor,
        api::{AddChildRequest, ApiRepositoryContact, CertAuthInfo, IdCertInfo, RepositoryContact, Token},
        crypto::KrillSigner,
        error::Error as KrillError,
        eventsourcing::{AggregateStore, AggregateStoreError},
        storage::NamespaceBuf,
        util::{file, httpclient},
    },
    constants::{KRILL_CLI_API_ENV, KRILL_CLI_FORMAT_ENV, KRILL_TA_CLIENT_APP, KRILL_VERSION},
    ta::{
        self, Config, TrustAnchorHandle, TrustAnchorProxySignerExchanges, TrustAnchorSignedRequest,
        TrustAnchorSignedResponse, TrustAnchorSigner, TrustAnchorSignerCommand, TrustAnchorSignerInfo,
        TrustAnchorSignerInitCommand, TrustAnchorSignerInitCommandDetails,
    },
};

use super::{
    options::GeneralArgs,
    report::{self, ReportFormat},
};

//------------------------ Client Constants -------------------------------------
const CONFIG_PATH: &str = "/etc/krillta.conf";

//------------------------ Client Error -----------------------------------------

#[derive(Debug)]
#[allow(clippy::large_enum_variant)]
pub enum TaClientError {
    DataDirMissing,
    UnrecognizedMatch,
    HttpClientError(httpclient::Error),
    KrillError(KrillError),
    StorageError(AggregateStoreError),
    ConfigError(ta::ConfigError),
    Other(String),
}

impl TaClientError {
    fn other(msg: impl std::fmt::Display) -> Self {
        Self::Other(msg.to_string())
    }
}

impl std::fmt::Display for TaClientError {
    fn fmt(&self, f: &mut std::fmt::Formatter) -> std::fmt::Result {
        match self {
            TaClientError::DataDirMissing => write!(f, "Cannot find data dir"),
            TaClientError::UnrecognizedMatch => write!(f, "Unrecognised argument. Use 'help'"),
            TaClientError::HttpClientError(e) => write!(f, "HTTP client error: {}", e),
            TaClientError::KrillError(e) => write!(f, "{}", e),
            TaClientError::StorageError(e) => write!(f, "Issue with persistence layer: {}", e),
            TaClientError::ConfigError(e) => write!(f, "Issue with configuration file: {}", e),
            TaClientError::Other(msg) => write!(f, "{}", msg),
        }
    }
}

impl From<ta::ConfigError> for TaClientError {
    fn from(e: ta::ConfigError) -> Self {
        Self::ConfigError(e)
    }
}

impl From<KrillError> for TaClientError {
    fn from(e: KrillError) -> Self {
        Self::KrillError(e)
    }
}

impl From<report::ReportError> for TaClientError {
    fn from(e: report::ReportError) -> Self {
        TaClientError::Other(e.to_string())
    }
}

impl From<AggregateStoreError> for TaClientError {
    fn from(e: AggregateStoreError) -> Self {
        Self::StorageError(e)
    }
}

//------------------------ Client Commands --------------------------------------

#[derive(Debug)]
#[allow(clippy::large_enum_variant)]
pub enum TrustAnchorClientCommand {
    Proxy(ProxyCommand),
    Signer(SignerCommand),
}

impl TrustAnchorClientCommand {
    pub fn report_format(&self) -> report::ReportFormat {
        match self {
            TrustAnchorClientCommand::Signer(command) => command.format,
            TrustAnchorClientCommand::Proxy(command) => command.general.format,
        }
    }
}

#[derive(Debug)]
pub struct ProxyCommand {
    general: GeneralArgs,
    details: ProxyCommandDetails,
}

#[derive(Debug)]
#[allow(clippy::large_enum_variant)]
pub enum ProxyCommandDetails {
    Init,
    Id,
    RepoRequest,
    RepoContact,
    RepoConfigure(ApiRepositoryContact),
    SignerAdd(TrustAnchorSignerInfo),
    SignerMakeRequest,
    SignerShowRequest,
    SignerProcessResponse(TrustAnchorSignedResponse),
    ChildAdd(AddChildRequest),
    ChildResponse(ChildHandle),
}

#[derive(Debug)]
pub struct SignerCommand {
    config: Config,
    format: ReportFormat,
    details: SignerCommandDetails,
}

#[derive(Debug)]
#[allow(clippy::large_enum_variant)]
pub enum SignerCommandDetails {
    Init(SignerInitInfo),
    ShowInfo,
    ProcessRequest {
        signed_request: TrustAnchorSignedRequest,
        ta_mft_number_override: Option<u64>,
    },
    ShowLastResponse,
    ShowExchanges,
}

#[derive(Debug)]
pub struct SignerInitInfo {
    proxy_id: IdCertInfo,
    repo_info: RepoInfo,
    tal_https: Vec<uri::Https>,
    tal_rsync: uri::Rsync,
    private_key_pem: Option<String>,
    ta_mft_nr_override: Option<u64>,
}

impl TrustAnchorClientCommand {
    pub fn from_args() -> Result<Self, TaClientError> {
        let matches = Self::make_matches();
        Self::parse_matches(matches)
    }
}

/// # Create matches for command line parsing
///
impl TrustAnchorClientCommand {
    fn make_matches<'a>() -> ArgMatches<'a> {
        let mut app = App::new(KRILL_TA_CLIENT_APP).version(KRILL_VERSION);

        app = Self::make_proxy_sc(app);
        app = Self::make_signer_sc(app);

        app.get_matches()
    }

    //-- Sub Commands Proxy

    fn make_proxy_sc<'a, 'b>(app: App<'a, 'b>) -> App<'a, 'b> {
        let mut sub = SubCommand::with_name("proxy").about("Manage the Trust Anchor Proxy");

        sub = Self::make_proxy_init_sc(sub);
        sub = Self::make_proxy_id_sc(sub);
        sub = Self::make_proxy_repo_sc(sub);
        sub = Self::make_proxy_signer_sc(sub);
        sub = Self::make_proxy_children_sc(sub);

        app.subcommand(sub)
    }

    fn make_proxy_init_sc<'a, 'b>(app: App<'a, 'b>) -> App<'a, 'b> {
        let mut sub = SubCommand::with_name("init").about("Initialise the proxy");
        sub = GeneralArgs::add_args(sub);
        app.subcommand(sub)
    }

    fn make_proxy_id_sc<'a, 'b>(app: App<'a, 'b>) -> App<'a, 'b> {
        let mut sub = SubCommand::with_name("id").about("Get the proxy ID certificate details");
        sub = GeneralArgs::add_args(sub);
        app.subcommand(sub)
    }

    fn make_proxy_repo_sc<'a, 'b>(app: App<'a, 'b>) -> App<'a, 'b> {
        let mut sub = SubCommand::with_name("repo").about("Manage the repository for proxy");
        sub = Self::make_proxy_repo_request_sc(sub);
        sub = Self::make_proxy_repo_contact_sc(sub);
        sub = Self::make_proxy_repo_configure_sc(sub);
        app.subcommand(sub)
    }

    fn make_proxy_repo_request_sc<'a, 'b>(app: App<'a, 'b>) -> App<'a, 'b> {
        let mut sub = SubCommand::with_name("request").about("Get RFC 8183 publisher request");
        sub = GeneralArgs::add_args(sub);
        app.subcommand(sub)
    }

    fn make_proxy_repo_contact_sc<'a, 'b>(app: App<'a, 'b>) -> App<'a, 'b> {
        let mut sub = SubCommand::with_name("contact").about("Show the configured repository for the proxy");
        sub = GeneralArgs::add_args(sub);
        app.subcommand(sub)
    }

    fn make_proxy_repo_configure_sc<'a, 'b>(app: App<'a, 'b>) -> App<'a, 'b> {
        let mut sub = SubCommand::with_name("configure").about("Configure (add) the repository for the proxy");
        sub = GeneralArgs::add_args(sub);

        sub = sub.arg(
            Arg::with_name("response")
                .value_name("file")
                .long("response")
                .short("r")
                .help("The location of the RFC 8183 Publisher Response XML file")
                .required(true),
        );

        app.subcommand(sub)
    }

    fn make_proxy_signer_sc<'a, 'b>(app: App<'a, 'b>) -> App<'a, 'b> {
        let mut sub = SubCommand::with_name("signer").about("Manage interactions with the associated signer");
        sub = Self::make_proxy_signer_init_sc(sub);
        sub = Self::make_proxy_signer_make_request_sc(sub);
        sub = Self::make_proxy_signer_show_request_sc(sub);
        sub = Self::make_proxy_signer_process_response_sc(sub);
        app.subcommand(sub)
    }

    fn make_proxy_signer_init_sc<'a, 'b>(app: App<'a, 'b>) -> App<'a, 'b> {
        let mut sub = SubCommand::with_name("init").about("Initialise signer association");

        sub = GeneralArgs::add_args(sub);
        sub = sub.arg(
            Arg::with_name("info")
                .value_name("info")
                .long("info")
                .short("i")
                .help("The Trust Anchor Signer info JSON (as 'signer show')")
                .required(true),
        );

        app.subcommand(sub)
    }

    fn make_proxy_signer_make_request_sc<'a, 'b>(app: App<'a, 'b>) -> App<'a, 'b> {
        let mut sub = SubCommand::with_name("make-request")
            .about("Make a NEW request for the signer (fails if a request exists).");
        sub = GeneralArgs::add_args(sub);
        app.subcommand(sub)
    }

    fn make_proxy_signer_show_request_sc<'a, 'b>(app: App<'a, 'b>) -> App<'a, 'b> {
        let mut sub = SubCommand::with_name("show-request")
            .about("Show the existing request for the signer (fails if there is no request).");
        sub = GeneralArgs::add_args(sub);
        app.subcommand(sub)
    }

    fn make_proxy_signer_process_response_sc<'a, 'b>(app: App<'a, 'b>) -> App<'a, 'b> {
        let mut sub = SubCommand::with_name("process-response")
            .about("Process a response from the signer. Fails it did not match the open request.");

        sub = GeneralArgs::add_args(sub);
        sub = sub.arg(
            Arg::with_name("response")
                .long("response")
                .short("r")
                .value_name("file")
                .help("Path to signer response (JSON)")
                .required(true),
        );
        app.subcommand(sub)
    }

    fn make_proxy_children_sc<'a, 'b>(app: App<'a, 'b>) -> App<'a, 'b> {
        let mut sub = SubCommand::with_name("children").about("Manage children under the TA proxy");
        sub = Self::make_proxy_children_add_sc(sub);
        sub = Self::make_proxy_children_response_sc(sub);
        app.subcommand(sub)
    }

    fn make_proxy_children_add_sc<'a, 'b>(app: App<'a, 'b>) -> App<'a, 'b> {
        let mut sub = SubCommand::with_name("add").about("Add a child. Recommended: add 1 child with all resources and use that as a parent to other CAs. This way the resources for those children can be updated without the need to have the offline signer sign a new certificate to them.");

        sub = GeneralArgs::add_args(sub);
        sub = sub
            .arg(
                Arg::with_name("info")
                    .value_name("info")
                    .long("info")
                    .short("i")
                    .help("The Child info JSON (as 'krillc show --ca <ca_name>')")
                    .required(true),
            )
            .arg(
                Arg::with_name("asn")
                    .value_name("asn resources")
                    .long("asn")
                    .help("The ASN resources for the child. Default: all")
                    .required(false),
            )
            .arg(
                Arg::with_name("ipv4")
                    .value_name("IPv4 resources")
                    .long("ipv4")
                    .help("The IPv4 resources for the child. Default: all")
                    .required(false),
            )
            .arg(
                Arg::with_name("ipv6")
                    .value_name("IPv6 resources")
                    .long("ipv6")
                    .help("The IPv6 resources for the child. Default: all")
                    .required(false),
            );

        app.subcommand(sub)
    }

    fn make_proxy_children_response_sc<'a, 'b>(app: App<'a, 'b>) -> App<'a, 'b> {
        let mut sub = SubCommand::with_name("response").about("Get parent response for child.");
        sub = GeneralArgs::add_args(sub);
        sub = Self::add_child_arg(sub);
        app.subcommand(sub)
    }

    //-- Sub Commands Signer

    fn make_signer_sc<'a, 'b>(app: App<'a, 'b>) -> App<'a, 'b> {
        let mut sub = SubCommand::with_name("signer").about("Manage the Trust Anchor Signer");

        sub = Self::make_signer_init_sc(sub);
        sub = Self::make_signer_show_sc(sub);
        sub = Self::make_signer_process_sc(sub);
        sub = Self::make_signer_last_sc(sub);
        sub = Self::make_signer_exchanges_sc(sub);

        app.subcommand(sub)
    }

    fn make_signer_init_sc<'a, 'b>(app: App<'a, 'b>) -> App<'a, 'b> {
        let mut sub = SubCommand::with_name("init").about("Initialise the signer");

        sub = Self::add_config_arg(sub)
            .arg(
                Arg::with_name("proxy_id")
                    .long("proxy_id")
                    .short("i")
                    .value_name("path")
                    .help("Path to Proxy ID JSON")
                    .required(true),
            )
            .arg(
                Arg::with_name("proxy_repository_contact")
                    .long("proxy_repository_contact")
                    .short("r")
                    .value_name("path")
                    .help("Path to Proxy ID JSON")
                    .required(true),
            )
            .arg(
                Arg::with_name("tal_rsync")
                    .long("tal_rsync")
                    .value_name("Rsync URI")
                    .help("Used for TA certificate on TAL and AIA")
                    .required(true),
            )
            .arg(
                Arg::with_name("tal_https")
                    .long("tal_https")
                    .value_name("HTTPS URI")
                    .help("Used for TAL. Multiple allowed.")
                    .multiple(true)
                    .required(true),
            )
            .arg(
                Arg::with_name("private_key_pem")
                    .long("private_key_pem")
                    .value_name("path")
                    .help("[OPTIONAL] Import an existing private key in PEM format")
                    .required(false),
            )
            .arg(
                Arg::with_name("initial_manifest_number")
                    .long("initial_manifest_number")
                    .value_name("number")
                    .help("[OPTIONAL] Override the initial manifest number (defaults to 1)")
                    .required(false),
            );

        app.subcommand(sub)
    }

    fn make_signer_show_sc<'a, 'b>(app: App<'a, 'b>) -> App<'a, 'b> {
        let mut sub = SubCommand::with_name("show").about("Show the signer info");
        sub = Self::add_config_arg(sub);
        sub = Self::add_format_arg(sub);
        app.subcommand(sub)
    }

    fn make_signer_process_sc<'a, 'b>(app: App<'a, 'b>) -> App<'a, 'b> {
        let mut sub = SubCommand::with_name("process").about("Process a proxy request");
        sub = Self::add_config_arg(sub);
        sub = Self::add_format_arg(sub);

        sub = sub
            .arg(
                Arg::with_name("request")
                    .long("request")
                    .short("r")
                    .value_name("file")
                    .help("Path to TA Proxy request file (JSON)")
                    .required(true),
            )
            .arg(
                Arg::with_name("ta_mft_number_override")
                    .long("ta_mft_number_override")
                    .value_name("number")
                    .help("[OPTIONAL] Override the next manifest number (defaults to last + 1)")
                    .required(false),
            );
        app.subcommand(sub)
    }

    fn make_signer_last_sc<'a, 'b>(app: App<'a, 'b>) -> App<'a, 'b> {
        let mut sub = SubCommand::with_name("last").about("Show last response");
        sub = Self::add_config_arg(sub);
        sub = Self::add_format_arg(sub);
        app.subcommand(sub)
    }

    fn make_signer_exchanges_sc<'a, 'b>(app: App<'a, 'b>) -> App<'a, 'b> {
        let mut sub = SubCommand::with_name("exchanges")
            .about("Show full history of proxy signer exchanges. Text output shows summary.");
        sub = Self::add_config_arg(sub);
        sub = Self::add_format_arg(sub);
        app.subcommand(sub)
    }

    //-- Arguments

    fn add_config_arg<'a, 'b>(app: App<'a, 'b>) -> App<'a, 'b> {
        app.arg(
            Arg::with_name("config")
                .long("config")
                .value_name("path")
                .short("c")
                .help("Path to config file. Defaults to: /etc/krillta.conf")
                .required(false),
        )
    }

    fn add_format_arg<'a, 'b>(app: App<'a, 'b>) -> App<'a, 'b> {
        app.arg(
            Arg::with_name("format")
                .long("format")
                .value_name("type")
                .short("f")
                .help("Report format: none|json (default)|text. Or set env: KRILL_CLI_FORMAT")
                .required(false),
        )
    }

    fn add_child_arg<'a, 'b>(app: App<'a, 'b>) -> App<'a, 'b> {
        app.arg(
            Arg::with_name("child")
                .long("child")
                .value_name("name")
                .help("Name of the child CA")
                .required(true),
        )
    }
}

/// # Parse command line matches
///
impl TrustAnchorClientCommand {
    fn parse_matches(matches: ArgMatches) -> Result<Self, TaClientError> {
        if let Some(m) = matches.subcommand_matches("proxy") {
            Self::parse_matches_proxy(m)
        } else if let Some(m) = matches.subcommand_matches("signer") {
            Self::parse_matches_signer(m)
        } else {
            Err(TaClientError::UnrecognizedMatch)
        }
    }

    //-- Parse Proxy
    fn parse_matches_proxy(matches: &ArgMatches) -> Result<Self, TaClientError> {
        if let Some(m) = matches.subcommand_matches("id") {
            Self::parse_matches_proxy_id(m)
        } else if let Some(m) = matches.subcommand_matches("init") {
            Self::parse_matches_proxy_init(m)
        } else if let Some(m) = matches.subcommand_matches("repo") {
            Self::parse_matches_proxy_repo(m)
        } else if let Some(m) = matches.subcommand_matches("signer") {
            Self::parse_matches_proxy_signer(m)
        } else if let Some(m) = matches.subcommand_matches("children") {
            Self::parse_matches_proxy_children(m)
        } else {
            Err(TaClientError::UnrecognizedMatch)
        }
    }

    fn parse_matches_proxy_init(matches: &ArgMatches) -> Result<Self, TaClientError> {
        let general = GeneralArgs::from_matches(matches).map_err(|e| TaClientError::Other(e.to_string()))?;
        let details = ProxyCommandDetails::Init;

        Ok(TrustAnchorClientCommand::Proxy(ProxyCommand { general, details }))
    }

    fn parse_matches_proxy_id(matches: &ArgMatches) -> Result<Self, TaClientError> {
        let general = GeneralArgs::from_matches(matches).map_err(|e| TaClientError::Other(e.to_string()))?;
        let details = ProxyCommandDetails::Id;

        Ok(TrustAnchorClientCommand::Proxy(ProxyCommand { general, details }))
    }

    fn parse_matches_proxy_repo(matches: &ArgMatches) -> Result<Self, TaClientError> {
        if let Some(m) = matches.subcommand_matches("request") {
            Self::parse_matches_proxy_repo_request(m)
        } else if let Some(m) = matches.subcommand_matches("contact") {
            Self::parse_matches_proxy_repo_contact(m)
        } else if let Some(m) = matches.subcommand_matches("configure") {
            Self::parse_matches_proxy_repo_configure(m)
        } else {
            Err(TaClientError::UnrecognizedMatch)
        }
    }

    fn parse_matches_proxy_repo_request(matches: &ArgMatches) -> Result<Self, TaClientError> {
        let general = GeneralArgs::from_matches(matches).map_err(|e| TaClientError::Other(e.to_string()))?;
        let details = ProxyCommandDetails::RepoRequest;

        Ok(TrustAnchorClientCommand::Proxy(ProxyCommand { general, details }))
    }

    fn parse_matches_proxy_repo_contact(matches: &ArgMatches) -> Result<Self, TaClientError> {
        let general = GeneralArgs::from_matches(matches).map_err(|e| TaClientError::Other(e.to_string()))?;
        let details = ProxyCommandDetails::RepoContact;

        Ok(TrustAnchorClientCommand::Proxy(ProxyCommand { general, details }))
    }

    fn parse_matches_proxy_repo_configure(matches: &ArgMatches) -> Result<Self, TaClientError> {
        let general = GeneralArgs::from_matches(matches).map_err(|e| TaClientError::Other(e.to_string()))?;

        let path = matches.value_of("response").unwrap();
        let bytes = Self::read_file_arg(path)?;
        let response = idexchange::RepositoryResponse::parse(bytes.as_ref())
            .map_err(|e| TaClientError::Other(format!("Cannot parse repository response: {}", e)))?;

        let details = ProxyCommandDetails::RepoConfigure(ApiRepositoryContact::new(response));

        Ok(TrustAnchorClientCommand::Proxy(ProxyCommand { general, details }))
    }

    fn parse_matches_proxy_signer(matches: &ArgMatches) -> Result<Self, TaClientError> {
        if let Some(m) = matches.subcommand_matches("init") {
            Self::parse_matches_proxy_signer_init(m)
        } else if let Some(m) = matches.subcommand_matches("make-request") {
            Self::parse_matches_proxy_signer_make_request(m)
        } else if let Some(m) = matches.subcommand_matches("show-request") {
            Self::parse_matches_proxy_signer_show_request(m)
        } else if let Some(m) = matches.subcommand_matches("process-response") {
            Self::parse_matches_proxy_signer_process_response(m)
        } else {
            Err(TaClientError::UnrecognizedMatch)
        }
    }

    fn parse_matches_proxy_signer_init(matches: &ArgMatches) -> Result<Self, TaClientError> {
        let general = GeneralArgs::from_matches(matches).map_err(|e| TaClientError::Other(e.to_string()))?;

        let info = Self::read_json(matches.value_of("info").unwrap())?;

        Ok(TrustAnchorClientCommand::Proxy(ProxyCommand {
            general,
            details: ProxyCommandDetails::SignerAdd(info),
        }))
    }

    fn parse_matches_proxy_signer_make_request(matches: &ArgMatches) -> Result<Self, TaClientError> {
        let general = GeneralArgs::from_matches(matches).map_err(|e| TaClientError::Other(e.to_string()))?;

        Ok(TrustAnchorClientCommand::Proxy(ProxyCommand {
            general,
            details: ProxyCommandDetails::SignerMakeRequest,
        }))
    }

    fn parse_matches_proxy_signer_show_request(matches: &ArgMatches) -> Result<Self, TaClientError> {
        let general = GeneralArgs::from_matches(matches).map_err(|e| TaClientError::Other(e.to_string()))?;

        Ok(TrustAnchorClientCommand::Proxy(ProxyCommand {
            general,
            details: ProxyCommandDetails::SignerShowRequest,
        }))
    }

    fn parse_matches_proxy_signer_process_response(matches: &ArgMatches) -> Result<Self, TaClientError> {
        let general = GeneralArgs::from_matches(matches).map_err(|e| TaClientError::Other(e.to_string()))?;
        let response = Self::read_json(matches.value_of("response").unwrap())?;

        Ok(TrustAnchorClientCommand::Proxy(ProxyCommand {
            general,
            details: ProxyCommandDetails::SignerProcessResponse(response),
        }))
    }

    fn parse_matches_proxy_children(matches: &ArgMatches) -> Result<Self, TaClientError> {
        if let Some(m) = matches.subcommand_matches("add") {
            Self::parse_matches_proxy_children_add(m)
        } else if let Some(m) = matches.subcommand_matches("response") {
            Self::parse_matches_proxy_children_response(m)
        } else {
            Err(TaClientError::UnrecognizedMatch)
        }
    }

    fn parse_matches_proxy_children_add(matches: &ArgMatches) -> Result<Self, TaClientError> {
        let general = GeneralArgs::from_matches(matches).map_err(|e| TaClientError::Other(e.to_string()))?;

        let info: CertAuthInfo = Self::read_json(matches.value_of("info").unwrap())?;
        let resources: ResourceSet = {
            let asn = matches.value_of("asn").unwrap_or("AS0-AS4294967295");
            let ipv4 = matches.value_of("ipv4").unwrap_or("0.0.0.0/0");
            let ipv6 = matches.value_of("ipv6").unwrap_or("::/0");
            ResourceSet::from_strs(asn, ipv4, ipv6)
                .map_err(|e| TaClientError::Other(format!("Cannot parse resources: {}", e)))?
        };

        Ok(TrustAnchorClientCommand::Proxy(ProxyCommand {
            general,
            details: ProxyCommandDetails::ChildAdd(AddChildRequest::new(
                info.handle().convert(),
                resources,
                info.id_cert().try_into()?,
            )),
        }))
    }

    fn parse_matches_proxy_children_response(matches: &ArgMatches) -> Result<Self, TaClientError> {
        let general = GeneralArgs::from_matches(matches).map_err(|e| TaClientError::Other(e.to_string()))?;
        let child = Self::parse_child_arg(matches)?;

        Ok(TrustAnchorClientCommand::Proxy(ProxyCommand {
            general,
            details: ProxyCommandDetails::ChildResponse(child),
        }))
    }

    fn parse_child_arg(matches: &ArgMatches) -> Result<ChildHandle, TaClientError> {
        let child_str = matches.value_of("child").unwrap();
        ChildHandle::from_str(child_str).map_err(|e| TaClientError::Other(format!("Invalid child name: {}", e)))
    }

    fn read_file_arg(path_str: &str) -> Result<Bytes, TaClientError> {
        let path = PathBuf::from(path_str);
        file::read(&path).map_err(|e| TaClientError::Other(format!("Can't read: {}. Error: {}", path_str, e)))
    }

    // Read json from a path argument
    fn read_json<T: DeserializeOwned>(path: &str) -> Result<T, TaClientError> {
        let bytes = Self::read_file_arg(path)?;

        serde_json::from_slice(&bytes)
            .map_err(|e| TaClientError::Other(format!("Cannot deserialize file {}: {}", path, e)))
    }

    //-- Parse Signer
    fn parse_matches_signer(matches: &ArgMatches) -> Result<Self, TaClientError> {
        if let Some(m) = matches.subcommand_matches("init") {
            Self::parse_matches_signer_init(m)
        } else if let Some(m) = matches.subcommand_matches("show") {
            Self::parse_matches_signer_show(m)
        } else if let Some(m) = matches.subcommand_matches("process") {
            Self::parse_matches_signer_process(m)
        } else if let Some(m) = matches.subcommand_matches("last") {
            Self::parse_matches_signer_last_response(m)
        } else if let Some(m) = matches.subcommand_matches("exchanges") {
            Self::parse_matches_signer_exchanges(m)
        } else {
            Err(TaClientError::UnrecognizedMatch)
        }
    }

    fn parse_matches_signer_init(matches: &ArgMatches) -> Result<Self, TaClientError> {
        let config = Self::parse_config(matches)?;
        let format = ReportFormat::None;

        let proxy_id = Self::read_json(matches.value_of("proxy_id").unwrap())?;

        let repo_info = {
            let repo_contact: RepositoryContact =
                Self::read_json(matches.value_of("proxy_repository_contact").unwrap())?;
            repo_contact.into()
        };

        let tal_https = {
            let uri_strs = matches.values_of("tal_https").unwrap();
            let mut uris = vec![];
            for uri_str in uri_strs {
                uris.push(
                    uri::Https::from_str(uri_str)
                        .map_err(|_| TaClientError::Other(format!("Invalid HTTPS URI: {}", uri_str)))?,
                );
            }
            uris
        };

        let tal_rsync = {
            let rsync_str = matches.value_of("tal_rsync").unwrap();
            uri::Rsync::from_str(rsync_str)
                .map_err(|_| TaClientError::Other(format!("Invalid rsync uri: {}", rsync_str)))?
        };

        let ta_mft_nr_override = if let Some(number) = matches.value_of("initial_manifest_number") {
            let nr = u64::from_str(number).map_err(|_| TaClientError::other("Invalid manifest number, must be >1"))?;
            Some(nr)
        } else {
            None
        };

        let private_key_pem = if let Some(path) = matches.value_of("private_key_pem") {
            let bytes = Self::read_file_arg(path)?;
            let pem = std::str::from_utf8(&bytes)
                .map_err(|_| TaClientError::other("invalid UTF8 in private_key_pem file"))?;
            Some(pem.to_string())
        } else {
            None
        };

        let info = SignerInitInfo {
            proxy_id,
            repo_info,
            tal_https,
            tal_rsync,
            ta_mft_nr_override,
            private_key_pem,
        };
        let details = SignerCommandDetails::Init(info);

        Ok(TrustAnchorClientCommand::Signer(SignerCommand {
            config,
            format,
            details,
        }))
    }

    fn parse_matches_signer_show(matches: &ArgMatches) -> Result<Self, TaClientError> {
        let config = Self::parse_config(matches)?;
        let format = Self::parse_format(matches)?;

        Ok(TrustAnchorClientCommand::Signer(SignerCommand {
            config,
            format,
            details: SignerCommandDetails::ShowInfo,
        }))
    }

    fn parse_matches_signer_process(matches: &ArgMatches) -> Result<Self, TaClientError> {
        let config = Self::parse_config(matches)?;
        let format = Self::parse_format(matches)?;
        let signed_request = Self::read_json(matches.value_of("request").unwrap())?;

        let ta_mft_number_override = if let Some(nr_str) = matches.value_of("ta_mft_number_override") {
            let nr = u64::from_str(nr_str)
                .map_err(|_| TaClientError::other("Invalid number for ta_mft_number_override, must be >1"))?;
            Some(nr)
        } else {
            None
        };

        Ok(TrustAnchorClientCommand::Signer(SignerCommand {
            config,
            format,
            details: SignerCommandDetails::ProcessRequest {
                signed_request,
                ta_mft_number_override,
            },
        }))
    }

    fn parse_matches_signer_last_response(matches: &ArgMatches) -> Result<Self, TaClientError> {
        let config = Self::parse_config(matches)?;
        let format = Self::parse_format(matches)?;

        Ok(TrustAnchorClientCommand::Signer(SignerCommand {
            config,
            format,
            details: SignerCommandDetails::ShowLastResponse,
        }))
    }

    fn parse_matches_signer_exchanges(matches: &ArgMatches) -> Result<Self, TaClientError> {
        let config = Self::parse_config(matches)?;
        let format = Self::parse_format(matches)?;
        let details = SignerCommandDetails::ShowExchanges;

        Ok(TrustAnchorClientCommand::Signer(SignerCommand {
            config,
            format,
            details,
        }))
    }

    fn parse_config(matches: &ArgMatches) -> Result<Config, TaClientError> {
        let config_path = matches.value_of("config").unwrap_or(CONFIG_PATH);
        Config::parse(config_path).map_err(TaClientError::ConfigError)
    }

    fn parse_format(matches: &ArgMatches) -> Result<ReportFormat, TaClientError> {
        let mut format = match env::var(KRILL_CLI_FORMAT_ENV) {
            Ok(fmt_str) => Some(ReportFormat::from_str(&fmt_str)?),
            Err(_) => None,
        };

        if let Some(fmt_str) = matches.value_of("format") {
            format = Some(ReportFormat::from_str(fmt_str)?);
        }

        Ok(format.unwrap_or(ReportFormat::Json))
    }
}

//------------------------ TrustAnchorClient ------------------------------------

pub struct TrustAnchorClient;

impl TrustAnchorClient {
    pub async fn process(command: TrustAnchorClientCommand) -> Result<TrustAnchorClientApiResponse, TaClientError> {
        match command {
            TrustAnchorClientCommand::Proxy(proxy_command) => {
                let client = ProxyClient::create(proxy_command.general);

                match proxy_command.details {
                    ProxyCommandDetails::Init => client.post_empty("api/v1/ta/proxy/init").await,
                    ProxyCommandDetails::Id => {
                        let id_cert = client.get_json("api/v1/ta/proxy/id").await?;
                        Ok(TrustAnchorClientApiResponse::IdCert(id_cert))
                    }
                    ProxyCommandDetails::RepoRequest => {
                        let publisher_request = client.get_json("api/v1/ta/proxy/repo/request.json").await?;
                        Ok(TrustAnchorClientApiResponse::PublisherRequest(publisher_request))
                    }
                    ProxyCommandDetails::RepoContact => {
                        let contact = client.get_json("api/v1/ta/proxy/repo").await?;
                        Ok(TrustAnchorClientApiResponse::RepositoryContact(contact))
                    }
                    ProxyCommandDetails::RepoConfigure(repo_response) => {
                        client.post_json("api/v1/ta/proxy/repo", repo_response).await
                    }
                    ProxyCommandDetails::SignerAdd(info) => client.post_json("api/v1/ta/proxy/signer/add", info).await,
                    ProxyCommandDetails::SignerMakeRequest => {
                        let request = client
                            .post_empty_with_response("api/v1/ta/proxy/signer/request")
                            .await?;
                        Ok(TrustAnchorClientApiResponse::SignerRequest(request))
                    }
                    ProxyCommandDetails::SignerShowRequest => {
                        let request = client.get_json("api/v1/ta/proxy/signer/request").await?;
                        Ok(TrustAnchorClientApiResponse::SignerRequest(request))
                    }
                    ProxyCommandDetails::SignerProcessResponse(response) => {
                        client.post_json("api/v1/ta/proxy/signer/response", response).await
                    }
                    ProxyCommandDetails::ChildAdd(child) => {
                        let response = client
                            .post_json_with_response("api/v1/ta/proxy/children", child)
                            .await?;
                        Ok(TrustAnchorClientApiResponse::ParentResponse(response))
                    }
                    ProxyCommandDetails::ChildResponse(child) => {
                        let uri_path = format!("api/v1/ta/proxy/children/{}/parent_response.json", child);
                        let response = client.get_json(&uri_path).await?;
                        Ok(TrustAnchorClientApiResponse::ParentResponse(response))
                    }
                }
            }
            TrustAnchorClientCommand::Signer(signer_command) => {
                let signer_manager = TrustAnchorSignerManager::create(signer_command.config)?;

                match signer_command.details {
<<<<<<< HEAD
                    SignerCommandDetails::Init(info) => signer_manager.init(info).await,
                    SignerCommandDetails::ShowInfo => signer_manager.show().await,
                    SignerCommandDetails::ProcessRequest(request) => signer_manager.process(request).await,
                    SignerCommandDetails::ShowLastResponse => signer_manager.show_last_response().await,
                    SignerCommandDetails::ShowExchanges => signer_manager.show_exchanges().await,
=======
                    SignerCommandDetails::Init(info) => signer_manager.init(info),
                    SignerCommandDetails::ShowInfo => signer_manager.show(),
                    SignerCommandDetails::ProcessRequest {
                        signed_request,
                        ta_mft_number_override,
                    } => signer_manager.process(signed_request, ta_mft_number_override),
                    SignerCommandDetails::ShowLastResponse => signer_manager.show_last_response(),
                    SignerCommandDetails::ShowExchanges => signer_manager.show_exchanges(),
>>>>>>> c3a870af
                }
            }
        }
    }
}

#[allow(clippy::large_enum_variant)]
pub enum TrustAnchorClientApiResponse {
    IdCert(IdCertInfo),
    PublisherRequest(idexchange::PublisherRequest),
    RepositoryContact(RepositoryContact),
    TrustAnchorProxySignerInfo(TrustAnchorSignerInfo),
    ParentResponse(idexchange::ParentResponse),
    SignerRequest(TrustAnchorSignedRequest),
    SignerResponse(TrustAnchorSignedResponse),
    ProxySignerExchanges(TrustAnchorProxySignerExchanges),
    Empty,
}

impl TrustAnchorClientApiResponse {
    pub fn report(&self, fmt: report::ReportFormat) -> Result<Option<String>, report::ReportError> {
        if fmt == report::ReportFormat::None {
            Ok(None)
        } else {
            match self {
                TrustAnchorClientApiResponse::IdCert(id_cert) => id_cert.report(fmt).map(Some),
                TrustAnchorClientApiResponse::PublisherRequest(pr) => pr.report(fmt).map(Some),
                TrustAnchorClientApiResponse::RepositoryContact(contact) => contact.report(fmt).map(Some),
                TrustAnchorClientApiResponse::TrustAnchorProxySignerInfo(info) => info.report(fmt).map(Some),
                TrustAnchorClientApiResponse::ParentResponse(response) => response.report(fmt).map(Some),
                TrustAnchorClientApiResponse::SignerRequest(request) => request.report(fmt).map(Some),
                TrustAnchorClientApiResponse::SignerResponse(response) => response.report(fmt).map(Some),
                TrustAnchorClientApiResponse::ProxySignerExchanges(exchanges) => exchanges.report(fmt).map(Some),
                TrustAnchorClientApiResponse::Empty => Ok(None),
            }
        }
    }
}

//------------------------ ProxyClient ------------------------------------------

pub struct ProxyClient {
    server: ServiceUri,
    token: Token,
}

impl ProxyClient {
    fn create(general: GeneralArgs) -> Self {
        let client = ProxyClient {
            server: general.server,
            token: general.token,
        };

        if general.api {
            // passing the api option in the env, so that the call
            // to the back-end will just print and exit.
            env::set_var(KRILL_CLI_API_ENV, "1")
        }

        client
    }

    async fn post_empty(&self, path: &str) -> Result<TrustAnchorClientApiResponse, TaClientError> {
        let uri = self.resolve_uri(path);
        httpclient::post_empty(&uri, Some(&self.token))
            .await
            .map(|_| TrustAnchorClientApiResponse::Empty)
            .map_err(TaClientError::HttpClientError)
    }

    async fn post_empty_with_response<T: DeserializeOwned>(&self, path: &str) -> Result<T, TaClientError> {
        let uri = self.resolve_uri(path);
        httpclient::post_empty_with_response(&uri, Some(&self.token))
            .await
            .map_err(TaClientError::HttpClientError)
    }

    async fn post_json(
        &self,
        path: &str,
        data: impl serde::Serialize,
    ) -> Result<TrustAnchorClientApiResponse, TaClientError> {
        let uri = self.resolve_uri(path);
        httpclient::post_json(&uri, data, Some(&self.token))
            .await
            .map(|_| TrustAnchorClientApiResponse::Empty)
            .map_err(TaClientError::HttpClientError)
    }

    async fn post_json_with_response<T: DeserializeOwned>(
        &self,
        path: &str,
        data: impl serde::Serialize,
    ) -> Result<T, TaClientError> {
        let uri = self.resolve_uri(path);
        httpclient::post_json_with_response(&uri, data, Some(&self.token))
            .await
            .map_err(TaClientError::HttpClientError)
    }

    async fn get_json<T: DeserializeOwned>(&self, path: &str) -> Result<T, TaClientError> {
        let uri = self.resolve_uri(path);
        httpclient::get_json(&uri, Some(&self.token))
            .await
            .map_err(TaClientError::HttpClientError)
    }

    fn resolve_uri(&self, path: &str) -> String {
        format!("{}{}", self.server, path)
    }
}

//------------------------ TrustAnchorSignerManager -----------------------------

struct TrustAnchorSignerManager {
    store: AggregateStore<TrustAnchorSigner>,
    ta_handle: TrustAnchorHandle,
    config: Arc<Config>,
    signer: Arc<KrillSigner>,
    actor: Actor,
}

impl TrustAnchorSignerManager {
    fn create(config: Config) -> Result<Self, TaClientError> {
        let store = AggregateStore::create(
            &config.storage_uri,
            NamespaceBuf::parse_lossy("signer").as_ref(),
            config.use_history_cache,
        )
        .map_err(KrillError::AggregateStoreError)?;
        let ta_handle = TrustAnchorHandle::new("ta".into());
        let config = Arc::new(config);
        let signer = config.signer()?;
        let actor = Actor::krillta();

        Ok(TrustAnchorSignerManager {
            store,
            ta_handle,
            config,
            signer,
            actor,
        })
    }

    async fn init(&self, info: SignerInitInfo) -> Result<TrustAnchorClientApiResponse, TaClientError> {
        if self.store.has(&self.ta_handle).await? {
            Err(TaClientError::other("Trust Anchor Signer was already initialised."))
        } else {
            let cmd = TrustAnchorSignerInitCommand::new(
                &self.ta_handle,
                TrustAnchorSignerInitCommandDetails {
                    proxy_id: info.proxy_id,
                    repo_info: info.repo_info,
                    tal_https: info.tal_https,
                    tal_rsync: info.tal_rsync,
                    private_key_pem: info.private_key_pem,
                    ta_mft_nr_override: info.ta_mft_nr_override,
                    timing: self.config.timing_config,
                    signer: self.signer.clone(),
                },
                &self.actor,
            );

            self.store.add(cmd).await?;

            Ok(TrustAnchorClientApiResponse::Empty)
        }
    }

    async fn show(&self) -> Result<TrustAnchorClientApiResponse, TaClientError> {
        let ta_signer = self.get_signer().await?;
        let info = ta_signer.get_signer_info();
        Ok(TrustAnchorClientApiResponse::TrustAnchorProxySignerInfo(info))
    }

<<<<<<< HEAD
    async fn process(&self, request: TrustAnchorSignedRequest) -> Result<TrustAnchorClientApiResponse, TaClientError> {
=======
    fn process(
        &self,
        signed_request: TrustAnchorSignedRequest,
        ta_mft_number_override: Option<u64>,
    ) -> Result<TrustAnchorClientApiResponse, TaClientError> {
>>>>>>> c3a870af
        let cmd = TrustAnchorSignerCommand::make_process_request_command(
            &self.ta_handle,
            signed_request,
            self.config.timing_config,
            ta_mft_number_override,
            self.signer.clone(),
            &self.actor,
        );
        self.store.command(cmd).await?;

        self.show_last_response().await
    }

    async fn show_last_response(&self) -> Result<TrustAnchorClientApiResponse, TaClientError> {
        self.get_signer()
            .await?
            .get_latest_exchange()
            .map(|exchange| TrustAnchorClientApiResponse::SignerResponse(exchange.response.clone()))
            .ok_or_else(|| TaClientError::other("No response found."))
    }

    async fn show_exchanges(&self) -> Result<TrustAnchorClientApiResponse, TaClientError> {
        let signer = self.get_signer().await?;
        // In this context it's okay to clone the exchanges.
        // If we are afraid that this would become too expensive, then we will
        // need to rethink the model where we return data in the enum that we
        // use. We can't have references and lifetimes because the signer will
        // be gone..
        //
        // But, again, in this context this should never be huge with exchanges
        // happening every couple of months. So, it should all be fine.
        let exchanges = signer.get_exchanges().clone();
        Ok(TrustAnchorClientApiResponse::ProxySignerExchanges(exchanges))
    }

    async fn get_signer(&self) -> Result<Arc<TrustAnchorSigner>, TaClientError> {
        if self.store.has(&self.ta_handle).await? {
            self.store
                .get_latest(&self.ta_handle)
                .await
                .map_err(TaClientError::KrillError)
        } else {
            Err(TaClientError::other("Trust Anchor Signer is not initialised."))
        }
    }
}<|MERGE_RESOLUTION|>--- conflicted
+++ resolved
@@ -913,22 +913,14 @@
                 let signer_manager = TrustAnchorSignerManager::create(signer_command.config)?;
 
                 match signer_command.details {
-<<<<<<< HEAD
                     SignerCommandDetails::Init(info) => signer_manager.init(info).await,
                     SignerCommandDetails::ShowInfo => signer_manager.show().await,
-                    SignerCommandDetails::ProcessRequest(request) => signer_manager.process(request).await,
-                    SignerCommandDetails::ShowLastResponse => signer_manager.show_last_response().await,
-                    SignerCommandDetails::ShowExchanges => signer_manager.show_exchanges().await,
-=======
-                    SignerCommandDetails::Init(info) => signer_manager.init(info),
-                    SignerCommandDetails::ShowInfo => signer_manager.show(),
                     SignerCommandDetails::ProcessRequest {
                         signed_request,
                         ta_mft_number_override,
-                    } => signer_manager.process(signed_request, ta_mft_number_override),
-                    SignerCommandDetails::ShowLastResponse => signer_manager.show_last_response(),
-                    SignerCommandDetails::ShowExchanges => signer_manager.show_exchanges(),
->>>>>>> c3a870af
+                    } => signer_manager.process(signed_request, ta_mft_number_override).await,
+                    SignerCommandDetails::ShowLastResponse => signer_manager.show_last_response().await,
+                    SignerCommandDetails::ShowExchanges => signer_manager.show_exchanges().await,
                 }
             }
         }
@@ -1104,15 +1096,11 @@
         Ok(TrustAnchorClientApiResponse::TrustAnchorProxySignerInfo(info))
     }
 
-<<<<<<< HEAD
-    async fn process(&self, request: TrustAnchorSignedRequest) -> Result<TrustAnchorClientApiResponse, TaClientError> {
-=======
-    fn process(
+    async fn process(
         &self,
         signed_request: TrustAnchorSignedRequest,
         ta_mft_number_override: Option<u64>,
     ) -> Result<TrustAnchorClientApiResponse, TaClientError> {
->>>>>>> c3a870af
         let cmd = TrustAnchorSignerCommand::make_process_request_command(
             &self.ta_handle,
             signed_request,
