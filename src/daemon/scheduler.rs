--- conflicted
+++ resolved
@@ -241,12 +241,7 @@
         for handle in &cas {
             let ca = self
                 .ca_manager
-<<<<<<< HEAD
-                .get_ca(summary.handle())
-=======
                 .get_ca(handle)
-                .await
->>>>>>> c3d51a68
                 .map_err(FatalError)?;
             let ca_handle = ca.handle();
             let ca_version = ca.version();
