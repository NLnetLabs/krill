//! An RPKI publication protocol server.
use std::{collections::HashMap, path::PathBuf, str::FromStr, sync::Arc};

use bytes::Bytes;
use chrono::Duration;

use futures::future::join_all;

use rpki::{
    ca::{
        idexchange,
        idexchange::{CaHandle, ChildHandle, ParentHandle, PublisherHandle},
        publication::{ListReply, PublishDelta},
    },
    repository::resources::ResourceSet,
    uri,
};

use crate::{
    commons::{
        actor::{Actor, ActorDef},
        api::{
            AddChildRequest, AllCertAuthIssues, AspaCustomer, AspaDefinitionList, AspaDefinitionUpdates,
            AspaProvidersUpdate, BgpSecCsrInfoList, BgpSecDefinitionUpdates, CaCommandDetails, CaRepoDetails,
            CertAuthInfo, CertAuthInit, CertAuthIssues, CertAuthList, CertAuthStats, ChildCaInfo,
            ChildrenConnectionStats, CommandHistory, CommandHistoryCriteria, ParentCaContact, ParentCaReq,
<<<<<<< HEAD
            PublicationServerUris, PublisherDetails, RcvdCert, RepositoryContact, RoaDefinition, RoaDefinitionUpdates,
            RtaList, RtaName, RtaPrepResponse, ServerInfo, TaCertDetails, Timestamp, UpdateChildRequest,
=======
            PublicationServerUris, PublisherDetails, ReceivedCert, RepositoryContact, RoaDefinition,
            RoaDefinitionUpdates, RtaList, RtaName, RtaPrepResponse, ServerInfo, TaCertDetails, Timestamp,
            UpdateChildRequest,
>>>>>>> 55549e1b
        },
        bgp::{BgpAnalyser, BgpAnalysisReport, BgpAnalysisSuggestion},
        crypto::KrillSignerBuilder,
        error::Error,
        eventsourcing::CommandKey,
        KrillEmptyResult, KrillResult,
    },
    constants::*,
    daemon::{
        auth::{providers::AdminTokenAuthProvider, Authorizer, LoggedInUser},
        ca::{
            self, ta_handle, testbed_ca_handle, CaStatus, ResourceTaggedAttestation, RouteAuthorization,
            RouteAuthorizationUpdates, RtaContentRequest, RtaPrepareRequest,
        },
        config::{AuthType, Config},
        http::HttpResponse,
        mq::TaskQueue,
        scheduler::Scheduler,
    },
    pubd::{RepoStats, RepositoryManager},
};

#[cfg(feature = "multi-user")]
use crate::daemon::auth::{
    common::session::LoginSessionCache,
    providers::{ConfigFileAuthProvider, OpenIDConnectAuthProvider},
};

use super::ca::CaManager;

//------------ KrillServer ---------------------------------------------------

/// This is the Krill server that is doing all the orchestration for all components.
pub struct KrillServer {
    // The base URI for this service
    service_uri: uri::Https,

    // The base working directory, used for various storage
    work_dir: PathBuf,

    // Component responsible for API authorization checks
    authorizer: Authorizer,

    // Publication server, with configured publishers
    repo_manager: Arc<RepositoryManager>,

    // Handles the internal TA and/or CAs
    ca_manager: Arc<ca::CaManager>,

    // Handles the internal TA and/or CAs
    bgp_analyser: Arc<BgpAnalyser>,

    // Shared message queue
    mq: Arc<TaskQueue>,

    // Time this server was started
    started: Timestamp,

    #[cfg(feature = "multi-user")]
    // Global login session cache
    login_session_cache: Arc<LoginSessionCache>,

    // System actor
    system_actor: Actor,

    pub config: Arc<Config>,
}

/// # Set up and initialization
impl KrillServer {
    /// Creates a new publication server. Note that state is preserved
    /// on disk in the work_dir provided.
    pub async fn build(config: Arc<Config>) -> KrillResult<Self> {
        let work_dir = &config.data_dir;
        let service_uri = config.service_uri();

        info!("Starting {} v{}", KRILL_SERVER_APP, KRILL_VERSION);
        info!("{} uses service uri: {}", KRILL_SERVER_APP, service_uri);

        if config.testbed().is_some() && config.benchmark.is_none() {
            info!("Enabling TESTBED mode - ONLY USE THIS FOR TESTING AND TRAINING!");
        }

        if config.benchmark.is_some() {
            if work_dir.join("cas").exists() {
                return Err(Error::Custom(format!(
                    "Cannot start BENCHMARK. Data dir '{}' MUST be empty!",
                    work_dir.to_string_lossy()
                )));
            } else {
                info!("Enabling BENCHMARK mode - ONLY USE THIS FOR TESTING!");
            }
        }

        // Assumes that Config::verify() has already ensured that the signer configuration is valid and that
        // Config::resolve() has been used to update signer name references to resolve to the corresponding signer
        // configurations.
        let probe_interval = std::time::Duration::from_secs(config.signer_probe_retry_seconds);
        let signer = KrillSignerBuilder::new(work_dir, probe_interval, &config.signers)
            .with_default_signer(config.default_signer())
            .with_one_off_signer(config.one_off_signer())
            .build()?;
        let signer = Arc::new(signer);

        #[cfg(feature = "multi-user")]
        let login_session_cache = Arc::new(LoginSessionCache::new());

        // Construct the authorizer used to verify API access requests and to
        // tell Lagosta where to send end-users to login and logout.
        // TODO: remove the ugly duplication, however attempts to do so have so
        // far failed due to incompatible match arm types, or unknown size of
        // dyn AuthProvider, or concrete type needs to be known in async fn,
        // etc.
        let authorizer = match config.auth_type {
            AuthType::AdminToken => {
                Authorizer::new(config.clone(), AdminTokenAuthProvider::new(config.clone()).into())?
            }
            #[cfg(feature = "multi-user")]
            AuthType::ConfigFile => Authorizer::new(
                config.clone(),
                ConfigFileAuthProvider::new(config.clone(), login_session_cache.clone())?.into(),
            )?,
            #[cfg(feature = "multi-user")]
            AuthType::OpenIDConnect => Authorizer::new(
                config.clone(),
                OpenIDConnectAuthProvider::new(config.clone(), login_session_cache.clone())?.into(),
            )?,
        };
        let system_actor = authorizer.actor_from_def(ACTOR_DEF_KRILL);

        // for now, support that existing embedded repositories are still supported.
        // this should be removed in future after people have had a chance to separate.
        let repo_manager = Arc::new(RepositoryManager::build(config.clone(), signer.clone())?);

        // Used to have a shared queue for the caserver and the background job scheduler.
        let mq = Arc::new(TaskQueue::default());

        let ca_manager =
            Arc::new(ca::CaManager::build(config.clone(), mq.clone(), signer, system_actor.clone()).await?);

        if let Some(testbed) = config.testbed() {
            let uris = testbed.publication_server_uris();

            if !repo_manager.initialized()? {
                repo_manager.init(uris.clone())?;
            }

            let ta_handle = ta_handle();
            if !ca_manager.has_ca(&ta_handle)? {
                info!("Creating embedded Trust Anchor");

                let ta_uri = testbed.ta_uri().clone();
                let ta_aia = testbed.ta_aia().clone();

                // Add TA and add as publisher
                ca_manager
                    .init_ta(ta_aia, vec![ta_uri], &repo_manager, &system_actor)
                    .await?;

                let testbed_ca_handle = testbed_ca_handle();
                if !ca_manager.has_ca(&testbed_ca_handle)? {
                    info!("Creating embedded Testbed CA");

                    // Add the new testbed CA
                    ca_manager.init_ca(&testbed_ca_handle)?;
                    let testbed_ca = ca_manager.get_ca(&testbed_ca_handle).await?;

                    // Add the new testbed publisher
                    let pub_req = idexchange::PublisherRequest::new(
                        testbed_ca.id_cert().base64().clone(),
                        testbed_ca_handle.convert(),
                        None,
                    );
                    repo_manager.create_publisher(pub_req, &system_actor)?;

                    let repo_response = repo_manager.repository_response(&testbed_ca_handle.convert())?;
                    let repo_contact = RepositoryContact::for_response(repo_response).map_err(Error::rfc8183)?;
                    ca_manager
                        .update_repo(testbed_ca_handle.clone(), repo_contact, false, &system_actor)
                        .await?;

                    // Establish the TA (parent) <-> testbed CA (child) relationship
                    let testbed_ca_resources = ResourceSet::all();

                    let child_id_cert = testbed_ca.child_request().validate().map_err(Error::rfc8183)?;

                    let child_req =
                        AddChildRequest::new(testbed_ca_handle.convert(), testbed_ca_resources, child_id_cert);

                    let parent_ca_contact = ca_manager
                        .ca_add_child(&ta_handle, child_req, &service_uri, &system_actor)
                        .await?;
                    let parent_req = ParentCaReq::new(ta_handle.convert(), parent_ca_contact);
                    ca_manager
                        .ca_parent_add_or_update(testbed_ca_handle.clone(), parent_req, &system_actor)
                        .await?;

                    // Force testbed-ta syncing now so that testbed will get its certificate
                    // immediately. We will need this if we have a benchmark config.

                    // First sync will inform testbed of its entitlements and trigger that
                    // CSR is created.
                    let ta_parent_handle = ta_handle.convert();

                    ca_manager
                        .ca_sync_parent(&testbed_ca_handle, &ta_parent_handle, &system_actor)
                        .await?;

                    // Second sync will send that CSR to the parent
                    ca_manager
                        .ca_sync_parent(&testbed_ca_handle, &ta_parent_handle, &system_actor)
                        .await?;
                }
            }
        }

        if let Some(benchmark) = &config.benchmark {
            // Create child CAs and ROAs per CA
            info!(
                "Will now create {} CAS with {} ROAs each",
                benchmark.cas, benchmark.ca_roas
            );

            let service_uri = Arc::new(service_uri.clone());
            let actor = Arc::new(system_actor.clone());

            let mut setup_benchmark_ca_fns = vec![];
            for nr in 0..benchmark.cas {
                setup_benchmark_ca_fns.push(tokio::spawn(Self::setup_benchmark_ca(
                    nr,
                    benchmark.ca_roas,
                    ca_manager.clone(),
                    repo_manager.clone(),
                    service_uri.clone(),
                    actor.clone(),
                )));
            }
            join_all(setup_benchmark_ca_fns).await;
        }

        let bgp_analyser = Arc::new(BgpAnalyser::new(
            config.bgp_risdumps_enabled,
            &config.bgp_risdumps_v4_uri,
            &config.bgp_risdumps_v6_uri,
        ));

        mq.server_started();

        Ok(KrillServer {
            service_uri,
            work_dir: work_dir.clone(),
            authorizer,
            repo_manager,
            ca_manager,
            bgp_analyser,
            mq,
            started: Timestamp::now(),
            #[cfg(feature = "multi-user")]
            login_session_cache,
            system_actor,
            config,
        })
    }

    pub fn build_scheduler(&self) -> Scheduler {
        Scheduler::build(
            self.mq.clone(),
            self.ca_manager.clone(),
            self.bgp_analyser.clone(),
            #[cfg(feature = "multi-user")]
            self.login_session_cache.clone(),
            self.config.clone(),
            self.system_actor.clone(),
        )
    }

    pub fn service_base_uri(&self) -> &uri::Https {
        &self.service_uri
    }

    pub fn server_info(&self) -> ServerInfo {
        ServerInfo::new(KRILL_VERSION, self.started)
    }
}

/// # Support CA set up for testbed and benchmarking
///
impl KrillServer {
    /// Setup a benchmark CA
    ///
    async fn setup_benchmark_ca(
        nr: usize,
        nr_roas: usize,
        ca_manager: Arc<CaManager>,
        repo_manager: Arc<RepositoryManager>,
        service_uri: Arc<uri::Https>,
        system_actor: Arc<Actor>,
    ) -> KrillResult<()> {
        // Set it up as a child under testbed
        let testbed_parent = testbed_ca_handle().into_converted();

        // We can do a pretty naive approach to give up to 65536 CAs
        // as /24 out of 10.0.0.0/8. And then let them create ROAs for
        // that prefix with private space ASNs (unless we need too many..)
        //
        // Config::verify() will ensure that we have at most 65535 CAs
        // and no more than 100 ROAs per CA.
        //
        // For now this should be fine - we can always come up with
        // more complicated setups in future (e.g. feed NRO stats and
        // BGP announcement info to generate some real world like hierarchy)

        let child_ca_handle = CaHandle::new(nr.to_string().into());

        let byte_2_ipv4 = nr / 256;
        let byte_3_ipv4 = nr % 256;

        let prefix_str = format!("10.{}.{}.0/24", byte_2_ipv4, byte_3_ipv4);
        let resources = ResourceSet::from_strs("", &prefix_str, "")
            .map_err(|e| Error::ResourceSetError(format!("cannot parse resources: {}", e)))?;

        Self::setup_test_ca(
            &child_ca_handle,
            &testbed_parent,
            resources,
            ca_manager.clone(),
            repo_manager.clone(),
            service_uri.clone(),
            system_actor.clone(),
        )
        .await?;

        // Now we can create ROAs

        let mut added: Vec<RouteAuthorization> = vec![];
        let asn_range_start = 64512;
        for asn in asn_range_start..asn_range_start + nr_roas {
            let def = RoaDefinition::from_str(&format!("{} => {}", prefix_str, asn)).unwrap();
            added.push(def.into());
        }
        let updates = RouteAuthorizationUpdates::new(added, vec![]);

        ca_manager
            .ca_routes_update(child_ca_handle, updates, &system_actor)
            .await?;

        Ok(())
    }

    /// Sets up a CA for the testbed, or benchmark.
    async fn setup_test_ca(
        ca_handle: &CaHandle,
        parent_handle: &ParentHandle,
        resources: ResourceSet,
        ca_manager: Arc<CaManager>,
        repo_manager: Arc<RepositoryManager>,
        service_uri: Arc<uri::Https>,
        system_actor: Arc<Actor>,
    ) -> KrillResult<()> {
        if !ca_manager.has_ca(ca_handle)? {
            info!("Setup CA {}", ca_handle);

            // Add the new testbed CA
            ca_manager.init_ca(ca_handle)?;
            let ca = ca_manager.get_ca(ca_handle).await?;

            // Add the new testbed publisher
            let pub_req = idexchange::PublisherRequest::new(ca.id_cert().base64().clone(), ca_handle.convert(), None);
            repo_manager.create_publisher(pub_req, &system_actor)?;

            let repo_response = repo_manager.repository_response(&ca_handle.convert())?;
            let repo_contact = RepositoryContact::for_response(repo_response).map_err(Error::rfc8183)?;

            ca_manager
                .update_repo(ca_handle.clone(), repo_contact, false, &system_actor)
                .await?;

            // Establish the Parent <-> CA relationship
            let child_id_cert = ca.child_request().validate().map_err(Error::rfc8183)?;
            let child_req = AddChildRequest::new(ca_handle.convert(), resources, child_id_cert);

            let parent_ca_contact = ca_manager
                .ca_add_child(&parent_handle.convert(), child_req, &service_uri, &system_actor)
                .await?;
            let parent_req = ParentCaReq::new(parent_handle.clone(), parent_ca_contact);
            ca_manager
                .ca_parent_add_or_update(ca_handle.clone(), parent_req, &system_actor)
                .await?;

            // The task queue is not available yet, so force synchronising the testbed
            // with its parent now.

            // First sync will inform testbed of its entitlements and trigger that
            // CSR is created.
            ca_manager
                .ca_sync_parent(ca_handle, parent_handle, &system_actor)
                .await?;

            // Second sync will send that CSR to the parent
            ca_manager
                .ca_sync_parent(ca_handle, parent_handle, &system_actor)
                .await?;
        }
        Ok(())
    }
}

/// # Authentication and Access
impl KrillServer {
    pub fn system_actor(&self) -> &Actor {
        &self.system_actor
    }

    pub async fn actor_from_request(&self, request: &hyper::Request<hyper::Body>) -> Actor {
        self.authorizer.actor_from_request(request).await
    }

    pub fn actor_from_def(&self, actor_def: ActorDef) -> Actor {
        self.authorizer.actor_from_def(actor_def)
    }

    pub async fn get_login_url(&self) -> KrillResult<HttpResponse> {
        self.authorizer.get_login_url().await
    }

    pub async fn login(&self, request: &hyper::Request<hyper::Body>) -> KrillResult<LoggedInUser> {
        self.authorizer.login(request).await
    }

    pub async fn logout(&self, request: &hyper::Request<hyper::Body>) -> KrillResult<HttpResponse> {
        self.authorizer.logout(request).await
    }

    pub fn testbed_enabled(&self) -> bool {
        self.ca_manager.testbed_enabled()
    }

    #[cfg(feature = "multi-user")]
    pub fn login_session_cache_size(&self) -> usize {
        self.login_session_cache.size()
    }
}

/// # Configure publishers
impl KrillServer {
    /// Returns the repository server stats
    pub fn repo_stats(&self) -> KrillResult<RepoStats> {
        self.repo_manager.repo_stats()
    }

    /// Returns all current publishers.
    pub fn publishers(&self) -> KrillResult<Vec<PublisherHandle>> {
        self.repo_manager.publishers()
    }

    /// Adds the publishers, blows up if it already existed.
    pub fn add_publisher(
        &self,
        req: idexchange::PublisherRequest,
        actor: &Actor,
    ) -> KrillResult<idexchange::RepositoryResponse> {
        let publisher_handle = req.publisher_handle().clone();
        self.repo_manager.create_publisher(req, actor)?;
        self.repository_response(&publisher_handle)
    }

    /// Removes a publisher, blows up if it didn't exist.
    pub fn remove_publisher(&self, publisher: PublisherHandle, actor: &Actor) -> KrillEmptyResult {
        self.repo_manager.remove_publisher(publisher, actor)
    }

    /// Returns a publisher.
    pub fn get_publisher(&self, publisher: &PublisherHandle) -> KrillResult<PublisherDetails> {
        self.repo_manager.get_publisher_details(publisher)
    }

    pub fn rrdp_base_path(&self) -> PathBuf {
        let mut path = self.work_dir.clone();
        path.push("repo/rrdp");
        path
    }
}

/// # Manage RFC8181 clients
///
impl KrillServer {
    pub fn repository_response(&self, publisher: &PublisherHandle) -> KrillResult<idexchange::RepositoryResponse> {
        self.repo_manager.repository_response(publisher)
    }

    pub fn rfc8181(&self, publisher: PublisherHandle, msg_bytes: Bytes) -> KrillResult<Bytes> {
        self.repo_manager.rfc8181(publisher, msg_bytes)
    }
}

/// # Being a parent
///
impl KrillServer {
    pub async fn ta(&self) -> KrillResult<TaCertDetails> {
        let ta_handle = ta_handle();
        let ta = self.ca_manager.get_ca(&ta_handle).await?;

        let parent_handle = ParentHandle::new(ta_handle.into_name());

        if let ParentCaContact::Ta(ta) = ta.parent(&parent_handle).unwrap() {
            Ok(ta.clone())
        } else {
            panic!("Found TA which was not initialized as TA.")
        }
    }

<<<<<<< HEAD
    pub async fn trust_anchor_cert(&self) -> Option<RcvdCert> {
=======
    pub async fn trust_anchor_cert(&self) -> Option<ReceivedCert> {
>>>>>>> 55549e1b
        self.ta().await.ok().map(|details| details.cert().clone())
    }

    /// Adds a child to a CA and returns the ParentCaInfo that the child
    /// will need to contact this CA for resource requests.
    pub async fn ca_add_child(
        &self,
        ca: &CaHandle,
        req: AddChildRequest,
        actor: &Actor,
    ) -> KrillResult<ParentCaContact> {
        let contact = self.ca_manager.ca_add_child(ca, req, &self.service_uri, actor).await?;
        Ok(contact)
    }

    /// Shows the parent contact for a child.
    pub async fn ca_parent_contact(&self, ca: &CaHandle, child: ChildHandle) -> KrillResult<ParentCaContact> {
        let contact = self.ca_manager.ca_parent_contact(ca, child, &self.service_uri).await?;
        Ok(contact)
    }

    /// Shows the parent contact for a child.
    pub async fn ca_parent_response(
        &self,
        ca: &CaHandle,
        child: ChildHandle,
    ) -> KrillResult<idexchange::ParentResponse> {
        let contact = self.ca_manager.ca_parent_response(ca, child, &self.service_uri).await?;
        Ok(contact)
    }

    /// Update IdCert or resources of a child.
    pub async fn ca_child_update(
        &self,
        ca: &CaHandle,
        child: ChildHandle,
        req: UpdateChildRequest,
        actor: &Actor,
    ) -> KrillEmptyResult {
        self.ca_manager.ca_child_update(ca, child, req, actor).await?;
        Ok(())
    }

    /// Update IdCert or resources of a child.
    pub async fn ca_child_remove(&self, ca: &CaHandle, child: ChildHandle, actor: &Actor) -> KrillEmptyResult {
        self.ca_manager.ca_child_remove(ca, child, actor).await?;
        Ok(())
    }

    /// Show details for a child under the CA.
    pub async fn ca_child_show(&self, ca: &CaHandle, child: &ChildHandle) -> KrillResult<ChildCaInfo> {
        let child = self.ca_manager.ca_show_child(ca, child).await?;
        Ok(child)
    }

    /// Show children stats under the CA.
    pub async fn ca_stats_child_connections(&self, ca: &CaHandle) -> KrillResult<ChildrenConnectionStats> {
        self.ca_manager
            .get_ca_status(ca)
            .await
            .map(|status| status.get_children_connection_stats())
    }
}

/// # Being a child
///
impl KrillServer {
    /// Returns the child request for a CA, or NONE if the CA cannot be found.
    pub async fn ca_child_req(&self, ca: &CaHandle) -> KrillResult<idexchange::ChildRequest> {
        self.ca_manager.get_ca(ca).await.map(|ca| ca.child_request())
    }

    /// Updates a parent contact for a CA
    pub async fn ca_parent_add_or_update(
        &self,
        ca: CaHandle,
        parent_req: ParentCaReq,
        actor: &Actor,
    ) -> KrillEmptyResult {
        let parent = parent_req.handle();
        let contact = parent_req.contact();
        self.ca_manager
            .get_entitlements_from_contact(&ca, parent, contact, false)
            .await?;

        self.ca_manager.ca_parent_add_or_update(ca, parent_req, actor).await
    }

    pub async fn ca_parent_remove(&self, handle: CaHandle, parent: ParentHandle, actor: &Actor) -> KrillEmptyResult {
        self.ca_manager.ca_parent_remove(handle, parent, actor).await
    }

    pub async fn ca_parent_revoke(&self, handle: &CaHandle, parent: &ParentHandle) -> KrillEmptyResult {
        self.ca_manager.ca_parent_revoke(handle, parent).await
    }
}

/// # Stats and status of CAS
///
impl KrillServer {
    pub async fn cas_stats(&self) -> KrillResult<HashMap<CaHandle, CertAuthStats>> {
        let mut res = HashMap::new();

        for ca in self.ca_list(&self.system_actor)?.cas() {
            // can't fail really, but to be sure
            if let Ok(ca) = self.ca_manager.get_ca(ca.handle()).await {
                let roas = ca.roa_definitions();
                let roa_count = roas.len();
                let child_count = ca.children().count();

                let bgp_report = if ca.handle().as_str() == "ta" || ca.handle().as_str() == "testbed" {
                    BgpAnalysisReport::new(vec![])
                } else {
                    self.bgp_analyser
                        .analyse(roas.as_slice(), &ca.all_resources(), None)
                        .await
                };

                res.insert(
                    ca.handle().clone(),
                    CertAuthStats::new(roa_count, child_count, bgp_report.into()),
                );
            }
        }

        Ok(res)
    }

    pub async fn all_ca_issues(&self, actor: &Actor) -> KrillResult<AllCertAuthIssues> {
        let mut all_issues = AllCertAuthIssues::default();
        for ca in self.ca_list(actor)?.cas() {
            let issues = self.ca_issues(ca.handle()).await?;
            if !issues.is_empty() {
                all_issues.add(ca.handle().clone(), issues);
            }
        }

        Ok(all_issues)
    }

    pub async fn ca_issues(&self, ca: &CaHandle) -> KrillResult<CertAuthIssues> {
        let mut issues = CertAuthIssues::default();

        let ca_status = self.ca_manager.get_ca_status(ca).await?;

        if let Some(error) = ca_status.repo().to_failure_opt() {
            issues.add_repo_issue(error)
        }

        for (parent, status) in ca_status.parents().iter() {
            if let Some(error) = status.to_failure_opt() {
                issues.add_parent_issue(parent.clone(), error)
            }
        }

        Ok(issues)
    }
}

/// # Synchronization operations for CAS
///
impl KrillServer {
    /// Republish all CAs that need it.
    pub async fn republish_all(&self, force: bool) -> KrillEmptyResult {
        let cas = self.ca_manager.republish_all(force).await?;
        for ca in cas {
            self.cas_repo_sync_single(&ca)?;
        }

        Ok(())
    }

    /// Re-sync all CAs with their repositories
    pub fn cas_repo_sync_all(&self, actor: &Actor) -> KrillEmptyResult {
        self.ca_manager.cas_schedule_repo_sync_all(actor);
        Ok(())
    }

    /// Re-sync a specific CA with its repository
    pub fn cas_repo_sync_single(&self, ca: &CaHandle) -> KrillEmptyResult {
        self.ca_manager.cas_schedule_repo_sync(ca.clone());
        Ok(())
    }

    /// Refresh all CAs: ask for updates and shrink as needed.
    pub async fn cas_refresh_all(&self) -> KrillEmptyResult {
        self.ca_manager.cas_schedule_refresh_all().await;
        Ok(())
    }

    /// Refresh a specific CA with its parents
    pub async fn cas_refresh_single(&self, ca_handle: CaHandle) -> KrillEmptyResult {
        self.ca_manager.cas_schedule_refresh_single(ca_handle).await;
        Ok(())
    }

    /// Schedule check suspend children for all CAs
    pub fn cas_schedule_suspend_all(&self) -> KrillEmptyResult {
        self.ca_manager.cas_schedule_suspend_all();
        Ok(())
    }
}

/// # Admin CAS
///
impl KrillServer {
    pub fn ca_list(&self, actor: &Actor) -> KrillResult<CertAuthList> {
        self.ca_manager.ca_list(actor)
    }

    /// Returns the public CA info for a CA, or NONE if the CA cannot be found.
    pub async fn ca_info(&self, ca: &CaHandle) -> KrillResult<CertAuthInfo> {
        self.ca_manager.get_ca(ca).await.map(|ca| ca.as_ca_info())
    }

    /// Returns the CA status, or an error if none can be found.
    pub async fn ca_status(&self, ca: &CaHandle) -> KrillResult<CaStatus> {
        self.ca_manager.get_ca_status(ca).await
    }

    /// Delete a CA. Let it do best effort revocation requests and withdraw
    /// all its objects first. Note that any children of this CA will be left
    /// orphaned, and they will only learn of this sad fact when they choose
    /// to call home.
    pub async fn ca_delete(&self, ca: &CaHandle, actor: &Actor) -> KrillResult<()> {
        self.ca_manager.delete_ca(ca, actor).await
    }

    /// Returns the parent contact for a CA and parent, or NONE if either the CA or the parent cannot be found.
    pub async fn ca_my_parent_contact(&self, ca: &CaHandle, parent: &ParentHandle) -> KrillResult<ParentCaContact> {
        let ca = self.ca_manager.get_ca(ca).await?;
        ca.parent(parent).map(|p| p.clone())
    }

    /// Returns the history for a CA.
    pub async fn ca_history(&self, ca: &CaHandle, crit: CommandHistoryCriteria) -> KrillResult<CommandHistory> {
        self.ca_manager.ca_history(ca, crit).await
    }

    pub fn ca_command_details(&self, ca: &CaHandle, command: CommandKey) -> KrillResult<CaCommandDetails> {
        self.ca_manager.ca_command_details(ca, command)
    }

    /// Returns the publisher request for a CA, or NONE of the CA cannot be found.
    pub async fn ca_publisher_req(&self, ca: &CaHandle) -> KrillResult<idexchange::PublisherRequest> {
        self.ca_manager.get_ca(ca).await.map(|ca| ca.publisher_request())
    }

    pub fn ca_init(&self, init: CertAuthInit) -> KrillEmptyResult {
        let handle = init.unpack();
        self.ca_manager.init_ca(&handle)
    }

    /// Return the info about the CONFIGured repository server for a given Ca.
    /// and the actual objects published there, as reported by a list reply.
    pub async fn ca_repo_details(&self, ca_handle: &CaHandle) -> KrillResult<CaRepoDetails> {
        let ca = self.ca_manager.get_ca(ca_handle).await?;
        let contact = ca.repository_contact()?;
        Ok(CaRepoDetails::new(contact.clone()))
    }

    /// Update the repository for a CA, or return an error. (see `CertAuth::repo_update`)
    pub async fn ca_repo_update(&self, ca: CaHandle, contact: RepositoryContact, actor: &Actor) -> KrillEmptyResult {
        self.ca_manager.update_repo(ca, contact, true, actor).await
    }

    pub async fn ca_update_id(&self, ca: CaHandle, actor: &Actor) -> KrillEmptyResult {
        self.ca_manager.ca_update_id(ca, actor).await
    }

    pub async fn ca_keyroll_init(&self, ca: CaHandle, actor: &Actor) -> KrillEmptyResult {
        self.ca_manager.ca_keyroll_init(ca, Duration::seconds(0), actor).await
    }

    pub async fn ca_keyroll_activate(&self, ca: CaHandle, actor: &Actor) -> KrillEmptyResult {
        self.ca_manager
            .ca_keyroll_activate(ca, Duration::seconds(0), actor)
            .await
    }

    pub async fn rfc6492(
        &self,
        ca: CaHandle,
        msg_bytes: Bytes,
        user_agent: Option<String>,
        actor: &Actor,
    ) -> KrillResult<Bytes> {
        self.ca_manager.rfc6492(&ca, msg_bytes, user_agent, actor).await
    }
}

/// # Handle ASPA requests
///
impl KrillServer {
    pub async fn ca_aspas_definitions_show(&self, ca: CaHandle) -> KrillResult<AspaDefinitionList> {
        self.ca_manager.ca_aspas_definitions_show(ca).await
    }

    pub async fn ca_aspas_definitions_update(
        &self,
        ca: CaHandle,
        updates: AspaDefinitionUpdates,
        actor: &Actor,
    ) -> KrillEmptyResult {
        self.ca_manager.ca_aspas_definitions_update(ca, updates, actor).await
    }

    pub async fn ca_aspas_update_aspa(
        &self,
        ca: CaHandle,
        customer: AspaCustomer,
        update: AspaProvidersUpdate,
        actor: &Actor,
    ) -> KrillEmptyResult {
        self.ca_manager.ca_aspas_update_aspa(ca, customer, update, actor).await
    }
}

/// # Handle BGPSec requests
///
impl KrillServer {
    pub async fn ca_bgpsec_definitions_show(&self, ca: CaHandle) -> KrillResult<BgpSecCsrInfoList> {
        self.ca_manager.ca_bgpsec_definitions_show(ca).await
    }

    pub async fn ca_bgpsec_definitions_update(
        &self,
        ca: CaHandle,
        updates: BgpSecDefinitionUpdates,
        actor: &Actor,
    ) -> KrillResult<()> {
        self.ca_manager.ca_bgpsec_definitions_update(ca, updates, actor).await
    }
}

/// # Handle route authorization requests
///
impl KrillServer {
    pub async fn ca_routes_update(
        &self,
        ca: CaHandle,
        updates: RoaDefinitionUpdates,
        actor: &Actor,
    ) -> KrillEmptyResult {
        self.ca_manager.ca_routes_update(ca, updates.into(), actor).await
    }

    pub async fn ca_routes_show(&self, handle: &CaHandle) -> KrillResult<Vec<RoaDefinition>> {
        let ca = self.ca_manager.get_ca(handle).await?;
        Ok(ca.roa_definitions())
    }

    pub async fn ca_routes_bgp_analysis(&self, handle: &CaHandle) -> KrillResult<BgpAnalysisReport> {
        let ca = self.ca_manager.get_ca(handle).await?;
        let definitions = ca.roa_definitions();
        let resources_held = ca.all_resources();
        Ok(self
            .bgp_analyser
            .analyse(definitions.as_slice(), &resources_held, None)
            .await)
    }

    pub async fn ca_routes_bgp_dry_run(
        &self,
        handle: &CaHandle,
        updates: RoaDefinitionUpdates,
    ) -> KrillResult<BgpAnalysisReport> {
        let ca = self.ca_manager.get_ca(handle).await?;

        let updates: RouteAuthorizationUpdates = updates.into();
        let updates = updates.into_explicit();
        let resources_held = ca.all_resources();
        let limit = Some(updates.affected_prefixes());

        let (would_be_routes, _) = ca.update_authorizations(&updates)?;
        let roas: Vec<RoaDefinition> = would_be_routes
            .into_authorizations()
            .into_iter()
            .map(|a| a.into())
            .collect();

        Ok(self.bgp_analyser.analyse(roas.as_slice(), &resources_held, limit).await)
    }

    pub async fn ca_routes_bgp_suggest(
        &self,
        handle: &CaHandle,
        limit: Option<ResourceSet>,
    ) -> KrillResult<BgpAnalysisSuggestion> {
        let ca = self.ca_manager.get_ca(handle).await?;
        let definitions = ca.roa_definitions();
        let resources_held = ca.all_resources();

        Ok(self
            .bgp_analyser
            .suggest(definitions.as_slice(), &resources_held, limit)
            .await)
    }

    /// Re-issue ROA objects so that they will use short subjects (see issue #700)
    pub async fn force_renew_roas(&self) -> KrillResult<()> {
        self.ca_manager.force_renew_roas_all(self.system_actor()).await
    }
}

/// # Handle publication requests
///
impl KrillServer {
    /// Handles a publish delta request sent to the API, or.. through
    /// the CmsProxy.
    pub fn handle_delta(&self, publisher: PublisherHandle, delta: PublishDelta) -> KrillEmptyResult {
        self.repo_manager.publish(publisher, delta)
    }

    /// Handles a list request sent to the API, or.. through the CmsProxy.
    pub fn handle_list(&self, publisher: &PublisherHandle) -> KrillResult<ListReply> {
        self.repo_manager.list(publisher)
    }
}

/// # Handle Repository Server requests
///
impl KrillServer {
    /// Create the publication server, will fail if it was already created.
    pub fn repository_init(&self, uris: PublicationServerUris) -> KrillResult<()> {
        self.repo_manager.init(uris)
    }

    /// Clear the publication server. Will fail if it still has publishers. Or if it does not exist
    pub fn repository_clear(&self) -> KrillResult<()> {
        self.repo_manager.repository_clear()
    }

    /// Perform an RRDP session reset. Useful after a restart of the server as we can never be
    /// certain whether the previous state was the last public state seen by validators, or..
    /// the server was started using a back up.
    pub fn repository_session_reset(&self) -> KrillResult<()> {
        self.repo_manager.rrdp_session_reset()
    }
}

/// # Handle Resource Tagged Attestation requests
///
impl KrillServer {
    /// List all known RTAs
    pub async fn rta_list(&self, ca: CaHandle) -> KrillResult<RtaList> {
        let ca = self.ca_manager.get_ca(&ca).await?;
        Ok(ca.rta_list())
    }

    /// Show RTA
    pub async fn rta_show(&self, ca: CaHandle, name: RtaName) -> KrillResult<ResourceTaggedAttestation> {
        let ca = self.ca_manager.get_ca(&ca).await?;
        ca.rta_show(&name)
    }

    /// Sign an RTA - either a new, or a prepared RTA
    pub async fn rta_sign(
        &self,
        ca: CaHandle,
        name: RtaName,
        request: RtaContentRequest,
        actor: &Actor,
    ) -> KrillResult<()> {
        self.ca_manager.rta_sign(ca, name, request, actor).await
    }

    /// Prepare a multi
    pub async fn rta_multi_prep(
        &self,
        ca: CaHandle,
        name: RtaName,
        request: RtaPrepareRequest,
        actor: &Actor,
    ) -> KrillResult<RtaPrepResponse> {
        self.ca_manager
            .rta_multi_prep(&ca, name.clone(), request, actor)
            .await?;
        let ca = self.ca_manager.get_ca(&ca).await?;
        ca.rta_prep_response(&name)
    }

    /// Co-sign an existing RTA
    pub async fn rta_multi_cosign(
        &self,
        ca: CaHandle,
        name: RtaName,
        rta: ResourceTaggedAttestation,
        actor: &Actor,
    ) -> KrillResult<()> {
        self.ca_manager.rta_multi_cosign(ca, name, rta, actor).await
    }
}

// Tested through integration tests<|MERGE_RESOLUTION|>--- conflicted
+++ resolved
@@ -24,14 +24,9 @@
             AspaProvidersUpdate, BgpSecCsrInfoList, BgpSecDefinitionUpdates, CaCommandDetails, CaRepoDetails,
             CertAuthInfo, CertAuthInit, CertAuthIssues, CertAuthList, CertAuthStats, ChildCaInfo,
             ChildrenConnectionStats, CommandHistory, CommandHistoryCriteria, ParentCaContact, ParentCaReq,
-<<<<<<< HEAD
-            PublicationServerUris, PublisherDetails, RcvdCert, RepositoryContact, RoaDefinition, RoaDefinitionUpdates,
-            RtaList, RtaName, RtaPrepResponse, ServerInfo, TaCertDetails, Timestamp, UpdateChildRequest,
-=======
             PublicationServerUris, PublisherDetails, ReceivedCert, RepositoryContact, RoaDefinition,
             RoaDefinitionUpdates, RtaList, RtaName, RtaPrepResponse, ServerInfo, TaCertDetails, Timestamp,
             UpdateChildRequest,
->>>>>>> 55549e1b
         },
         bgp::{BgpAnalyser, BgpAnalysisReport, BgpAnalysisSuggestion},
         crypto::KrillSignerBuilder,
@@ -543,11 +538,7 @@
         }
     }
 
-<<<<<<< HEAD
-    pub async fn trust_anchor_cert(&self) -> Option<RcvdCert> {
-=======
     pub async fn trust_anchor_cert(&self) -> Option<ReceivedCert> {
->>>>>>> 55549e1b
         self.ta().await.ok().map(|details| details.cert().clone())
     }
 
