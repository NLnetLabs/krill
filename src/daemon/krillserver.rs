--- conflicted
+++ resolved
@@ -9,7 +9,6 @@
     uri,
 };
 
-<<<<<<< HEAD
 use crate::{
     commons::{
         actor::{Actor, ActorDef},
@@ -40,14 +39,6 @@
         scheduler::Scheduler,
     },
     pubd::{RepoStats, RepositoryManager},
-=======
-use crate::commons::api::{
-    AddChildRequest, AllCertAuthIssues, CaCommandDetails, CaRepoDetails, CertAuthInfo, CertAuthInit, CertAuthIssues,
-    CertAuthList, CertAuthStats, ChildCaInfo, ChildHandle, CommandHistory, CommandHistoryCriteria, Handle, ListReply,
-    ParentCaContact, ParentCaReq, ParentHandle, PublicationServerUris, PublishDelta, PublisherDetails, PublisherHandle,
-    RepositoryContact, ResourceSet, RoaDefinition, RoaDefinitionUpdates, RtaList, RtaName, RtaPrepResponse, ServerInfo,
-    TaCertDetails, UpdateChildRequest,
->>>>>>> 00b97e73
 };
 
 #[cfg(feature = "multi-user")]
@@ -55,8 +46,6 @@
     common::session::LoginSessionCache,
     providers::{ConfigFileAuthProvider, OpenIDConnectAuthProvider},
 };
-
-use super::ca::CaStatus;
 
 //------------ KrillServer ---------------------------------------------------
 
@@ -271,13 +260,8 @@
         self.authorizer.login(request).await
     }
 
-<<<<<<< HEAD
-    pub fn logout(&self, request: &hyper::Request<hyper::Body>) -> KrillResult<HttpResponse> {
-        self.authorizer.logout(request)
-=======
     pub async fn logout(&self, request: &hyper::Request<hyper::Body>) -> KrillResult<HttpResponse> {
         self.authorizer.logout(request).await
->>>>>>> 00b97e73
     }
 
     pub fn testbed_enabled(&self) -> bool {
