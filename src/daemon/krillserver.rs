--- conflicted
+++ resolved
@@ -212,35 +212,13 @@
                 if !ca_manager.has_ca(&ta_handle)? {
                     info!("Creating embedded Trust Anchor");
 
-<<<<<<< HEAD
-                    let ta_uri = format!("{}ta/ta.cer", service_uri);
-                    let ta_uri = uri::Https::from_string(ta_uri).unwrap();
-
-                    let ta_aia = format!("{}ta/ta.cer", uris.rsync_jail().to_string());
-                    let ta_aia = uri::Rsync::from_string(ta_aia).unwrap();
-
-                    // Add TA (uses repo_manager so that it can be set up as a publisher)
-                    caserver
-                        .init_ta(ta_aia, vec![ta_uri], repo_manager, &system_actor)
-                        .await?;
-=======
-                    let repo_info: RepoInfo = repo_manager.repo_info_for(&ta_handle)?;
-
                     let ta_uri = testbed.ta_uri().clone();
                     let ta_aia = testbed.ta_aia().clone();
 
-                    // Add TA
+                    // Add TA and add as publisher
                     ca_manager
-                        .init_ta(repo_info, ta_aia, vec![ta_uri], &system_actor)
+                        .init_ta(ta_aia, vec![ta_uri], &repo_manager, &system_actor)
                         .await?;
-
-                    let ta = ca_manager.get_trust_anchor().await?;
-
-                    // Add publisher
-                    let req = rfc8183::PublisherRequest::new(None, ta_handle.clone(), ta.id_cert().clone());
-
-                    repo_manager.create_publisher(req, &system_actor)?;
->>>>>>> dc3512bb
 
                     let testbed_ca_handle = testbed_ca_handle();
                     if !ca_manager.has_ca(&testbed_ca_handle)? {
@@ -257,35 +235,22 @@
                             testbed_ca.id_cert().clone(),
                         );
                         repo_manager.create_publisher(pub_req, &system_actor)?;
-<<<<<<< HEAD
 
                         let repo_response = repo_manager.repository_response(&testbed_ca_handle)?;
                         let repo_contact = RepositoryContact::new(repo_response);
-                        caserver
-=======
-                        let rfc8181_uri =
-                            uri::Https::from_string(format!("{}rfc8181/{}", service_uri, testbed_ca_handle)).unwrap();
-                        let repo_response = repo_manager.repository_response(rfc8181_uri, &testbed_ca_handle)?;
-                        let repo_contact = RepositoryContact::rfc8181(repo_response);
                         ca_manager
->>>>>>> dc3512bb
                             .update_repo(testbed_ca_handle.clone(), repo_contact, &system_actor)
                             .await?;
 
                         // Establish the TA (parent) <-> testbed CA (child) relationship
                         let testbed_ca_resources = ResourceSet::all_resources();
-<<<<<<< HEAD
-                        let child_request = testbed_ca.child_request();
-                        let add_child_request =
-                            AddChildRequest::new(testbed_ca_handle.clone(), testbed_ca_resources, child_request);
-                        let parent_ca_contact = caserver
-                            .ca_add_child(&ta_handle, add_child_request, &service_uri, &system_actor)
-=======
-                        let auth = ChildAuthRequest::Rfc8183(testbed_ca.child_request());
-                        let child_req = AddChildRequest::new(testbed_ca_handle.clone(), testbed_ca_resources, auth);
+                        let child_req = AddChildRequest::new(
+                            testbed_ca_handle.clone(),
+                            testbed_ca_resources,
+                            testbed_ca.child_request(),
+                        );
                         let parent_ca_contact = ca_manager
                             .ca_add_child(&ta_handle, child_req, &service_uri, &system_actor)
->>>>>>> dc3512bb
                             .await?;
                         let parent_req = ParentCaReq::new(ta_handle.clone(), parent_ca_contact);
                         ca_manager
@@ -308,7 +273,6 @@
         let scheduler = Scheduler::build(
             event_queue,
             ca_manager.clone(),
-            repo_manager.clone(),
             bgp_analyser.clone(),
             #[cfg(feature = "multi-user")]
             login_session_cache.clone(),
@@ -573,20 +537,9 @@
             .await?)
     }
 
-<<<<<<< HEAD
     async fn ca_parent_reachable(&self, handle: &Handle, contact: &ParentCaContact) -> KrillEmptyResult {
-        self.get_caserver()?
+        self.get_ca_manager()?
             .get_entitlements_from_parent_and_contact(handle, contact)
-=======
-    async fn ca_parent_reachable(
-        &self,
-        handle: &Handle,
-        parent: &ParentHandle,
-        contact: &ParentCaContact,
-    ) -> KrillEmptyResult {
-        self.get_ca_manager()?
-            .get_entitlements_from_parent_and_contact(handle, parent, contact)
->>>>>>> dc3512bb
             .await?;
         Ok(())
     }
@@ -595,13 +548,8 @@
         Ok(self.get_ca_manager()?.ca_parent_remove(handle, parent, actor).await?)
     }
 
-<<<<<<< HEAD
     pub async fn ca_parent_revoke(&self, handle: &Handle, parent: &ParentHandle) -> KrillEmptyResult {
-        Ok(self.get_caserver()?.ca_parent_revoke(handle, parent).await?)
-=======
-    pub async fn ca_parent_revoke(&self, handle: &Handle, parent: &ParentHandle, actor: &Actor) -> KrillEmptyResult {
-        Ok(self.get_ca_manager()?.ca_parent_revoke(handle, parent, actor).await?)
->>>>>>> dc3512bb
+        Ok(self.get_ca_manager()?.ca_parent_revoke(handle, parent).await?)
     }
 }
 
@@ -677,18 +625,7 @@
 
     /// Re-sync all CAs with their repositories
     pub async fn resync_all(&self, actor: &Actor) -> KrillEmptyResult {
-<<<<<<< HEAD
-        self.get_caserver()?.cas_repo_sync_all(actor).await;
-=======
-        let publisher = CaPublisher::new(self.get_ca_manager()?.clone(), self.repo_manager.clone());
-
-        for ca in self.ca_list(actor)?.cas() {
-            if let Err(e) = publisher.publish(ca.handle()).await {
-                error!("Failed to sync ca: {}. Got error: {}", ca.handle(), e)
-            }
-        }
-
->>>>>>> dc3512bb
+        self.get_ca_manager()?.cas_repo_sync_all(actor).await;
         Ok(())
     }
 
@@ -711,41 +648,12 @@
         self.get_ca_manager()?.get_ca(handle).await.map(|ca| ca.as_ca_info())
     }
 
-<<<<<<< HEAD
     /// Delete a CA. Let it do best effort revocation requests and withdraw
     /// all its objects first. Note that any children of this CA will be left
     /// orphaned, and they will only learn of this sad fact when they choose
     /// to call home.
     pub async fn ca_delete(&self, ca_handle: &Handle, actor: &Actor) -> KrillResult<()> {
-        self.get_caserver()?.delete_ca(ca_handle, actor).await
-=======
-    // Deactivate the CA, the event will be picked up and trigger that
-    // all keys are revoked and all objects withdrawn, and the CA is removed.
-    pub async fn ca_deactivate(&self, ca_handle: &Handle, actor: &Actor) -> KrillResult<()> {
-        let ca = self.get_ca_manager()?.get_ca(ca_handle).await?;
-        for parent in ca.parents() {
-            if let Err(e) = self.ca_parent_revoke(ca_handle, parent, actor).await {
-                warn!(
-                    "Removing CA '{}', but could not send revoke requests to parent '{}'. {}",
-                    ca_handle, parent, e
-                );
-            }
-
-            if let ParentCaContact::Embedded = ca.parent(parent)? {
-                self.ca_child_remove(parent, ca_handle.clone(), actor).await?;
-            }
-        }
-
-        let publisher = CaPublisher::new(self.get_ca_manager()?.clone(), self.repo_manager.clone());
-        if let Err(e) = publisher.clean_all_repos(&ca_handle).await {
-            warn!(
-                "Removing CA '{}' but could not withdraw objects. Error was: {}",
-                ca_handle, e
-            );
-        }
-
         self.get_ca_manager()?.delete_ca(ca_handle, actor).await
->>>>>>> dc3512bb
     }
 
     /// Returns the parent contact for a CA and parent, or NONE if either the CA or the parent cannot be found.
@@ -764,21 +672,12 @@
         handle: &Handle,
         crit: CommandHistoryCriteria,
     ) -> KrillResult<Option<CommandHistory>> {
-<<<<<<< HEAD
-        let server = self.get_caserver()?;
+        let server = self.get_ca_manager()?;
         Ok(server.ca_history(handle, crit).await.ok())
     }
 
     pub fn ca_command_details(&self, handle: &Handle, command: CommandKey) -> KrillResult<CaCommandDetails> {
-        self.get_caserver()?.ca_command_details(handle, command)
-=======
-        let server = self.get_ca_manager()?;
-        Ok(server.get_ca_history(handle, crit).await.ok())
-    }
-
-    pub fn ca_command_details(&self, handle: &Handle, command: CommandKey) -> KrillResult<CaCommandDetails> {
-        self.get_ca_manager()?.get_ca_command_details(handle, command)
->>>>>>> dc3512bb
+        self.get_ca_manager()?.ca_command_details(handle, command)
     }
 
     /// Returns the publisher request for a CA, or NONE of the CA cannot be found.
@@ -811,43 +710,8 @@
     }
 
     /// Update the repository for a CA, or return an error. (see `CertAuth::repo_update`)
-<<<<<<< HEAD
     pub async fn ca_update_repo(&self, handle: Handle, contact: RepositoryContact, actor: &Actor) -> KrillEmptyResult {
-        Ok(self.get_caserver()?.update_repo(handle, contact, actor).await?)
-=======
-    pub async fn ca_update_repo(&self, handle: Handle, update: RepositoryUpdate, actor: &Actor) -> KrillEmptyResult {
-        let contact = match update {
-            RepositoryUpdate::Embedded => {
-                // Add to embedded publication server if not present
-                if self.get_repo_manager()?.get_publisher_details(&handle).is_err() {
-                    let id_cert = {
-                        let ca = self.get_ca_manager()?.get_ca(&handle).await?;
-                        ca.id_cert().clone()
-                    };
-
-                    // Add publisher
-                    let req = rfc8183::PublisherRequest::new(None, handle.clone(), id_cert);
-                    self.add_publisher(req, actor)?;
-                }
-
-                RepositoryContact::embedded(self.get_repo_manager()?.repo_info_for(&handle)?)
-            }
-            RepositoryUpdate::Rfc8181(response) => {
-                // first check that the new repo can be contacted
-                if let Err(error) = self
-                    .get_ca_manager()?
-                    .send_rfc8181_list(&handle, &response, false)
-                    .await
-                {
-                    return Err(Error::CaRepoIssue(handle, error.to_error_response().msg().to_string()));
-                }
-
-                RepositoryContact::rfc8181(response)
-            }
-        };
-
         Ok(self.get_ca_manager()?.update_repo(handle, contact, actor).await?)
->>>>>>> dc3512bb
     }
 
     pub async fn ca_update_id(&self, handle: Handle, actor: &Actor) -> KrillEmptyResult {
