--- conflicted
+++ resolved
@@ -141,11 +141,7 @@
     ) -> Result<Signature<Alg>, Error> {
         let signing_algorithm = algorithm.signing_algorithm();
         if !matches!(signing_algorithm, SigningAlgorithm::RsaSha256) {
-<<<<<<< HEAD
-            return Err(Error::SignerError("Only RSA SHA256 signing is support.".to_string()));
-=======
             return Err(Error::SignerError("Only RSA SHA256 signing is supported.".to_string()));
->>>>>>> d68c07b5
         }
 
         let mut signer = ::openssl::sign::Signer::new(MessageDigest::sha256(), &self.private)?;
