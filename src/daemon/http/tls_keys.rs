--- conflicted
+++ resolved
@@ -128,12 +128,8 @@
                 .public_key_to_der()
                 .map_err(Error::OpenSslError)?,
         );
-<<<<<<< HEAD
-        PublicKey::decode(bytes).map_err(|e| Error::SignerError(e.to_string()))
-=======
-
-        PublicKey::decode(&mut b).map_err(Error::decode)
->>>>>>> 77facbb3
+
+        PublicKey::decode(bytes).map_err(Error::decode)
     }
 
     // See OpenSslSigner::sign_with_key for reference.
