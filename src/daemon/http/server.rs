//! Hyper based HTTP server for Krill.
//!
use std::collections::HashMap;
use std::convert::Infallible;
use std::env;
use std::fs::File;
use std::io::Read;
use std::path::{Path, PathBuf};
use std::process;
use std::str::FromStr;
use std::sync::Arc;

use bytes::Bytes;
use serde::Serialize;

use futures::TryFutureExt;
use hyper::header::HeaderName;
use hyper::http::HeaderValue;
use hyper::server::conn::AddrIncoming;
use hyper::service::{make_service_fn, service_fn};
use hyper::Method;

use crate::commons::api::{ParentCaReq, RepositoryContact};
use crate::commons::bgp::BgpAnalysisAdvice;
use crate::commons::error::Error;
use crate::commons::eventsourcing::AggregateStoreError;
use crate::commons::remote::rfc8183;
use crate::commons::util::file;
use crate::commons::KrillResult;
use crate::constants::{
    KRILL_ENV_UPGRADE_ONLY, KRILL_VERSION_MAJOR, KRILL_VERSION_MINOR, KRILL_VERSION_PATCH, NO_RESOURCE,
};
use crate::daemon::auth::common::permissions::Permission;
use crate::daemon::auth::Auth;
use crate::daemon::ca::RouteAuthorizationUpdates;
use crate::daemon::config::Config;
use crate::daemon::http::auth::auth;
use crate::daemon::http::statics::statics;
use crate::daemon::http::testbed::testbed;
use crate::daemon::http::{tls, tls_keys, HttpResponse, Request, RequestPath, RoutingResult};
use crate::daemon::krillserver::KrillServer;
use crate::upgrades::{pre_start_upgrade, update_storage_version};
use crate::{
    commons::api::{
        BgpStats, ChildHandle, CommandHistoryCriteria, Handle, ParentCaContact, ParentHandle, PublisherList,
        RoaDefinitionUpdates, RtaName, Token,
    },
    constants::KRILL_ENV_HTTP_LOG_INFO,
};

//------------ State -----------------------------------------------------

pub type State = Arc<KrillServer>;

pub fn parse_config() -> KrillResult<Config> {
    Config::create().map_err(|e| Error::Custom(format!("Could not parse config: {}", e)))
}

fn print_write_error_hint_and_die(error_msg: String) {
    eprintln!("{}", error_msg);
    eprintln!();
    eprintln!("Hint: if you use systemd you may need to override the allowed ReadWritePaths,");
    eprintln!("the easiest way may be by doing 'systemctl edit krill' and add a section like:");
    eprintln!();
    eprintln!("[Service]");
    eprintln!("ReadWritePaths=/local/path1 /local/path2 ...");
}

fn write_pid_file_or_die(config: &Config) {
    let pid_file = config.pid_file();
    if let Err(e) = file::save(process::id().to_string().as_bytes(), &pid_file) {
        print_write_error_hint_and_die(format!("Could not write PID file: {}", e));
    }
}

fn test_data_dir_or_die(config_item: &str, dir: &Path) {
    let test_file = dir.join("test");

    if let Err(e) = file::save(b"test", &test_file) {
        print_write_error_hint_and_die(format!(
            "Cannot write to dir '{}' for configuration setting '{}', Error: {}",
            dir.to_string_lossy(),
            config_item,
            e
        ));
    } else if let Err(e) = file::delete_file(&test_file) {
        print_write_error_hint_and_die(format!(
            "Cannot delete test file '{}' in dir for configuration setting '{}', Error: {}",
            test_file.to_string_lossy(),
            config_item,
            e
        ));
    }
}

fn test_data_dirs_or_die(config: &Config) {
    test_data_dir_or_die("data_dir", &config.data_dir);
    if let Some(rfc8181_log_dir) = &config.rfc8181_log_dir {
        test_data_dir_or_die("rfc8181_log_dir", rfc8181_log_dir);
    }
    if let Some(rfc6492_log_dir) = &config.rfc6492_log_dir {
        test_data_dir_or_die("rfc6492_log_dir", rfc6492_log_dir);
    }
}

pub async fn start_krill_daemon(config: Arc<Config>) -> Result<(), Error> {
    write_pid_file_or_die(&config);
    test_data_dirs_or_die(&config);

    // Call upgrade, this will only do actual work if needed.
    pre_start_upgrade(config.clone()).map_err(|e| Error::Custom(format!("Could not upgrade Krill: {}", e)))?;

    // Create the server, this will create the necessary data sub-directories if needed
    let krill = KrillServer::build(config.clone()).await?;

    // Update the version identifiers for the storage dirs
    update_storage_version(&config.data_dir)
        .map_err(|e| Error::Custom(format!("Could not upgrade Krill: {}", e)))
        .await?;

    // If the operator wanted to do the upgrade only, now is a good time to report success and stop
    if env::var(KRILL_ENV_UPGRADE_ONLY).is_ok() {
        println!("Krill upgrade successful");
    }

    let state = Arc::new(krill);

    let service = make_service_fn(move |_| {
        let state = state.clone();
        async move {
            Ok::<_, Infallible>(service_fn(move |req: hyper::Request<hyper::Body>| {
                let state = state.clone();
                map_requests(req, state)
            }))
        }
    });

    tls_keys::create_key_cert_if_needed(&config.data_dir).map_err(|e| Error::HttpsSetup(format!("{}", e)))?;

    let server_config_builder = tls::TlsConfigBuilder::new()
        .cert_path(tls_keys::cert_file_path(&config.data_dir))
        .key_path(tls_keys::key_file_path(&config.data_dir));
    let server_config = server_config_builder.build().unwrap();

    let incoming = AddrIncoming::bind(&config.socket_addr()).map_err(|e| {
        Error::Custom(format!(
            "Could not bind to address and port: {}, Error: {}",
            &config.socket_addr(),
            e
        ))
    })?;

    let acceptor = tls::TlsAcceptor::new(server_config, incoming);

    let server = hyper::Server::builder(acceptor)
        .serve(service)
        .map_err(|e| eprintln!("Server error: {}", e));

    if server.await.is_err() {
        eprintln!("Krill failed to start");
    }

    Ok(())
}

struct RequestLogger {
    req_method: hyper::Method,
    req_path: String,
}

impl RequestLogger {
    fn begin(req: &hyper::Request<hyper::Body>) -> Self {
        let req_method = req.method().clone();
        let req_path = RequestPath::from_request(&req).full().to_string();

        if log_enabled!(log::Level::Trace) {
            trace!(
                "Request: method={} path={} headers={:?}",
                &req_method,
                &req_path,
                &req.headers()
            );
        }

        RequestLogger { req_method, req_path }
    }

    fn end(&self, res: Result<&HttpResponse, &Error>) {
        match res {
            Ok(response) => {
                match (response.status(), response.benign(), response.cause()) {
                    (s, false, Some(cause)) if s.is_client_error() => warn!("HTTP {}: {}", s.as_u16(), cause),
                    (s, false, Some(cause)) if s.is_server_error() => error!("HTTP {}: {}", s.as_u16(), cause),
                    _ => {}
                }

                if env::var(KRILL_ENV_HTTP_LOG_INFO).is_ok() {
                    info!("{} {} {}", self.req_method, self.req_path, response.status());
                } else {
                    debug!("{} {} {}", self.req_method, self.req_path, response.status());
                }
                if response.loggable() && log_enabled!(log::Level::Trace) {
                    trace!("Response: headers={:?} body={:?}", response.headers(), response.body());
                }
            }
            Err(err) => {
                error!("{} {} Error: {}", self.req_method, self.req_path, err);
            }
        }
    }
}

async fn map_requests(req: hyper::Request<hyper::Body>, state: State) -> Result<hyper::Response<hyper::Body>, Error> {
    let logger = RequestLogger::begin(&req);

    let req = Request::new(req, state).await;

    // Save any updated auth details, e.g. if an OpenID Connect token needed
    // refreshing.
    let new_auth = req.actor().new_auth();

    // We used to use .or_else() here but that causes a large recursive call
    // tree due to these calls being to async functions, large enough with the
    // given Request object passed each time that it eventually resulted in
    // stack overflow. By doing it by hand like this we avoid the use of the
    // macros that cause the recursion. We could also look at putting less data
    // on the stack.
    let mut res = api(req).await;
    if let Err(req) = res {
        res = auth(req).await;
    }
    if let Err(req) = res {
        res = health(req).await;
    }
    if let Err(req) = res {
        res = metrics(req).await;
    }
    if let Err(req) = res {
        res = stats(req).await;
    }
    if let Err(req) = res {
        res = rfc8181(req).await;
    }
    if let Err(req) = res {
        res = rfc6492(req).await;
    }
    if let Err(req) = res {
        res = statics(req).await;
    }
    if let Err(req) = res {
        res = ta(req).await;
    }
    if let Err(req) = res {
        res = rrdp(req).await;
    }
    if let Err(req) = res {
        res = testbed(req).await;
    }
    if let Err(req) = res {
        res = render_not_found(req).await;
    }

    let res = res.map_err(|_| Error::custom("should have received not found response"));

    // Augment the response with any updated auth details that were determined
    // above.
    let res = add_new_auth_to_response(res, new_auth);

    // Log the request and the response.
    logger.end(res.as_ref());

    res.map(|res| res.response())
}

//------------ Support Functions ---------------------------------------------

/// HTTP redirects cannot have a response body and so we cannot render the error
/// to be displayed in Lagosta as a JSON body, instead we must package the JSON
/// as a query parameter.
pub fn render_error_redirect(err: Error) -> RoutingResult {
    let response = err.to_error_response();
    let json = serde_json::to_string(&response).or_else(|err| {
        Ok(format!(
            "JSON serialization error while processing internal error: {}",
            err
        ))
    })?;
    let b64 = base64::encode(json);
    let location = format!("/index.html#/login?error={}", b64);
    Ok(HttpResponse::found(&location))
}

pub fn render_empty_res(res: Result<(), Error>) -> RoutingResult {
    match res {
        Ok(()) => render_ok(),
        Err(e) => render_error(e),
    }
}

#[allow(clippy::unnecessary_wraps)]
fn render_error(e: Error) -> RoutingResult {
    debug!("Server Error: {}", e);
    Ok(HttpResponse::response_from_error(e))
}

#[allow(clippy::unnecessary_wraps)]
fn render_json<O: Serialize>(obj: O) -> RoutingResult {
    Ok(HttpResponse::json(&obj))
}

fn render_json_res<O: Serialize>(res: Result<O, Error>) -> RoutingResult {
    match res {
        Ok(o) => render_json(o),
        Err(e) => render_error(e),
    }
}

/// A clean 404 result for the API (no content, not for humans)
#[allow(clippy::unnecessary_wraps)]
fn render_unknown_resource() -> RoutingResult {
    Ok(HttpResponse::response_from_error(Error::ApiUnknownResource))
}

/// A clean 200 result for the API (no content, not for humans)
#[allow(clippy::unnecessary_wraps)]
pub fn render_ok() -> RoutingResult {
    Ok(HttpResponse::ok())
}

#[allow(clippy::unnecessary_wraps)]
pub fn render_unknown_method() -> RoutingResult {
    Ok(HttpResponse::response_from_error(Error::ApiUnknownMethod))
}

/// A clean 404 response
#[allow(clippy::unnecessary_wraps)]
pub async fn render_not_found(_req: Request) -> RoutingResult {
    Ok(HttpResponse::not_found())
}

/// Returns the server health.
pub async fn health(req: Request) -> RoutingResult {
    if req.is_get() && req.path().segment() == "health" {
        render_ok()
    } else {
        Err(req)
    }
}

/// Produce prometheus style metrics
pub async fn metrics(req: Request) -> RoutingResult {
    if req.is_get() && req.path().segment().starts_with("metrics") {
        let server = req.state();

        struct AllBgpStats {
            announcements_valid: HashMap<Handle, usize>,
            announcements_invalid_asn: HashMap<Handle, usize>,
            announcements_invalid_length: HashMap<Handle, usize>,
            announcements_not_found: HashMap<Handle, usize>,
            roas_too_permissive: HashMap<Handle, usize>,
            roas_redundant: HashMap<Handle, usize>,
            roas_stale: HashMap<Handle, usize>,
            roas_total: HashMap<Handle, usize>,
        }

        impl AllBgpStats {
            fn add_ca(&mut self, ca: &Handle, stats: &BgpStats) {
                self.announcements_valid.insert(ca.clone(), stats.announcements_valid);
                self.announcements_invalid_asn
                    .insert(ca.clone(), stats.announcements_invalid_asn);
                self.announcements_invalid_length
                    .insert(ca.clone(), stats.announcements_invalid_length);
                self.announcements_not_found
                    .insert(ca.clone(), stats.announcements_not_found);
                self.roas_too_permissive.insert(ca.clone(), stats.roas_too_permissive);
                self.roas_redundant.insert(ca.clone(), stats.roas_redundant);
                self.roas_stale.insert(ca.clone(), stats.roas_stale);
                self.roas_total.insert(ca.clone(), stats.roas_total);
            }
        }

        let mut res = String::new();

        let info = server.server_info();
        res.push_str("# HELP krill_server_start timestamp of last krill server start\n");
        res.push_str("# TYPE krill_server_start gauge\n");
        res.push_str(&format!("krill_server_start {}\n", info.started()));
        res.push('\n');

        res.push_str("# HELP krill_version_major krill server major version number\n");
        res.push_str("# TYPE krill_version_major gauge\n");
        res.push_str(&format!("krill_version_major {}\n", KRILL_VERSION_MAJOR));
        res.push('\n');

        res.push_str("# HELP krill_version_minor krill server minor version number\n");
        res.push_str("# TYPE krill_version_minor gauge\n");
        res.push_str(&format!("krill_version_minor {}\n", KRILL_VERSION_MINOR));
        res.push('\n');

        res.push_str("# HELP krill_version_patch krill server patch version number\n");
        res.push_str("# TYPE krill_version_patch gauge\n");
        res.push_str(&format!("krill_version_patch {}\n", KRILL_VERSION_PATCH));

        if let Ok(stats) = server.repo_stats() {
            let publishers = stats.get_publishers();

            res.push('\n');
            res.push_str("# HELP krill_repo_publisher number of publishers in repository\n");
            res.push_str("# TYPE krill_repo_publisher gauge\n");
            res.push_str(&format!("krill_repo_publisher {}\n", publishers.len()));

            if let Some(last_update) = stats.last_update() {
                res.push('\n');
                res.push_str("# HELP krill_repo_rrdp_last_update timestamp of last update by any publisher\n");
                res.push_str("# TYPE krill_repo_rrdp_last_update gauge\n");
                res.push_str(&format!("krill_repo_rrdp_last_update {}\n", last_update.timestamp()));
            }

            res.push('\n');
            res.push_str("# HELP krill_repo_rrdp_serial RRDP serial\n");
            res.push_str("# TYPE krill_repo_rrdp_serial counter\n");
            res.push_str(&format!("krill_repo_rrdp_serial {}\n", stats.serial()));

            res.push('\n');
            res.push_str("# HELP krill_repo_objects number of objects in repository for publisher\n");
            res.push_str("# TYPE krill_repo_objects gauge\n");
            for (publisher, stats) in publishers {
                res.push_str(&format!(
                    "krill_repo_objects{{publisher=\"{}\"}} {}\n",
                    publisher,
                    stats.objects()
                ));
            }

            res.push('\n');
            res.push_str("# HELP krill_repo_size size of objects in bytes in repository for publisher\n");
            res.push_str("# TYPE krill_repo_size gauge\n");
            for (publisher, stats) in publishers {
                res.push_str(&format!(
                    "krill_repo_size{{publisher=\"{}\"}} {}\n",
                    publisher,
                    stats.size()
                ));
            }

            res.push('\n');
            res.push_str("# HELP krill_repo_last_update timestamp of last update for publisher\n");
            res.push_str("# TYPE krill_repo_last_update gauge\n");
            for (publisher, stats) in publishers {
                if let Some(last_update) = stats.last_update() {
                    res.push_str(&format!(
                        "krill_repo_last_update{{publisher=\"{}\"}} {}\n",
                        publisher,
                        last_update.timestamp()
                    ));
                }
            }
        }

        if let Ok(cas_status) = server.cas_stats().await {
            let number_cas = cas_status.len();

            res.push('\n');
            res.push_str("# HELP krill_cas number of cas in krill\n");
            res.push_str("# TYPE krill_cas gauge\n");
            res.push_str(&format!("krill_cas {}\n", number_cas));

            res.push('\n');
            res.push_str("# HELP krill_cas_roas number of roas for CA\n");
            res.push_str("# TYPE krill_cas_roas gauge\n");
            for (ca, status) in cas_status.iter() {
                res.push_str(&format!("krill_cas_roas{{ca=\"{}\"}} {}\n", ca, status.roa_count()));
            }

            res.push('\n');
            res.push_str("# HELP krill_cas_children number of children for CA\n");
            res.push_str("# TYPE krill_cas_children gauge\n");
            for (ca, status) in cas_status.iter() {
                res.push_str(&format!(
                    "krill_cas_children{{ca=\"{}\"}} {}\n",
                    ca,
                    status.child_count()
                ));
            }

            // Aggregate ROA vs BGP stats per status
            let mut all_bgp_stats = AllBgpStats {
                announcements_valid: HashMap::new(),
                announcements_invalid_asn: HashMap::new(),
                announcements_invalid_length: HashMap::new(),
                announcements_not_found: HashMap::new(),
                roas_too_permissive: HashMap::new(),
                roas_redundant: HashMap::new(),
                roas_stale: HashMap::new(),
                roas_total: HashMap::new(),
            };
            for (ca, status) in cas_status.iter() {
                all_bgp_stats.add_ca(ca, status.bgp_stats());
            }

            res.push('\n');
            res.push_str("# HELP krill_cas_bgp_announcements_valid number of announcements seen for CA resources with RPKI state VALID\n");
            res.push_str("# TYPE krill_cas_bgp_announcements_valid gauge\n");
            for (ca, nr) in all_bgp_stats.announcements_valid.iter() {
                res.push_str(&format!("krill_cas_bgp_announcements_valid{{ca=\"{}\"}} {}\n", ca, nr));
            }

            res.push('\n');
            res.push_str(
            "# HELP krill_cas_bgp_announcements_invalid_asn number of announcements seen for CA resources with RPKI state INVALID (ASN mismatch)\n",
        );
            res.push_str("# TYPE krill_cas_bgp_announcements_invalid_asn gauge\n");
            for (ca, nr) in all_bgp_stats.announcements_invalid_asn.iter() {
                res.push_str(&format!(
                    "krill_cas_bgp_announcements_invalid_asn{{ca=\"{}\"}} {}\n",
                    ca, nr
                ));
            }

            res.push('\n');
            res.push_str(
            "# HELP krill_cas_bgp_announcements_invalid_length number of announcements seen for CA resources with RPKI state INVALID (prefix exceeds max length)\n",
        );
            res.push_str("# TYPE krill_cas_bgp_announcements_invalid_length gauge\n");
            for (ca, nr) in all_bgp_stats.announcements_invalid_length.iter() {
                res.push_str(&format!(
                    "krill_cas_bgp_announcements_invalid_length{{ca=\"{}\"}} {}\n",
                    ca, nr
                ));
            }

            res.push('\n');
            res.push_str(
            "# HELP krill_cas_bgp_announcements_not_found number of announcements seen for CA resources with RPKI state NOT FOUND (none of the CA's ROAs cover this)\n",
        );
            res.push_str("# TYPE krill_cas_bgp_announcements_not_found gauge\n");
            for (ca, nr) in all_bgp_stats.announcements_not_found.iter() {
                res.push_str(&format!(
                    "krill_cas_bgp_announcements_not_found{{ca=\"{}\"}} {}\n",
                    ca, nr
                ));
            }

            res.push('\n');
            res.push_str(
            "# HELP krill_cas_bgp_roas_too_permissive number of ROAs for this CA which allow excess announcements (0 may also indicate that no BGP info is available)\n",
        );
            res.push_str("# TYPE krill_cas_bgp_roas_too_permissive gauge\n");
            for (ca, nr) in all_bgp_stats.roas_too_permissive.iter() {
                res.push_str(&format!("krill_cas_bgp_roas_too_permissive{{ca=\"{}\"}} {}\n", ca, nr));
            }

            res.push('\n');
            res.push_str(
            "# HELP krill_cas_bgp_roas_redundant number of ROAs for this CA which are redundant (0 may also indicate that no BGP info is available)\n",
        );
            res.push_str("# TYPE krill_cas_bgp_roas_redundant gauge\n");
            for (ca, nr) in all_bgp_stats.roas_redundant.iter() {
                res.push_str(&format!("krill_cas_bgp_roas_redundant{{ca=\"{}\"}} {}\n", ca, nr));
            }

            res.push('\n');
            res.push_str(
            "# HELP krill_cas_bgp_roas_stale number of ROAs for this CA for which no announcements are seen (0 may also indicate that no BGP info is available)\n",
        );
            res.push_str("# TYPE krill_cas_bgp_roas_stale gauge\n");
            for (ca, nr) in all_bgp_stats.roas_stale.iter() {
                res.push_str(&format!("krill_cas_bgp_roas_stale{{ca=\"{}\"}} {}\n", ca, nr));
            }

            res.push('\n');
            res.push_str("# HELP krill_cas_bgp_roas_total total number of ROAs for this CA\n");
            res.push_str("# TYPE krill_cas_bgp_roas_stale gauge\n");
            for (ca, nr) in all_bgp_stats.roas_total.iter() {
                res.push_str(&format!("krill_cas_bgp_roas_total{{ca=\"{}\"}} {}\n", ca, nr));
            }
        }

        #[cfg(feature = "multi-user")]
        {
            res.push('\n');
            res.push_str("# HELP krill_auth_session_cache_size total number of cached login session tokens\n");
            res.push_str("# TYPE krill_auth_session_cache_size gauge\n");
            res.push_str(&format!(
                "krill_auth_session_cache_size {}\n",
                server.login_session_cache_size()
            ));
        }

        Ok(HttpResponse::text(res.into_bytes()))
    } else {
        Err(req)
    }
}

//------------ Publication ---------------------------------------------------

/// Handle RFC8181 queries and return the appropriate response.
pub async fn rfc8181(req: Request) -> RoutingResult {
    if req.path().segment() == "rfc8181" {
        let mut path = req.path().clone();
        let publisher = match path.path_arg() {
            Some(publisher) => publisher,
            None => return render_error(Error::ApiInvalidHandle),
        };

        let state = req.state().clone();

        let bytes = match req.rfc8181_bytes().await {
            Ok(bytes) => bytes,
            Err(e) => return render_error(e),
        };

        match state.rfc8181(publisher, bytes) {
            Ok(bytes) => Ok(HttpResponse::rfc8181(bytes.to_vec())),
            Err(e) => render_error(e),
        }
    } else {
        Err(req)
    }
}

//------------ Embedded TA  --------------------------------------------------
async fn ta(req: Request) -> RoutingResult {
    match *req.method() {
        Method::GET => match req.path.full() {
            "/ta/ta.tal" => tal(req).await,
            "/testbed.tal" => tal(req).await,
            "/ta/ta.cer" => ta_cer(req).await,
            _ => Err(req),
        },
        _ => Err(req),
    }
}

pub async fn tal(req: Request) -> RoutingResult {
    match req.state().ta().await {
        Ok(ta) => Ok(HttpResponse::text(format!("{}", ta.tal()).into_bytes())),
        Err(_) => render_unknown_resource(),
    }
}

pub async fn ta_cer(req: Request) -> RoutingResult {
    match req.state().trust_anchor_cert().await {
        Some(cert) => Ok(HttpResponse::cert(cert.to_captured().to_vec())),
        None => render_unknown_resource(),
    }
}

//------------ Provisioning (RFC6492) ----------------------------------------

/// Process an RFC 6492 request
///
pub async fn rfc6492(req: Request) -> RoutingResult {
    if req.path().segment() == "rfc6492" {
        let mut path = req.path().clone();
        let ca = match path.path_arg() {
            Some(ca) => ca,
            None => return render_error(Error::ApiInvalidHandle),
        };

        let actor = req.actor();
        let state = req.state().clone();
        let user_agent = req.user_agent();

        let bytes = match req.rfc6492_bytes().await {
            Ok(bytes) => bytes,
            Err(e) => return render_error(e),
        };
        let krill_server = state;
        match krill_server.rfc6492(ca, bytes, user_agent, &actor).await {
            Ok(bytes) => Ok(HttpResponse::rfc6492(bytes.to_vec())),
            Err(e) => render_error(e),
        }
    } else {
        Err(req)
    }
}

/// Return various stats as json
async fn stats(req: Request) -> RoutingResult {
    match *req.method() {
        Method::GET => match req.path().full() {
            "/stats/info" => render_json(req.state().server_info()),
            "/stats/repo" => render_json_res(req.state().repo_stats()),
            "/stats/cas" => render_json_res(req.state().cas_stats().await),
            _ => Err(req),
        },
        _ => Err(req),
    }
}

// Suppress any error in the unlikely event that we fail to inject the
// Authorization header into the HTTP response as this is an internal error that
// we should shield the user from, but log a warning as this is very unexpected.
fn add_authorization_headers_to_response(org_response: HttpResponse, token: Token) -> HttpResponse {
    let mut new_header_names = Vec::new();
    let mut new_header_values = Vec::new();

    new_header_names.push(HeaderName::from_str("Authorization"));
    new_header_values.push(HeaderValue::from_str(&format!("Bearer {}", &token)));

    let okay = !new_header_names
        .iter()
        .zip(new_header_values.iter())
        .any(|(n, v)| n.is_err() | v.is_err());

    if okay {
        let (parts, body) = org_response.response().into_parts();
        let mut augmented_response = hyper::Response::from_parts(parts, body);
        let headers = augmented_response.headers_mut();
        for (name, value) in new_header_names.into_iter().zip(new_header_values.into_iter()) {
            headers.insert(name.unwrap(), value.unwrap());
        }
        HttpResponse::new(augmented_response)
    } else {
        let mut conversion_errors = Vec::new();
        conversion_errors.extend(
            new_header_names
                .into_iter()
                .filter(|result| result.is_err())
                .map(|i| i.unwrap_err().to_string()),
        );
        conversion_errors.extend(
            new_header_values
                .into_iter()
                .filter(|result| result.is_err())
                .map(|i| i.unwrap_err().to_string()),
        );
        warn!(
            "Internal error: unable to add refreshed auth token to the response: {:?}",
            conversion_errors.join(", ")
        );
        org_response
    }
}

fn add_new_auth_to_response(res: Result<HttpResponse, Error>, opt_auth: Option<Auth>) -> Result<HttpResponse, Error> {
    if let Some(Auth::Bearer(token)) = opt_auth {
        res.map(|ok_res| add_authorization_headers_to_response(ok_res, token))
    } else {
        res
    }
}

// aa! macro aka if-authorized-then-run-the-given-code-else-return-http-403
// ------------------------------------------------------------------------
// This macro handles returning from API handler functions if the request is not
// Authenticated or lacks sufficient Authorization. We don't use a normal fn for
// this as then each API handler function would have to also test for success or
// failure and also return the forbidden response to the caller, That would be
// both verbose and repetitive. We also can't use the ? operator to return Err
// as Err is used to propagate the request to the next handler in the chain. If
// we had a child crate we could use a proc macro instead so that we could
// "annotate" each API handler function with something like:
//   #[require_permission(CA_CREATE)]
// Which would insert the generated code at the start of the function body,
// similar to how this macro is used in each function.
macro_rules! aa {
    (no_warn $req:ident, $perm:expr, $action:expr) => {{
        aa!($req, $perm, NO_RESOURCE, $action, true)
    }};
    ($req:ident, $perm:expr, $action:expr) => {{
        aa!($req, $perm, NO_RESOURCE, $action, false)
    }};
    (no_warn $req:ident, $perm:expr, $resource:expr, $action:expr) => {{
        aa!($req, $perm, $resource, $action, true)
    }};
    ($req:ident, $perm:expr, $resource:expr, $action:expr) => {{
        aa!($req, $perm, $resource, $action, false)
    }};
    ($req:ident, $perm:expr, $resource:expr, $action:expr, $benign:expr) => {{
        match $req.actor().is_allowed($perm, $resource) {
            Ok(true) => $action,
            Ok(false) => {
                let msg = format!(
                    "User '{}' does not have permission '{}' on resource '{}'",
                    $req.actor().name(),
                    $perm,
                    $resource
                );
                Ok(HttpResponse::forbidden(msg).with_benign($benign))
            }
            Err(err) => {
                // Avoid an extra round of error -> string -> error conversion
                // which causes the error message to nest, e.g.
                //   "Invalid credentials: Invalid credentials: Session expired"
                match err {
                    Error::ApiInvalidCredentials(_)
                    | Error::ApiInsufficientRights(_)
                    | Error::ApiAuthPermanentError(_)
                    | Error::ApiAuthTransientError(_)
                    | Error::ApiAuthSessionExpired(_)
                    | Error::ApiLoginError(_) => Ok(HttpResponse::response_from_error(err).with_benign($benign)),
                    _ => Ok(HttpResponse::forbidden(format!("{}", err)).with_benign($benign)),
                }
            }
        }
    }};
}

/// Maps the API methods
async fn api(req: Request) -> RoutingResult {
    if !req.path().full().starts_with("/api/v1") {
        Err(req) // Not for us
    } else {
        // Eat the first two segments of the path "api/v1"
        let mut path = req.path().clone();
        path.next(); // gets 'v1' and drops it.

        match path.next() {
            Some("authorized") => api_authorized(req).await,
            restricted_endpoint => {
                // Make sure access is allowed
                aa!(req, Permission::LOGIN, {
                    match restricted_endpoint {
                        Some("bulk") => api_bulk(req, &mut path).await,
                        Some("cas") => api_cas(req, &mut path).await,
                        Some("pubd") => aa!(req, Permission::PUB_ADMIN, api_publication_server(req, &mut path).await),
                        _ => render_unknown_method(),
                    }
                })
            }
        }
    }
}

async fn api_authorized(req: Request) -> RoutingResult {
    // Use 'no_warn' to prevent the log being filled with warnings about
    // insufficient user rights as this API endpoint is invoked by Lagosta on
    // every view transition, and not being authorized is a valid state that
    // triggers Lagosta to show a login form, not something to warn about!
    aa!(no_warn
        req,
        Permission::LOGIN,
        match *req.method() {
            Method::GET => render_ok(),
            _ => render_unknown_method(),
        }
    )
}

async fn api_bulk(req: Request, path: &mut RequestPath) -> RoutingResult {
    match path.full() {
        "/api/v1/bulk/cas/issues" => api_all_ca_issues(req).await,
        "/api/v1/bulk/cas/sync/parent" => api_refresh_all(req).await,
        "/api/v1/bulk/cas/sync/repo" => api_resync_all(req).await,
        "/api/v1/bulk/cas/publish" => api_republish_all(req).await,
        _ => render_unknown_method(),
    }
}

async fn api_cas(req: Request, path: &mut RequestPath) -> RoutingResult {
    match path.path_arg::<Handle>() {
        Some(ca) => aa!(req, Permission::CA_READ, ca.clone(), {
            match path.next() {
                None => match *req.method() {
                    Method::GET => api_ca_info(req, ca).await,
                    Method::DELETE => api_ca_delete(req, ca).await,
                    _ => render_unknown_method(),
                },
                Some("children") => api_ca_children(req, path, ca).await,
                Some("history") => api_ca_history(req, path, ca).await,

                Some("id") => api_ca_id(req, path, ca).await,
                Some("issues") => api_ca_issues(req, ca).await,
                Some("keys") => api_ca_keys(req, path, ca).await,
                Some("parents") => api_ca_parents(req, path, ca).await,
                Some("repo") => api_ca_repo(req, path, ca).await,
                Some("routes") => api_ca_routes(req, path, ca).await,
                Some("stats") => api_ca_stats(req, path, ca).await,

                Some("rta") => api_ca_rta(req, path, ca).await,

                _ => render_unknown_method(),
            }
        }),
        None => match *req.method() {
            Method::GET => api_cas_list(req).await,
            Method::POST => api_ca_init(req).await,
            _ => render_unknown_method(),
        },
    }
}

async fn api_ca_keys(req: Request, path: &mut RequestPath, ca: Handle) -> RoutingResult {
    match *req.method() {
        Method::POST => match path.next() {
            Some("roll_init") => api_ca_kr_init(req, ca).await,
            Some("roll_activate") => api_ca_kr_activate(req, ca).await,
            _ => render_unknown_method(),
        },
        _ => render_unknown_method(),
    }
}

async fn api_ca_parents(req: Request, path: &mut RequestPath, ca: Handle) -> RoutingResult {
    if let Some(parent) = path.path_arg() {
        match *req.method() {
            Method::GET => api_ca_my_parent_contact(req, ca, parent).await,
            Method::POST => api_ca_parent_add_or_update(req, ca, Some(parent)).await,
            Method::DELETE => api_ca_remove_parent(req, ca, parent).await,
            _ => render_unknown_method(),
        }
    } else {
        match *req.method() {
            Method::GET => api_ca_my_parent_statuses(req, ca).await,
            Method::POST => api_ca_parent_add_or_update(req, ca, None).await,
            _ => render_unknown_method(),
        }
    }
}

async fn api_ca_repo(req: Request, path: &mut RequestPath, ca: Handle) -> RoutingResult {
    match path.next() {
        None => match *req.method() {
            Method::GET => api_ca_repo_details(req, ca).await,
            Method::POST => api_ca_repo_update(req, ca).await,
            _ => render_unknown_method(),
        },
        Some("status") => api_ca_repo_status(req, ca).await,
        _ => render_unknown_method(),
    }
}

async fn api_ca_routes(req: Request, path: &mut RequestPath, ca: Handle) -> RoutingResult {
    match path.next() {
        None => match *req.method() {
            Method::GET => api_ca_routes_show(req, ca).await,
            Method::POST => api_ca_routes_update(req, ca).await,
            _ => render_unknown_method(),
        },
        Some("try") => match *req.method() {
            Method::POST => api_ca_routes_try_update(req, ca).await,
            _ => render_unknown_method(),
        },
        Some("analysis") => api_ca_routes_analysis(req, path, ca).await,
        _ => render_unknown_method(),
    }
}

async fn api_ca_stats(req: Request, path: &mut RequestPath, ca: Handle) -> RoutingResult {
    match path.next() {
        Some("children") => match path.next() {
            Some("connections") => api_ca_stats_child_connections(req, ca).await,
            _ => render_unknown_method(),
        },
        _ => render_unknown_method(),
    }
}

async fn api_publication_server(req: Request, path: &mut RequestPath) -> RoutingResult {
    match path.next() {
        Some("publishers") => api_publishers(req, path).await,
        Some("stale") => api_stale_publishers(req, path.next()).await,
        Some("init") => match *req.method() {
            Method::POST => {
                let state = req.state.clone();
                match req.json().await {
                    Ok(uris) => render_empty_res(state.repository_init(uris)),
                    Err(e) => render_error(e),
                }
            }
            Method::DELETE => render_empty_res(req.state.repository_clear()),
            _ => render_unknown_method(),
        },
        _ => render_unknown_method(),
    }
}

async fn api_publishers(req: Request, path: &mut RequestPath) -> RoutingResult {
    match *req.method() {
        Method::GET => match path.path_arg() {
            Some(publisher) => match path.next() {
                None => api_show_pbl(req, publisher).await,
                Some("response.xml") => api_repository_response_xml(req, publisher).await,
                Some("response.json") => api_repository_response_json(req, publisher).await,

                _ => render_unknown_method(),
            },
            None => api_list_pbl(req).await,
        },
        Method::POST => match path.next() {
            None => api_add_pbl(req).await,
            _ => render_unknown_method(),
        },
        Method::DELETE => match path.path_arg() {
            Some(publisher) => api_remove_pbl(req, publisher).await,
            None => render_error(Error::ApiInvalidHandle),
        },
        _ => render_unknown_method(),
    }
}

//------------ Admin: Publishers ---------------------------------------------

/// Returns a list of publisher which have not updated for more
/// than the given number of seconds.
pub async fn api_stale_publishers(req: Request, seconds: Option<&str>) -> RoutingResult {
    aa!(req, Permission::PUB_LIST, {
        let seconds = seconds.unwrap_or("");
        match i64::from_str(seconds) {
            Ok(seconds) => render_json_res(
                req.state()
                    .repo_stats()
                    .map(|stats| PublisherList::build(&stats.stale_publishers(seconds))),
            ),
            Err(_) => render_error(Error::ApiInvalidSeconds),
        }
    })
}

/// Returns a json structure with all publishers in it.
pub async fn api_list_pbl(req: Request) -> RoutingResult {
    aa!(req, Permission::PUB_LIST, {
        render_json_res(
            req.state()
                .publishers()
                .map(|publishers| PublisherList::build(&publishers)),
        )
    })
}

/// Adds a publisher
pub async fn api_add_pbl(req: Request) -> RoutingResult {
    aa!(req, Permission::PUB_CREATE, {
        let actor = req.actor();
        let server = req.state().clone();
        match req.json().await {
            Ok(pbl) => render_json_res(server.add_publisher(pbl, &actor)),
            Err(e) => render_error(e),
        }
    })
}

/// Removes a publisher. Should be idempotent! If if did not exist then
/// that's just fine.
pub async fn api_remove_pbl(req: Request, publisher: Handle) -> RoutingResult {
    aa!(req, Permission::PUB_DELETE, publisher.clone(), {
        let actor = req.actor();
        render_empty_res(req.state().remove_publisher(publisher, &actor))
    })
}

/// Returns a json structure with publisher details
pub async fn api_show_pbl(req: Request, publisher: Handle) -> RoutingResult {
    aa!(
        req,
        Permission::PUB_READ,
        publisher.clone(),
        render_json_res(req.state().get_publisher(&publisher))
    )
}

//------------ repository_response ---------------------------------------------

pub async fn api_repository_response_xml(req: Request, publisher: Handle) -> RoutingResult {
    aa!(req, Permission::PUB_READ, publisher.clone(), {
        match repository_response(&req, &publisher).await {
            Ok(res) => Ok(HttpResponse::xml(res.encode_vec())),
            Err(e) => render_error(e),
        }
    })
}

pub async fn api_repository_response_json(req: Request, publisher: Handle) -> RoutingResult {
    aa!(req, Permission::PUB_READ, publisher.clone(), {
        match repository_response(&req, &publisher).await {
            Ok(res) => render_json(res),
            Err(e) => render_error(e),
        }
    })
}

async fn repository_response(req: &Request, publisher: &Handle) -> Result<rfc8183::RepositoryResponse, Error> {
    req.state().repository_response(publisher)
}

pub async fn api_ca_add_child(req: Request, parent: ParentHandle) -> RoutingResult {
    aa!(req, Permission::CA_UPDATE, parent.clone(), {
        let actor = req.actor();
        let server = req.state().clone();
        match req.json().await {
            Ok(child_req) => render_json_res(server.ca_add_child(&parent, child_req, &actor).await),
            Err(e) => render_error(e),
        }
    })
}

async fn api_ca_child_update(req: Request, ca: Handle, child: ChildHandle) -> RoutingResult {
    aa!(req, Permission::CA_UPDATE, child.clone(), {
        let actor = req.actor();
        let server = req.state().clone();
        match req.json().await {
            Ok(child_req) => render_empty_res(server.ca_child_update(&ca, child, child_req, &actor).await),
            Err(e) => render_error(e),
        }
    })
}

pub async fn api_ca_child_remove(req: Request, ca: Handle, child: ChildHandle) -> RoutingResult {
    aa!(req, Permission::CA_UPDATE, ca.clone(), {
        let actor = req.actor();
        render_empty_res(req.state().ca_child_remove(&ca, child, &actor).await)
    })
}

async fn api_ca_child_show(req: Request, ca: Handle, child: ChildHandle) -> RoutingResult {
    aa!(
        req,
        Permission::CA_READ,
        ca.clone(),
        render_json_res(req.state().ca_child_show(&ca, &child).await)
    )
}

<<<<<<< HEAD
async fn api_ca_children_stats(req: Request, ca: Handle) -> RoutingResult {
=======
async fn api_ca_stats_child_connections(req: Request, ca: Handle) -> RoutingResult {
>>>>>>> 37ce9929
    aa!(
        req,
        Permission::CA_READ,
        ca.clone(),
<<<<<<< HEAD
        render_json_res(req.state().ca_children_stats(&ca).await)
=======
        render_json_res(req.state().ca_stats_child_connections(&ca).await)
>>>>>>> 37ce9929
    )
}

async fn api_ca_parent_contact(req: Request, ca: Handle, child: ChildHandle) -> RoutingResult {
    aa!(
        req,
        Permission::CA_READ,
        ca.clone(),
        render_json_res(req.state().ca_parent_contact(&ca, child.clone()).await)
    )
}

async fn api_ca_parent_res_json(req: Request, ca: Handle, child: ChildHandle) -> RoutingResult {
    aa!(
        req,
        Permission::CA_READ,
        ca.clone(),
        render_json_res(req.state().ca_parent_response(&ca, child.clone()).await)
    )
}

pub async fn api_ca_parent_res_xml(req: Request, ca: Handle, child: ChildHandle) -> RoutingResult {
    aa!(req, Permission::CA_READ, ca.clone(), {
        match req.state().ca_parent_response(&ca, child.clone()).await {
            Ok(res) => Ok(HttpResponse::xml(res.encode_vec())),
            Err(e) => render_error(e),
        }
    })
}

//------------ Admin: CertAuth -----------------------------------------------

async fn api_all_ca_issues(req: Request) -> RoutingResult {
    match *req.method() {
        Method::GET => aa!(req, Permission::CA_READ, {
            let actor = req.actor();
            render_json_res(req.state().all_ca_issues(&actor).await)
        }),
        _ => render_unknown_method(),
    }
}

/// Returns the health (state) for a given CA.
async fn api_ca_issues(req: Request, ca: Handle) -> RoutingResult {
    match *req.method() {
        Method::GET => aa!(
            req,
            Permission::CA_READ,
            ca.clone(),
            render_json_res(req.state().ca_issues(&ca).await)
        ),
        _ => render_unknown_method(),
    }
}

async fn api_cas_list(req: Request) -> RoutingResult {
    aa!(req, Permission::CA_LIST, {
        let actor = req.actor();
        render_json_res(req.state().ca_list(&actor))
    })
}

pub async fn api_ca_init(req: Request) -> RoutingResult {
    aa!(req, Permission::CA_CREATE, {
        let state = req.state().clone();

        match req.json().await {
            Ok(ca_init) => render_empty_res(state.ca_init(ca_init)),
            Err(e) => render_error(e),
        }
    })
}

async fn api_ca_id(req: Request, path: &mut RequestPath, ca: Handle) -> RoutingResult {
    match *req.method() {
        Method::POST => aa!(req, Permission::CA_UPDATE, ca.clone(), {
            let actor = req.actor();
            render_empty_res(req.state().ca_update_id(ca, &actor).await)
        }),
        Method::GET => match path.next() {
            Some("child_request.xml") => api_ca_child_req_xml(req, ca).await,
            Some("child_request.json") => api_ca_child_req_json(req, ca).await,
            Some("publisher_request.json") => api_ca_publisher_req_json(req, ca).await,
            Some("publisher_request.xml") => api_ca_publisher_req_xml(req, ca).await,
            _ => render_unknown_method(),
        },
        _ => render_unknown_method(),
    }
}

async fn api_ca_info(req: Request, handle: Handle) -> RoutingResult {
    aa!(
        req,
        Permission::CA_READ,
        handle.clone(),
        render_json_res(req.state().ca_info(&handle).await)
    )
}

async fn api_ca_delete(req: Request, handle: Handle) -> RoutingResult {
    let actor = req.actor();
    aa!(
        req,
        Permission::CA_DELETE,
        handle.clone(),
        render_json_res(req.state().ca_delete(&handle, &actor).await)
    )
}

async fn api_ca_my_parent_contact(req: Request, ca: Handle, parent: ParentHandle) -> RoutingResult {
    aa!(
        req,
        Permission::CA_READ,
        ca.clone(),
        render_json_res(req.state().ca_my_parent_contact(&ca, &parent).await)
    )
}

async fn api_ca_my_parent_statuses(req: Request, ca: Handle) -> RoutingResult {
    aa!(
        req,
        Permission::CA_READ,
        ca.clone(),
        render_json_res(req.state().ca_my_parent_statuses(&ca).await)
    )
}

async fn api_ca_children(req: Request, path: &mut RequestPath, ca: Handle) -> RoutingResult {
    match path.path_arg() {
        Some(child) => match path.next() {
            None => match *req.method() {
                Method::GET => api_ca_child_show(req, ca, child).await,
                Method::POST => api_ca_child_update(req, ca, child).await,
                Method::DELETE => api_ca_child_remove(req, ca, child).await,
                _ => render_unknown_method(),
            },
            Some("contact") => api_ca_parent_contact(req, ca, child).await,
            Some("parent_response.json") => api_ca_parent_res_json(req, ca, child).await,
            Some("parent_response.xml") => api_ca_parent_res_xml(req, ca, child).await,
            _ => render_unknown_method(),
        },
        None => match *req.method() {
            Method::POST => api_ca_add_child(req, ca).await,
            Method::GET => api_ca_children_stats(req, ca).await,
            _ => render_unknown_method(),
        },
    }
}

async fn api_ca_history_commands(req: Request, path: &mut RequestPath, handle: Handle) -> RoutingResult {
    match *req.method() {
        Method::GET => aa!(req, Permission::CA_READ, handle.clone(), {
            // /api/v1/cas/{ca}/history/commands  /<rows>/<offset>/<after>/<before>
            let mut crit = CommandHistoryCriteria::default();

            if let Some(rows) = path.path_arg() {
                crit.set_rows(rows);
            }

            if let Some(offset) = path.path_arg() {
                crit.set_offset(offset);
            }

            if let Some(after) = path.path_arg() {
                crit.set_after(after);
            }

            if let Some(before) = path.path_arg() {
                crit.set_before(before);
            }
            match req.state().ca_history(&handle, crit).await {
                Ok(history) => render_json(history),
                Err(e) => render_error(e),
            }
        }),
        _ => render_unknown_method(),
    }
}

async fn api_ca_history(req: Request, path: &mut RequestPath, ca: Handle) -> RoutingResult {
    match path.next() {
        Some("details") => api_ca_command_details(req, path, ca).await,
        Some("commands") => api_ca_history_commands(req, path, ca).await,
        _ => render_unknown_method(),
    }
}

async fn api_ca_command_details(req: Request, path: &mut RequestPath, handle: Handle) -> RoutingResult {
    // /api/v1/cas/{ca}/command/<command-key>
    match path.path_arg() {
        Some(key) => match *req.method() {
            Method::GET => aa!(req, Permission::CA_READ, handle.clone(), {
                match req.state().ca_command_details(&handle, key) {
                    Ok(details) => render_json(details),
                    Err(e) => match e {
                        Error::AggregateStoreError(AggregateStoreError::UnknownCommand(_, _)) => {
                            render_unknown_resource()
                        }
                        _ => render_error(e),
                    },
                }
            }),
            _ => render_unknown_method(),
        },
        None => render_unknown_resource(),
    }
}

async fn api_ca_child_req_xml(req: Request, handle: Handle) -> RoutingResult {
    match *req.method() {
        Method::GET => aa!(
            req,
            Permission::CA_READ,
            handle.clone(),
            match ca_child_req(&req, &handle).await {
                Ok(req) => Ok(HttpResponse::xml(req.encode_vec())),
                Err(e) => render_error(e),
            }
        ),
        _ => render_unknown_method(),
    }
}

async fn api_ca_child_req_json(req: Request, handle: Handle) -> RoutingResult {
    match *req.method() {
        Method::GET => aa!(
            req,
            Permission::CA_READ,
            handle.clone(),
            match ca_child_req(&req, &handle).await {
                Ok(req) => render_json(req),
                Err(e) => render_error(e),
            }
        ),
        _ => render_unknown_method(),
    }
}

async fn ca_child_req(req: &Request, handle: &Handle) -> Result<rfc8183::ChildRequest, Error> {
    req.state().ca_child_req(handle).await
}

async fn api_ca_publisher_req_json(req: Request, handle: Handle) -> RoutingResult {
    match *req.method() {
        Method::GET => aa!(
            req,
            Permission::CA_READ,
            handle.clone(),
            render_json_res(req.state().ca_publisher_req(&handle).await)
        ),
        _ => render_unknown_method(),
    }
}

async fn api_ca_publisher_req_xml(req: Request, handle: Handle) -> RoutingResult {
    match *req.method() {
        Method::GET => aa!(
            req,
            Permission::CA_READ,
            handle.clone(),
            match req.state().ca_publisher_req(&handle).await {
                Ok(res) => Ok(HttpResponse::xml(res.encode_vec())),
                Err(e) => render_error(e),
            }
        ),
        _ => render_unknown_method(),
    }
}

async fn api_ca_repo_details(req: Request, handle: Handle) -> RoutingResult {
    aa!(
        req,
        Permission::CA_READ,
        handle.clone(),
        render_json_res(req.state().ca_repo_details(&handle).await)
    )
}

async fn api_ca_repo_status(req: Request, handle: Handle) -> RoutingResult {
    match *req.method() {
        Method::GET => aa!(
            req,
            Permission::CA_READ,
            handle.clone(),
            render_json_res(req.state().ca_repo_status(&handle).await)
        ),
        _ => render_unknown_method(),
    }
}

fn extract_repository_contact(handle: &Handle, bytes: Bytes) -> Result<RepositoryContact, Error> {
    let string = String::from_utf8(bytes.to_vec()).map_err(Error::custom)?;

    // TODO: Switch based on Content-Type header
    if string.starts_with('<') {
        if string.contains("<parent_response") {
            Err(Error::CaRepoResponseWrongXml(handle.clone()))
        } else {
            let response = rfc8183::RepositoryResponse::validate(string.as_bytes())
                .map_err(|e| Error::CaRepoResponseInvalidXml(handle.clone(), e.to_string()))?;
            Ok(RepositoryContact::new(response))
        }
    } else {
        serde_json::from_str(&string).map_err(Error::JsonError)
    }
}

async fn api_ca_repo_update(req: Request, handle: Handle) -> RoutingResult {
    aa!(req, Permission::CA_UPDATE, handle.clone(), {
        let actor = req.actor();
        let server = req.state().clone();

        match req
            .api_bytes()
            .await
            .map(|bytes| extract_repository_contact(&handle, bytes))
        {
            Ok(Ok(update)) => render_empty_res(server.ca_repo_update(handle, update, &actor).await),
            Ok(Err(e)) | Err(e) => render_error(e),
        }
    })
}

async fn api_ca_parent_add_or_update(req: Request, ca: Handle, parent_override: Option<Handle>) -> RoutingResult {
    aa!(req, Permission::CA_UPDATE, ca.clone(), {
        let actor = req.actor();
        let server = req.state().clone();

        let bytes = match req.api_bytes().await {
            Ok(bytes) => bytes,
            Err(e) => return render_error(e),
        };

        match extract_parent_ca_req(&ca, bytes, parent_override) {
            Ok(parent_req) => render_empty_res(server.ca_parent_add_or_update(ca, parent_req, &actor).await),
            Err(e) => render_error(e),
        }
    })
}

fn extract_parent_ca_req(ca: &Handle, bytes: Bytes, parent_override: Option<Handle>) -> Result<ParentCaReq, Error> {
    let string = String::from_utf8(bytes.to_vec()).map_err(Error::custom)?;

    // TODO: Switch based on Content-Type header
    let req = if string.starts_with('<') {
        if string.starts_with("<repository") {
            return Err(Error::CaParentResponseWrongXml(ca.clone()));
        } else {
            let res = rfc8183::ParentResponse::validate(string.as_bytes())
                .map_err(|e| Error::CaParentResponseInvalidXml(ca.clone(), e.to_string()))?;

            let parent_name = parent_override.unwrap_or_else(|| res.parent_handle().clone());
            let contact = ParentCaContact::for_rfc6492(res);
            ParentCaReq::new(parent_name, contact)
        }
    } else {
        let req: ParentCaReq = serde_json::from_str(&string).map_err(Error::JsonError)?;
        if let Some(parent_override) = parent_override {
            if req.handle() != &parent_override {
                return Err(Error::Custom(format!(
                    "Used different parent names on path ({}) and submitted JSON ({}) for adding/updating a parent",
                    parent_override,
                    req.handle()
                )));
            }
        }
        req
    };

    Ok(req)
}

async fn api_ca_remove_parent(req: Request, ca: Handle, parent: Handle) -> RoutingResult {
    aa!(req, Permission::CA_UPDATE, ca.clone(), {
        let actor = req.actor();
        render_empty_res(req.state().ca_parent_remove(ca, parent, &actor).await)
    })
}

/// Force a key roll for a CA, i.e. use a max key age of 0 seconds.
async fn api_ca_kr_init(req: Request, ca: Handle) -> RoutingResult {
    aa!(req, Permission::CA_UPDATE, ca.clone(), {
        let actor = req.actor();
        render_empty_res(req.state().ca_keyroll_init(ca, &actor).await)
    })
}

/// Force key activation for all new keys, i.e. use a staging period of 0 seconds.
async fn api_ca_kr_activate(req: Request, ca: Handle) -> RoutingResult {
    aa!(req, Permission::CA_UPDATE, ca.clone(), {
        let actor = req.actor();
        render_empty_res(req.state().ca_keyroll_activate(ca, &actor).await)
    })
}

/// Update the route authorizations for this CA
async fn api_ca_routes_update(req: Request, ca: Handle) -> RoutingResult {
    aa!(req, Permission::ROUTES_UPDATE, ca.clone(), {
        let actor = req.actor();
        let state = req.state().clone();

        match req.json().await {
            Err(e) => render_error(e),
            Ok(updates) => render_empty_res(state.ca_routes_update(ca, updates, &actor).await),
        }
    })
}

/// Tries an update. If the dry-run for it would be successful, and the analysis
/// for the resources in the update have no remaining invalids, apply it. Otherwise
/// return the analysis and a suggestion.
async fn api_ca_routes_try_update(req: Request, ca: Handle) -> RoutingResult {
    aa!(req, Permission::ROUTES_UPDATE, ca.clone(), {
        let actor = req.actor();
        let state = req.state().clone();

        match req.json::<RoaDefinitionUpdates>().await {
            Err(e) => render_error(e),
            Ok(updates) => {
                let server = state;
                match server.ca_routes_bgp_dry_run(&ca, updates.clone()).await {
                    Err(e) => {
                        // update was rejected, return error
                        render_error(e)
                    }
                    Ok(effect) => {
                        if !effect.contains_invalids() {
                            // no issues found, apply
                            render_empty_res(server.ca_routes_update(ca, updates, &actor).await)
                        } else {
                            // remaining invalids exist, advise user
                            let updates: RouteAuthorizationUpdates = updates.into();
                            let updates = updates.into_explicit();
                            let resources = updates.affected_prefixes();

                            match server.ca_routes_bgp_suggest(&ca, Some(resources)).await {
                                Err(e) => render_error(e), // should not fail after dry run, but hey..
                                Ok(suggestion) => render_json(BgpAnalysisAdvice::new(effect, suggestion)),
                            }
                        }
                    }
                }
            }
        }
    })
}

/// show the route authorizations for this CA
async fn api_ca_routes_show(req: Request, ca: Handle) -> RoutingResult {
    aa!(req, Permission::ROUTES_READ, ca.clone(), {
        match req.state().ca_routes_show(&ca).await {
            Ok(roas) => render_json(roas),
            Err(_) => render_unknown_resource(),
        }
    })
}

/// Show the state of ROAs vs BGP for this CA
async fn api_ca_routes_analysis(req: Request, path: &mut RequestPath, ca: Handle) -> RoutingResult {
    aa!(req, Permission::ROUTES_ANALYSIS, ca.clone(), {
        match path.next() {
            Some("full") => render_json_res(req.state().ca_routes_bgp_analysis(&ca).await),
            Some("dryrun") => match *req.method() {
                Method::POST => {
                    let state = req.state.clone();
                    match req.json().await {
                        Err(e) => render_error(e),
                        Ok(updates) => render_json_res(state.ca_routes_bgp_dry_run(&ca, updates).await),
                    }
                }
                _ => render_unknown_method(),
            },
            Some("suggest") => match *req.method() {
                Method::GET => render_json_res(req.state().ca_routes_bgp_suggest(&ca, None).await),
                Method::POST => {
                    let server = req.state().clone();
                    match req.json().await {
                        Err(e) => render_error(e),
                        Ok(resources) => render_json_res(server.ca_routes_bgp_suggest(&ca, Some(resources)).await),
                    }
                }
                _ => render_unknown_method(),
            },
            _ => render_unknown_method(),
        }
    })
}

//------------ Admin: Force republish ----------------------------------------

async fn api_republish_all(req: Request) -> RoutingResult {
    match *req.method() {
        Method::POST => aa!(req, Permission::CA_ADMIN, {
            render_empty_res(req.state().republish_all().await)
        }),
        _ => render_unknown_method(),
    }
}

async fn api_resync_all(req: Request) -> RoutingResult {
    match *req.method() {
        Method::POST => aa!(req, Permission::CA_ADMIN, {
            let actor = req.actor();
            render_empty_res(req.state().resync_all(&actor).await)
        }),
        _ => render_unknown_method(),
    }
}

/// Refresh all CAs
async fn api_refresh_all(req: Request) -> RoutingResult {
    match *req.method() {
        Method::POST => aa!(req, Permission::CA_ADMIN, {
            let actor = req.actor();
            render_empty_res(req.state().cas_refresh_all(&actor).await)
        }),
        _ => render_unknown_method(),
    }
}

//------------ Serve RRDP Files ----------------------------------------------

async fn rrdp(req: Request) -> RoutingResult {
    if !req.path().full().starts_with("/rrdp/") {
        Err(req) // Not for us
    } else {
        let mut full_path: PathBuf = req.state.rrdp_base_path();
        let (_, path) = req.path.remaining().split_at(1);
        let cache_seconds = if path.ends_with("notification.xml") { 60 } else { 86400 };
        full_path.push(path);

        match File::open(full_path) {
            Ok(mut file) => {
                let mut buffer = Vec::new();
                file.read_to_end(&mut buffer).unwrap();

                Ok(HttpResponse::xml_with_cache(buffer, cache_seconds))
            }
            _ => Ok(HttpResponse::not_found()),
        }
    }
}

//------------ Support Resource Tagged Attestations (RTA) ----------------------

async fn api_ca_rta(req: Request, path: &mut RequestPath, ca: Handle) -> RoutingResult {
    match path.path_arg() {
        Some(name) => match *req.method() {
            Method::POST => match path.next() {
                Some("sign") => api_ca_rta_sign(req, ca, name).await,
                Some("multi") => match path.next() {
                    Some("prep") => api_ca_rta_multi_prep(req, ca, name).await,
                    Some("cosign") => api_ca_rta_multi_sign(req, ca, name).await,
                    _ => render_unknown_method(),
                },
                _ => render_unknown_method(),
            },
            Method::GET => {
                if name.is_empty() {
                    api_ca_rta_list(req, ca).await
                } else {
                    api_ca_rta_show(req, ca, name).await
                }
            }
            _ => render_unknown_method(),
        },
        None => match *req.method() {
            Method::GET => api_ca_rta_list(req, ca).await,
            _ => render_unknown_method(),
        },
    }
}

async fn api_ca_rta_list(req: Request, ca: Handle) -> RoutingResult {
    aa!(
        req,
        Permission::RTA_LIST,
        ca.clone(),
        render_json_res(req.state().rta_list(ca).await)
    )
}

async fn api_ca_rta_show(req: Request, ca: Handle, name: RtaName) -> RoutingResult {
    aa!(
        req,
        Permission::RTA_READ,
        ca.clone(),
        render_json_res(req.state().rta_show(ca, name).await)
    )
}

async fn api_ca_rta_sign(req: Request, ca: Handle, name: RtaName) -> RoutingResult {
    aa!(req, Permission::RTA_UPDATE, ca.clone(), {
        let actor = req.actor();
        let state = req.state().clone();
        match req.json().await {
            Err(e) => render_error(e),
            Ok(request) => render_empty_res(state.rta_sign(ca, name, request, &actor).await),
        }
    })
}

async fn api_ca_rta_multi_prep(req: Request, ca: Handle, name: RtaName) -> RoutingResult {
    aa!(req, Permission::RTA_UPDATE, ca.clone(), {
        let actor = req.actor();
        let state = req.state().clone();

        match req.json().await {
            Ok(resources) => render_json_res(state.rta_multi_prep(ca, name, resources, &actor).await),
            Err(e) => render_error(e),
        }
    })
}

async fn api_ca_rta_multi_sign(req: Request, ca: Handle, name: RtaName) -> RoutingResult {
    aa!(req, Permission::RTA_UPDATE, ca.clone(), {
        let actor = req.actor();
        let state = req.state().clone();
        match req.json().await {
            Ok(rta) => render_empty_res(state.rta_multi_cosign(ca, name, rta, &actor).await),
            Err(_) => render_error(Error::custom("Cannot decode RTA for co-signing")),
        }
    })
}

//------------ Tests ---------------------------------------------------------
#[cfg(test)]
mod tests {

    // NOTE: This is extensively tested through the functional and e2e tests found under
    //       the $project/tests dir
    use crate::test;
    use std::fs;

    #[tokio::test]
    async fn start_krill_daemon() {
        let dir = test::start_krill_with_default_test_config(false).await;
        let _ = fs::remove_dir_all(dir);
    }

    #[tokio::test]
    async fn start_krill_pubd_daemon() {
        let dir = test::start_krill_pubd().await;
        let _ = fs::remove_dir_all(dir);
    }
}<|MERGE_RESOLUTION|>--- conflicted
+++ resolved
@@ -1114,20 +1114,12 @@
     )
 }
 
-<<<<<<< HEAD
-async fn api_ca_children_stats(req: Request, ca: Handle) -> RoutingResult {
-=======
 async fn api_ca_stats_child_connections(req: Request, ca: Handle) -> RoutingResult {
->>>>>>> 37ce9929
     aa!(
         req,
         Permission::CA_READ,
         ca.clone(),
-<<<<<<< HEAD
-        render_json_res(req.state().ca_children_stats(&ca).await)
-=======
         render_json_res(req.state().ca_stats_child_connections(&ca).await)
->>>>>>> 37ce9929
     )
 }
 
@@ -1271,7 +1263,6 @@
         },
         None => match *req.method() {
             Method::POST => api_ca_add_child(req, ca).await,
-            Method::GET => api_ca_children_stats(req, ca).await,
             _ => render_unknown_method(),
         },
     }
