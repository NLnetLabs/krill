//! Hyper based HTTP server for Krill.
//!
use std::collections::HashMap;
use std::convert::Infallible;
use std::env;
use std::fs::File;
use std::path::PathBuf;
use std::process;
use std::str::FromStr;
use std::sync::Arc;

use bytes::Bytes;
use serde::Serialize;

use tokio::sync::RwLock;

use futures::TryFutureExt;
use hyper::header::HeaderName;
use hyper::http::HeaderValue;
use hyper::server::conn::AddrIncoming;
use hyper::service::{make_service_fn, service_fn};
use hyper::Method;

<<<<<<< HEAD
=======
use crate::{commons::api::{
    BgpStats, ChildHandle, CommandHistoryCriteria, Handle, ParentCaContact, ParentHandle, PublisherList,
    RoaDefinitionUpdates, RtaName, Token,
}, constants::KRILL_ENV_HTTP_LOG_INFO};
>>>>>>> 72c11101
use crate::commons::api::{ParentCaReq, RepositoryContact};
use crate::commons::bgp::BgpAnalysisAdvice;
use crate::commons::error::Error;
use crate::commons::eventsourcing::AggregateStoreError;
use crate::commons::remote::rfc8183;
use crate::commons::util::file;
use crate::commons::KrillResult;
use crate::constants::{
    KRILL_ENV_UPGRADE_ONLY, KRILL_VERSION_MAJOR, KRILL_VERSION_MINOR, KRILL_VERSION_PATCH, NO_RESOURCE,
};
use crate::daemon::auth::common::permissions::Permission;
use crate::daemon::auth::Auth;
use crate::daemon::ca::RouteAuthorizationUpdates;
use crate::daemon::config::Config;
use crate::daemon::http::auth::auth;
use crate::daemon::http::statics::statics;
use crate::daemon::http::testbed::testbed;
use crate::daemon::http::{tls, tls_keys, HttpResponse, Request, RequestPath, RoutingResult};
use crate::daemon::krillserver::KrillServer;
use crate::upgrades::{pre_start_upgrade, update_storage_version};
use crate::{
    commons::api::{
        BgpStats, ChildHandle, CommandHistoryCriteria, Handle, ParentCaContact, ParentHandle, PublisherList,
        RoaDefinitionUpdates, RtaName, Token,
    },
    constants::KRILL_ENV_HTTP_LOG_INFO,
};

//------------ State -----------------------------------------------------

pub type State = Arc<RwLock<KrillServer>>;

pub fn parse_config() -> KrillResult<Config> {
    Config::create().map_err(|e| Error::Custom(format!("Could not parse config: {}", e)))
}

fn write_pid_file_or_die(config: &Config) {
    let pid_file = config.pid_file();
    if let Err(e) = file::save(process::id().to_string().as_bytes(), &pid_file) {
        eprintln!("Could not write PID file: {}", e);
        ::std::process::exit(1);
    }
}

fn test_data_dir_or_die(config: &Config) {
    let mut test_file = config.data_dir.clone();
    test_file.push("test");

    if let Err(e) = file::save(b"test", &test_file) {
        eprintln!(
            "Cannot write to data dir: {}, Error: {}",
            config.data_dir.to_string_lossy(),
            e
        );
        ::std::process::exit(1);
    } else if let Err(e) = file::delete_file(&test_file) {
        eprintln!(
            "Cannot delete test file in data dir: {}, Error: {}",
            test_file.to_string_lossy(),
            e
        );
        ::std::process::exit(1);
    }
}

pub async fn start_krill_daemon(config: Arc<Config>) -> Result<(), Error> {
    write_pid_file_or_die(&config);
    test_data_dir_or_die(&config);

    // Call upgrade, this will only do actual work if needed.
    pre_start_upgrade(config.clone()).map_err(|e| Error::Custom(format!("Could not upgrade Krill: {}", e)))?;

    // Create the server, this will create the necessary data sub-directories if needed
    let krill = KrillServer::build(config.clone()).await?;

    // Update the version identifiers for the storage dirs
    update_storage_version(&config.data_dir)
        .map_err(|e| Error::Custom(format!("Could not upgrade Krill: {}", e)))
        .await?;

    // If the operator wanted to do the upgrade only, now is a good time to report success and stop
    if env::var(KRILL_ENV_UPGRADE_ONLY).is_ok() {
        println!("Krill upgrade successful");
        ::std::process::exit(0);
    }

    let state = Arc::new(RwLock::new(krill));

    let service = make_service_fn(move |_| {
        let state = state.clone();
        async move {
            Ok::<_, Infallible>(service_fn(move |req: hyper::Request<hyper::Body>| {
                let state = state.clone();
                map_requests(req, state)
            }))
        }
    });

    tls_keys::create_key_cert_if_needed(&config.data_dir).map_err(|e| Error::HttpsSetup(format!("{}", e)))?;

    let server_config_builder = tls::TlsConfigBuilder::new()
        .cert_path(tls_keys::cert_file_path(&config.data_dir))
        .key_path(tls_keys::key_file_path(&config.data_dir));
    let server_config = server_config_builder.build().unwrap();

    let incoming = AddrIncoming::bind(&config.socket_addr()).map_err(|e| {
        Error::Custom(format!(
            "Could not bind to address and port: {}, Error: {}",
            &config.socket_addr(),
            e
        ))
    })?;

    let acceptor = tls::TlsAcceptor::new(server_config, incoming);

    let server = hyper::Server::builder(acceptor)
        .serve(service)
        .map_err(|e| eprintln!("Server error: {}", e));

    if server.await.is_err() {
        eprintln!("Krill failed to start");
        ::std::process::exit(1);
    }

    Ok(())
}

struct RequestLogger {
    req_method: hyper::Method,
    req_path: String,
}

impl RequestLogger {
    fn begin(req: &hyper::Request<hyper::Body>) -> Self {
        let req_method = req.method().clone();
        let req_path = RequestPath::from_request(&req).full().to_string();

        if log_enabled!(log::Level::Trace) {
            trace!(
                "Request: method={} path={} headers={:?}",
                &req_method,
                &req_path,
                &req.headers()
            );
        }

        RequestLogger { req_method, req_path }
    }

    fn end(&self, res: Result<&HttpResponse, &Error>) {
        match res {
            Ok(response) => {
                match (response.status(), response.benign(), response.cause()) {
                    (s, false, Some(cause)) if s.is_client_error() => warn!("HTTP {}: {}", s.as_u16(), cause),
                    (s, false, Some(cause)) if s.is_server_error() => error!("HTTP {}: {}", s.as_u16(), cause),
                    _ => {}
                }

                if env::var(KRILL_ENV_HTTP_LOG_INFO).is_ok() {
                    info!("{} {} {}", self.req_method, self.req_path, response.status());
                } else {
                    debug!("{} {} {}", self.req_method, self.req_path, response.status());
                }
<<<<<<< HEAD

=======
                
>>>>>>> 72c11101
                if response.loggable() && log_enabled!(log::Level::Trace) {
                    trace!("Response: headers={:?} body={:?}", response.headers(), response.body());
                }
            }
            Err(err) => {
                error!("{} {} Error: {}", self.req_method, self.req_path, err);
            }
        }
    }
}

async fn map_requests(req: hyper::Request<hyper::Body>, state: State) -> Result<hyper::Response<hyper::Body>, Error> {
    let logger = RequestLogger::begin(&req);

    let req = Request::new(req, state).await;

    // Save any updated auth details, e.g. if an OpenID Connect token needed
    // refreshing.
    let new_auth = req.actor().new_auth();

    // We used to use .or_else() here but that causes a large recursive call
    // tree due to these calls being to async functions, large enough with the
    // given Request object passed each time that it eventually resulted in
    // stack overflow. By doing it by hand like this we avoid the use of the
    // macros that cause the recursion. We could also look at putting less data
    // on the stack.
    let mut res = api(req).await;
    if let Err(req) = res {
        res = auth(req).await;
    }
    if let Err(req) = res {
        res = health(req).await;
    }
    if let Err(req) = res {
        res = metrics(req).await;
    }
    if let Err(req) = res {
        res = stats(req).await;
    }
    if let Err(req) = res {
        res = rfc8181(req).await;
    }
    if let Err(req) = res {
        res = rfc6492(req).await;
    }
    if let Err(req) = res {
        res = statics(req).await;
    }
    if let Err(req) = res {
        res = ta(req).await;
    }
    if let Err(req) = res {
        res = rrdp(req).await;
    }
    if let Err(req) = res {
        res = testbed(req).await;
    }
    if let Err(req) = res {
        res = render_not_found(req).await;
    }

    let res = res.map_err(|_| Error::custom("should have received not found response"));

    // Augment the response with any updated auth details that were determined
    // above.
    let res = add_new_auth_to_response(res, new_auth);

    // Log the request and the response.
    logger.end(res.as_ref());

    res.map(|res| res.response())
}

//------------ Support Functions ---------------------------------------------

/// HTTP redirects cannot have a response body and so we cannot render the error
/// to be displayed in Lagosta as a JSON body, instead we must package the JSON
/// as a query parameter.
pub fn render_error_redirect(err: Error) -> RoutingResult {
    let response = err.to_error_response();
    let json = serde_json::to_string(&response).or_else(|err| {
        Ok(format!(
            "JSON serialization error while processing internal error: {}",
            err
        ))
    })?;
    let b64 = base64::encode(json);
    let location = format!("/index.html#/login?error={}", b64);
    Ok(HttpResponse::found(&location))
}

pub fn render_empty_res(res: Result<(), Error>) -> RoutingResult {
    match res {
        Ok(()) => render_ok(),
        Err(e) => render_error(e),
    }
}

#[allow(clippy::unnecessary_wraps)]
fn render_error(e: Error) -> RoutingResult {
    debug!("Server Error: {}", e);
    Ok(HttpResponse::response_from_error(e))
}

#[allow(clippy::unnecessary_wraps)]
fn render_json<O: Serialize>(obj: O) -> RoutingResult {
    Ok(HttpResponse::json(&obj))
}

fn render_json_res<O: Serialize>(res: Result<O, Error>) -> RoutingResult {
    match res {
        Ok(o) => render_json(o),
        Err(e) => render_error(e),
    }
}

/// A clean 404 result for the API (no content, not for humans)
#[allow(clippy::unnecessary_wraps)]
fn render_unknown_resource() -> RoutingResult {
    Ok(HttpResponse::response_from_error(Error::ApiUnknownResource))
}

/// A clean 200 result for the API (no content, not for humans)
#[allow(clippy::unnecessary_wraps)]
pub fn render_ok() -> RoutingResult {
    Ok(HttpResponse::ok())
}

#[allow(clippy::unnecessary_wraps)]
pub fn render_unknown_method() -> RoutingResult {
    Ok(HttpResponse::response_from_error(Error::ApiUnknownMethod))
}

/// A clean 404 response
#[allow(clippy::unnecessary_wraps)]
pub async fn render_not_found(_req: Request) -> RoutingResult {
    Ok(HttpResponse::not_found())
}

/// Returns the server health.
pub async fn health(req: Request) -> RoutingResult {
    if req.is_get() && req.path().segment() == "health" {
        render_ok()
    } else {
        Err(req)
    }
}

/// Produce prometheus style metrics
pub async fn metrics(req: Request) -> RoutingResult {
    if req.is_get() && req.path().segment().starts_with("metrics") {
        let server = req.state();
        let server = server.read().await;

        struct AllBgpStats {
            announcements_valid: HashMap<Handle, usize>,
            announcements_invalid_asn: HashMap<Handle, usize>,
            announcements_invalid_length: HashMap<Handle, usize>,
            announcements_not_found: HashMap<Handle, usize>,
            roas_too_permissive: HashMap<Handle, usize>,
            roas_redundant: HashMap<Handle, usize>,
            roas_stale: HashMap<Handle, usize>,
            roas_total: HashMap<Handle, usize>,
        }

        impl AllBgpStats {
            fn add_ca(&mut self, ca: &Handle, stats: &BgpStats) {
                self.announcements_valid.insert(ca.clone(), stats.announcements_valid);
                self.announcements_invalid_asn
                    .insert(ca.clone(), stats.announcements_invalid_asn);
                self.announcements_invalid_length
                    .insert(ca.clone(), stats.announcements_invalid_length);
                self.announcements_not_found
                    .insert(ca.clone(), stats.announcements_not_found);
                self.roas_too_permissive.insert(ca.clone(), stats.roas_too_permissive);
                self.roas_redundant.insert(ca.clone(), stats.roas_redundant);
                self.roas_stale.insert(ca.clone(), stats.roas_stale);
                self.roas_total.insert(ca.clone(), stats.roas_total);
            }
        }

        let mut res = String::new();

        let info = server.server_info();
        res.push_str("# HELP krill_server_start timestamp of last krill server start\n");
        res.push_str("# TYPE krill_server_start gauge\n");
        res.push_str(&format!("krill_server_start {}\n", info.started()));
        res.push('\n');

        res.push_str("# HELP krill_version_major krill server major version number\n");
        res.push_str("# TYPE krill_version_major gauge\n");
        res.push_str(&format!("krill_version_major {}\n", KRILL_VERSION_MAJOR));
        res.push('\n');

        res.push_str("# HELP krill_version_minor krill server minor version number\n");
        res.push_str("# TYPE krill_version_minor gauge\n");
        res.push_str(&format!("krill_version_minor {}\n", KRILL_VERSION_MINOR));
        res.push('\n');

        res.push_str("# HELP krill_version_patch krill server patch version number\n");
        res.push_str("# TYPE krill_version_patch gauge\n");
        res.push_str(&format!("krill_version_patch {}\n", KRILL_VERSION_PATCH));

        if let Ok(stats) = server.repo_stats() {
            let publishers = stats.get_publishers();

            res.push('\n');
            res.push_str("# HELP krill_repo_publisher number of publishers in repository\n");
            res.push_str("# TYPE krill_repo_publisher gauge\n");
            res.push_str(&format!("krill_repo_publisher {}\n", publishers.len()));

            if let Some(last_update) = stats.last_update() {
                res.push('\n');
                res.push_str("# HELP krill_repo_rrdp_last_update timestamp of last update by any publisher\n");
                res.push_str("# TYPE krill_repo_rrdp_last_update gauge\n");
                res.push_str(&format!("krill_repo_rrdp_last_update {}\n", last_update.timestamp()));
            }

            res.push('\n');
            res.push_str("# HELP krill_repo_rrdp_serial RRDP serial\n");
            res.push_str("# TYPE krill_repo_rrdp_serial counter\n");
            res.push_str(&format!("krill_repo_rrdp_serial {}\n", stats.serial()));

            res.push('\n');
            res.push_str("# HELP krill_repo_objects number of objects in repository for publisher\n");
            res.push_str("# TYPE krill_repo_objects gauge\n");
            for (publisher, stats) in publishers {
                res.push_str(&format!(
                    "krill_repo_objects{{publisher=\"{}\"}} {}\n",
                    publisher,
                    stats.objects()
                ));
            }

            res.push('\n');
            res.push_str("# HELP krill_repo_size size of objects in bytes in repository for publisher\n");
            res.push_str("# TYPE krill_repo_size gauge\n");
            for (publisher, stats) in publishers {
                res.push_str(&format!(
                    "krill_repo_size{{publisher=\"{}\"}} {}\n",
                    publisher,
                    stats.size()
                ));
            }

            res.push('\n');
            res.push_str("# HELP krill_repo_last_update timestamp of last update for publisher\n");
            res.push_str("# TYPE krill_repo_last_update gauge\n");
            for (publisher, stats) in publishers {
                if let Some(last_update) = stats.last_update() {
                    res.push_str(&format!(
                        "krill_repo_last_update{{publisher=\"{}\"}} {}\n",
                        publisher,
                        last_update.timestamp()
                    ));
                }
            }
        }

        if let Ok(cas_status) = server.cas_stats().await {
            let number_cas = cas_status.len();

            res.push('\n');
            res.push_str("# HELP krill_cas number of cas in krill\n");
            res.push_str("# TYPE krill_cas gauge\n");
            res.push_str(&format!("krill_cas {}\n", number_cas));

            res.push('\n');
            res.push_str("# HELP krill_cas_roas number of roas for CA\n");
            res.push_str("# TYPE krill_cas_roas gauge\n");
            for (ca, status) in cas_status.iter() {
                res.push_str(&format!("krill_cas_roas{{ca=\"{}\"}} {}\n", ca, status.roa_count()));
            }

            res.push('\n');
            res.push_str("# HELP krill_cas_children number of children for CA\n");
            res.push_str("# TYPE krill_cas_children gauge\n");
            for (ca, status) in cas_status.iter() {
                res.push_str(&format!(
                    "krill_cas_children{{ca=\"{}\"}} {}\n",
                    ca,
                    status.child_count()
                ));
            }

            // Aggregate ROA vs BGP stats per status
            let mut all_bgp_stats = AllBgpStats {
                announcements_valid: HashMap::new(),
                announcements_invalid_asn: HashMap::new(),
                announcements_invalid_length: HashMap::new(),
                announcements_not_found: HashMap::new(),
                roas_too_permissive: HashMap::new(),
                roas_redundant: HashMap::new(),
                roas_stale: HashMap::new(),
                roas_total: HashMap::new(),
            };
            for (ca, status) in cas_status.iter() {
                all_bgp_stats.add_ca(ca, status.bgp_stats());
            }

            res.push('\n');
            res.push_str("# HELP krill_cas_bgp_announcements_valid number of announcements seen for CA resources with RPKI state VALID\n");
            res.push_str("# TYPE krill_cas_bgp_announcements_valid gauge\n");
            for (ca, nr) in all_bgp_stats.announcements_valid.iter() {
                res.push_str(&format!("krill_cas_bgp_announcements_valid{{ca=\"{}\"}} {}\n", ca, nr));
            }

            res.push('\n');
            res.push_str(
            "# HELP krill_cas_bgp_announcements_invalid_asn number of announcements seen for CA resources with RPKI state INVALID (ASN mismatch)\n",
        );
            res.push_str("# TYPE krill_cas_bgp_announcements_invalid_asn gauge\n");
            for (ca, nr) in all_bgp_stats.announcements_invalid_asn.iter() {
                res.push_str(&format!(
                    "krill_cas_bgp_announcements_invalid_asn{{ca=\"{}\"}} {}\n",
                    ca, nr
                ));
            }

            res.push('\n');
            res.push_str(
            "# HELP krill_cas_bgp_announcements_invalid_length number of announcements seen for CA resources with RPKI state INVALID (prefix exceeds max length)\n",
        );
            res.push_str("# TYPE krill_cas_bgp_announcements_invalid_length gauge\n");
            for (ca, nr) in all_bgp_stats.announcements_invalid_length.iter() {
                res.push_str(&format!(
                    "krill_cas_bgp_announcements_invalid_length{{ca=\"{}\"}} {}\n",
                    ca, nr
                ));
            }

            res.push('\n');
            res.push_str(
            "# HELP krill_cas_bgp_announcements_not_found number of announcements seen for CA resources with RPKI state NOT FOUND (none of the CA's ROAs cover this)\n",
        );
            res.push_str("# TYPE krill_cas_bgp_announcements_not_found gauge\n");
            for (ca, nr) in all_bgp_stats.announcements_not_found.iter() {
                res.push_str(&format!(
                    "krill_cas_bgp_announcements_not_found{{ca=\"{}\"}} {}\n",
                    ca, nr
                ));
            }

            res.push('\n');
            res.push_str(
            "# HELP krill_cas_bgp_roas_too_permissive number of ROAs for this CA which allow excess announcements (0 may also indicate that no BGP info is available)\n",
        );
            res.push_str("# TYPE krill_cas_bgp_roas_too_permissive gauge\n");
            for (ca, nr) in all_bgp_stats.roas_too_permissive.iter() {
                res.push_str(&format!("krill_cas_bgp_roas_too_permissive{{ca=\"{}\"}} {}\n", ca, nr));
            }

            res.push('\n');
            res.push_str(
            "# HELP krill_cas_bgp_roas_redundant number of ROAs for this CA which are redundant (0 may also indicate that no BGP info is available)\n",
        );
            res.push_str("# TYPE krill_cas_bgp_roas_redundant gauge\n");
            for (ca, nr) in all_bgp_stats.roas_redundant.iter() {
                res.push_str(&format!("krill_cas_bgp_roas_redundant{{ca=\"{}\"}} {}\n", ca, nr));
            }

            res.push('\n');
            res.push_str(
            "# HELP krill_cas_bgp_roas_stale number of ROAs for this CA for which no announcements are seen (0 may also indicate that no BGP info is available)\n",
        );
            res.push_str("# TYPE krill_cas_bgp_roas_stale gauge\n");
            for (ca, nr) in all_bgp_stats.roas_stale.iter() {
                res.push_str(&format!("krill_cas_bgp_roas_stale{{ca=\"{}\"}} {}\n", ca, nr));
            }

            res.push('\n');
            res.push_str("# HELP krill_cas_bgp_roas_total total number of ROAs for this CA\n");
            res.push_str("# TYPE krill_cas_bgp_roas_stale gauge\n");
            for (ca, nr) in all_bgp_stats.roas_total.iter() {
                res.push_str(&format!("krill_cas_bgp_roas_total{{ca=\"{}\"}} {}\n", ca, nr));
            }
        }

        #[cfg(feature = "multi-user")]
        {
            res.push('\n');
            res.push_str("# HELP krill_auth_session_cache_size total number of cached login session tokens\n");
            res.push_str("# TYPE krill_auth_session_cache_size gauge\n");
            res.push_str(&format!(
                "krill_auth_session_cache_size {}\n",
                server.login_session_cache_size()
            ));
        }

        Ok(HttpResponse::text(res.into_bytes()))
    } else {
        Err(req)
    }
}

//------------ Publication ---------------------------------------------------

/// Handle RFC8181 queries and return the appropriate response.
pub async fn rfc8181(req: Request) -> RoutingResult {
    if req.path().segment() == "rfc8181" {
        let mut path = req.path().clone();
        let publisher = match path.path_arg() {
            Some(publisher) => publisher,
            None => return render_error(Error::ApiInvalidHandle),
        };

        let state = req.state().clone();

        let bytes = match req.rfc8181_bytes().await {
            Ok(bytes) => bytes,
            Err(e) => return render_error(e),
        };

        let read = state.read().await;
        match read.rfc8181(publisher, bytes) {
            Ok(bytes) => Ok(HttpResponse::rfc8181(bytes.to_vec())),
            Err(e) => render_error(e),
        }
    } else {
        Err(req)
    }
}

//------------ Embedded TA  --------------------------------------------------
async fn ta(req: Request) -> RoutingResult {
    match *req.method() {
        Method::GET => match req.path.full() {
            "/ta/ta.tal" => tal(req).await,
            "/testbed.tal" => tal(req).await,
            "/ta/ta.cer" => ta_cer(req).await,
            _ => Err(req),
        },
        _ => Err(req),
    }
}

pub async fn tal(req: Request) -> RoutingResult {
    match req.state().read().await.ta().await {
        Ok(ta) => Ok(HttpResponse::text(format!("{}", ta.tal()).into_bytes())),
        Err(_) => render_unknown_resource(),
    }
}

pub async fn ta_cer(req: Request) -> RoutingResult {
    match req.state().read().await.trust_anchor_cert().await {
        Some(cert) => Ok(HttpResponse::cert(cert.to_captured().to_vec())),
        None => render_unknown_resource(),
    }
}

//------------ Provisioning (RFC6492) ----------------------------------------

/// Process an RFC 6492 request
///
pub async fn rfc6492(req: Request) -> RoutingResult {
    if req.path().segment() == "rfc6492" {
        let mut path = req.path().clone();
        let ca = match path.path_arg() {
            Some(ca) => ca,
            None => return render_error(Error::ApiInvalidHandle),
        };

        let actor = req.actor();
        let state = req.state().clone();

        let bytes = match req.rfc6492_bytes().await {
            Ok(bytes) => bytes,
            Err(e) => return render_error(e),
        };
        let krill_server = state.read().await;
        match krill_server.rfc6492(ca, bytes, &actor).await {
            Ok(bytes) => Ok(HttpResponse::rfc6492(bytes.to_vec())),
            Err(e) => render_error(e),
        }
    } else {
        Err(req)
    }
}

/// Return various stats as json
async fn stats(req: Request) -> RoutingResult {
    match *req.method() {
        Method::GET => match req.path().full() {
            "/stats/info" => render_json(req.state().read().await.server_info()),
            "/stats/repo" => render_json_res(req.state().read().await.repo_stats()),
            "/stats/cas" => render_json_res(req.state().read().await.cas_stats().await),
            _ => Err(req),
        },
        _ => Err(req),
    }
}

// Suppress any error in the unlikely event that we fail to inject the
// Authorization header into the HTTP response as this is an internal error that
// we should shield the user from, but log a warning as this is very unexpected.
fn add_authorization_headers_to_response(org_response: HttpResponse, token: Token) -> HttpResponse {
    let mut new_header_names = Vec::new();
    let mut new_header_values = Vec::new();

    new_header_names.push(HeaderName::from_str("Authorization"));
    new_header_values.push(HeaderValue::from_str(&format!("Bearer {}", &token)));

    let okay = !new_header_names
        .iter()
        .zip(new_header_values.iter())
        .any(|(n, v)| n.is_err() | v.is_err());

    if okay {
        let (parts, body) = org_response.response().into_parts();
        let mut augmented_response = hyper::Response::from_parts(parts, body);
        let headers = augmented_response.headers_mut();
        for (name, value) in new_header_names.into_iter().zip(new_header_values.into_iter()) {
            headers.insert(name.unwrap(), value.unwrap());
        }
        HttpResponse::new(augmented_response)
    } else {
        let mut conversion_errors = Vec::new();
        conversion_errors.extend(
            new_header_names
                .into_iter()
                .filter(|result| result.is_err())
                .map(|i| i.unwrap_err().to_string()),
        );
        conversion_errors.extend(
            new_header_values
                .into_iter()
                .filter(|result| result.is_err())
                .map(|i| i.unwrap_err().to_string()),
        );
        warn!(
            "Internal error: unable to add refreshed auth token to the response: {:?}",
            conversion_errors.join(", ")
        );
        org_response
    }
}

fn add_new_auth_to_response(res: Result<HttpResponse, Error>, opt_auth: Option<Auth>) -> Result<HttpResponse, Error> {
    if let Some(Auth::Bearer(token)) = opt_auth {
        res.map(|ok_res| add_authorization_headers_to_response(ok_res, token))
    } else {
        res
    }
}

// aa! macro aka if-authorized-then-run-the-given-code-else-return-http-403
// ------------------------------------------------------------------------
// This macro handles returning from API handler functions if the request is not
// Authenticated or lacks sufficient Authorization. We don't use a normal fn for
// this as then each API handler function would have to also test for success or
// failure and also return the forbidden response to the caller, That would be
// both verbose and repetitive. We also can't use the ? operator to return Err
// as Err is used to propagate the request to the next handler in the chain. If
// we had a child crate we could use a proc macro instead so that we could
// "annotate" each API handler function with something like:
//   #[require_permission(CA_CREATE)]
// Which would insert the generated code at the start of the function body,
// similar to how this macro is used in each function.
macro_rules! aa {
    (no_warn $req:ident, $perm:expr, $action:expr) => {{
        aa!($req, $perm, NO_RESOURCE, $action, true)
    }};
    ($req:ident, $perm:expr, $action:expr) => {{
        aa!($req, $perm, NO_RESOURCE, $action, false)
    }};
    (no_warn $req:ident, $perm:expr, $resource:expr, $action:expr) => {{
        aa!($req, $perm, $resource, $action, true)
    }};
    ($req:ident, $perm:expr, $resource:expr, $action:expr) => {{
        aa!($req, $perm, $resource, $action, false)
    }};
    ($req:ident, $perm:expr, $resource:expr, $action:expr, $benign:expr) => {{
        match $req.actor().is_allowed($perm, $resource) {
            Ok(true) => $action,
            Ok(false) => {
                let msg = format!(
                    "User '{}' does not have permission '{}' on resource '{}'",
                    $req.actor().name(),
                    $perm,
                    $resource
                );
                Ok(HttpResponse::forbidden(msg).with_benign($benign))
            }
            Err(err) => {
                // Avoid an extra round of error -> string -> error conversion
                // which causes the error message to nest, e.g.
                //   "Invalid credentials: Invalid credentials: Session expired"
                match err {
                    Error::ApiInvalidCredentials(_)
                    | Error::ApiInsufficientRights(_)
                    | Error::ApiAuthPermanentError(_)
                    | Error::ApiAuthTransientError(_)
                    | Error::ApiAuthSessionExpired(_)
                    | Error::ApiLoginError(_) => Ok(HttpResponse::response_from_error(err).with_benign($benign)),
                    _ => Ok(HttpResponse::forbidden(format!("{}", err)).with_benign($benign)),
                }
            }
        }
    }};
}

/// Maps the API methods
async fn api(req: Request) -> RoutingResult {
    if !req.path().full().starts_with("/api/v1") {
        Err(req) // Not for us
    } else {
        // Eat the first two segments of the path "api/v1"
        let mut path = req.path().clone();
        path.next(); // gets 'v1' and drops it.

        match path.next() {
            Some("authorized") => api_authorized(req).await,
            restricted_endpoint => {
                // Make sure access is allowed
                aa!(req, Permission::LOGIN, {
                    match restricted_endpoint {
                        Some("bulk") => api_bulk(req, &mut path).await,
                        Some("cas") => api_cas(req, &mut path).await,
                        Some("pubd") => aa!(req, Permission::PUB_ADMIN, api_publication_server(req, &mut path).await),
                        _ => render_unknown_method(),
                    }
                })
            }
        }
    }
}

async fn api_authorized(req: Request) -> RoutingResult {
    // Use 'no_warn' to prevent the log being filled with warnings about
    // insufficient user rights as this API endpoint is invoked by Lagosta on
    // every view transition, and not being authorized is a valid state that
    // triggers Lagosta to show a login form, not something to warn about!
    aa!(no_warn
        req,
        Permission::LOGIN,
        match *req.method() {
            Method::GET => render_ok(),
            _ => render_unknown_method(),
        }
    )
}

async fn api_bulk(req: Request, path: &mut RequestPath) -> RoutingResult {
    match path.full() {
        "/api/v1/bulk/cas/issues" => api_all_ca_issues(req).await,
        "/api/v1/bulk/cas/sync/parent" => api_refresh_all(req).await,
        "/api/v1/bulk/cas/sync/repo" => api_resync_all(req).await,
        "/api/v1/bulk/cas/publish" => api_republish_all(req).await,
        _ => render_unknown_method(),
    }
}

async fn api_cas(req: Request, path: &mut RequestPath) -> RoutingResult {
    match path.path_arg::<Handle>() {
        Some(ca) => aa!(req, Permission::CA_READ, ca.clone(), {
            match path.next() {
                None => match *req.method() {
                    Method::GET => api_ca_info(req, ca).await,
                    Method::DELETE => api_ca_delete(req, ca).await,
                    _ => render_unknown_method(),
                },
                Some("children") => api_ca_children(req, path, ca).await,
                Some("history") => api_ca_history(req, path, ca).await,

                Some("id") => api_ca_id(req, path, ca).await,
                Some("issues") => api_ca_issues(req, ca).await,
                Some("keys") => api_ca_keys(req, path, ca).await,
                Some("parents") => api_ca_parents(req, path, ca).await,
                Some("repo") => api_ca_repo(req, path, ca).await,
                Some("routes") => api_ca_routes(req, path, ca).await,
                Some("rta") => api_ca_rta(req, path, ca).await,
                _ => render_unknown_method(),
            }
        }),
        None => match *req.method() {
            Method::GET => api_cas_list(req).await,
            Method::POST => api_ca_init(req).await,
            _ => render_unknown_method(),
        },
    }
}

async fn api_ca_keys(req: Request, path: &mut RequestPath, ca: Handle) -> RoutingResult {
    match *req.method() {
        Method::POST => match path.next() {
            Some("roll_init") => api_ca_kr_init(req, ca).await,
            Some("roll_activate") => api_ca_kr_activate(req, ca).await,
            _ => render_unknown_method(),
        },
        _ => render_unknown_method(),
    }
}

async fn api_ca_parents(req: Request, path: &mut RequestPath, ca: Handle) -> RoutingResult {
    if let Some(parent) = path.path_arg() {
        match *req.method() {
            Method::GET => api_ca_my_parent_contact(req, ca, parent).await,
            Method::POST => api_ca_parent_add_or_update(req, ca, Some(parent)).await,
            Method::DELETE => api_ca_remove_parent(req, ca, parent).await,
            _ => render_unknown_method(),
        }
    } else {
        match *req.method() {
            Method::GET => api_ca_my_parent_statuses(req, ca).await,
            Method::POST => api_ca_parent_add_or_update(req, ca, None).await,
            _ => render_unknown_method(),
        }
    }
}

async fn api_ca_repo(req: Request, path: &mut RequestPath, ca: Handle) -> RoutingResult {
    match path.next() {
        None => match *req.method() {
            Method::GET => api_ca_repo_details(req, ca).await,
            Method::POST => api_ca_repo_update(req, ca).await,
            _ => render_unknown_method(),
        },
        Some("status") => api_ca_repo_status(req, ca).await,
        _ => render_unknown_method(),
    }
}

async fn api_ca_routes(req: Request, path: &mut RequestPath, ca: Handle) -> RoutingResult {
    match path.next() {
        None => match *req.method() {
            Method::GET => api_ca_routes_show(req, ca).await,
            Method::POST => api_ca_routes_update(req, ca).await,
            _ => render_unknown_method(),
        },
        Some("try") => match *req.method() {
            Method::POST => api_ca_routes_try_update(req, ca).await,
            _ => render_unknown_method(),
        },
        Some("analysis") => api_ca_routes_analysis(req, path, ca).await,
        _ => render_unknown_method(),
    }
}

async fn api_publication_server(req: Request, path: &mut RequestPath) -> RoutingResult {
    match path.next() {
        Some("publishers") => api_publishers(req, path).await,
        Some("stale") => api_stale_publishers(req, path.next()).await,
        Some("init") => match *req.method() {
            Method::POST => {
                let state = req.state.clone();
                match req.json().await {
                    Ok(uris) => render_empty_res(state.write().await.repository_init(uris)),
                    Err(e) => render_error(e),
                }
            }
            Method::DELETE => render_empty_res(req.state.write().await.repository_clear()),
            _ => render_unknown_method(),
        },
        _ => render_unknown_method(),
    }
}

async fn api_publishers(req: Request, path: &mut RequestPath) -> RoutingResult {
    match *req.method() {
        Method::GET => match path.path_arg() {
            Some(publisher) => match path.next() {
                None => api_show_pbl(req, publisher).await,
                Some("response.xml") => api_repository_response_xml(req, publisher).await,
                Some("response.json") => api_repository_response_json(req, publisher).await,

                _ => render_unknown_method(),
            },
            None => api_list_pbl(req).await,
        },
        Method::POST => match path.next() {
            None => api_add_pbl(req).await,
            _ => render_unknown_method(),
        },
        Method::DELETE => match path.path_arg() {
            Some(publisher) => api_remove_pbl(req, publisher).await,
            None => render_error(Error::ApiInvalidHandle),
        },
        _ => render_unknown_method(),
    }
}

//------------ Admin: Publishers ---------------------------------------------

/// Returns a list of publisher which have not updated for more
/// than the given number of seconds.
pub async fn api_stale_publishers(req: Request, seconds: Option<&str>) -> RoutingResult {
    aa!(req, Permission::PUB_LIST, {
        let seconds = seconds.unwrap_or("");
        match i64::from_str(seconds) {
            Ok(seconds) => render_json_res(
                req.state()
                    .read()
                    .await
                    .repo_stats()
                    .map(|stats| PublisherList::build(&stats.stale_publishers(seconds))),
            ),
            Err(_) => render_error(Error::ApiInvalidSeconds),
        }
    })
}

/// Returns a json structure with all publishers in it.
pub async fn api_list_pbl(req: Request) -> RoutingResult {
    aa!(req, Permission::PUB_LIST, {
        render_json_res(
            req.state()
                .read()
                .await
                .publishers()
                .map(|publishers| PublisherList::build(&publishers)),
        )
    })
}

/// Adds a publisher
pub async fn api_add_pbl(req: Request) -> RoutingResult {
    aa!(req, Permission::PUB_CREATE, {
        let actor = req.actor();
        let server = req.state().clone();
        match req.json().await {
            Ok(pbl) => render_json_res(server.write().await.add_publisher(pbl, &actor)),
            Err(e) => render_error(e),
        }
    })
}

/// Removes a publisher. Should be idempotent! If if did not exist then
/// that's just fine.
pub async fn api_remove_pbl(req: Request, publisher: Handle) -> RoutingResult {
    aa!(req, Permission::PUB_DELETE, publisher.clone(), {
        let actor = req.actor();
        render_empty_res(req.state().write().await.remove_publisher(publisher, &actor))
    })
}

/// Returns a json structure with publisher details
pub async fn api_show_pbl(req: Request, publisher: Handle) -> RoutingResult {
    aa!(
        req,
        Permission::PUB_READ,
        publisher.clone(),
        render_json_res(req.state().read().await.get_publisher(&publisher))
    )
}

//------------ repository_response ---------------------------------------------

pub async fn api_repository_response_xml(req: Request, publisher: Handle) -> RoutingResult {
    aa!(req, Permission::PUB_READ, publisher.clone(), {
        match repository_response(&req, &publisher).await {
            Ok(res) => Ok(HttpResponse::xml(res.encode_vec())),
            Err(e) => render_error(e),
        }
    })
}

pub async fn api_repository_response_json(req: Request, publisher: Handle) -> RoutingResult {
    aa!(req, Permission::PUB_READ, publisher.clone(), {
        match repository_response(&req, &publisher).await {
            Ok(res) => render_json(res),
            Err(e) => render_error(e),
        }
    })
}

async fn repository_response(req: &Request, publisher: &Handle) -> Result<rfc8183::RepositoryResponse, Error> {
    req.state().read().await.repository_response(publisher)
}

pub async fn api_ca_add_child(req: Request, parent: ParentHandle) -> RoutingResult {
    aa!(req, Permission::CA_UPDATE, parent.clone(), {
        let actor = req.actor();
        let server = req.state().clone();
        match req.json().await {
            Ok(child_req) => render_json_res(server.read().await.ca_add_child(&parent, child_req, &actor).await),
            Err(e) => render_error(e),
        }
    })
}

async fn api_ca_child_update(req: Request, ca: Handle, child: ChildHandle) -> RoutingResult {
    aa!(req, Permission::CA_UPDATE, child.clone(), {
        let actor = req.actor();
        let server = req.state().clone();
        match req.json().await {
            Ok(child_req) => render_empty_res(server.read().await.ca_child_update(&ca, child, child_req, &actor).await),
            Err(e) => render_error(e),
        }
    })
}

pub async fn api_ca_child_remove(req: Request, ca: Handle, child: ChildHandle) -> RoutingResult {
    aa!(req, Permission::CA_UPDATE, ca.clone(), {
        let actor = req.actor();
        render_empty_res(req.state().read().await.ca_child_remove(&ca, child, &actor).await)
    })
}

async fn api_ca_child_show(req: Request, ca: Handle, child: ChildHandle) -> RoutingResult {
    aa!(
        req,
        Permission::CA_READ,
        ca.clone(),
        render_json_res(req.state().read().await.ca_child_show(&ca, &child).await)
    )
}

async fn api_ca_parent_contact(req: Request, ca: Handle, child: ChildHandle) -> RoutingResult {
    aa!(
        req,
        Permission::CA_READ,
        ca.clone(),
        render_json_res(req.state().read().await.ca_parent_contact(&ca, child.clone()).await)
    )
}

async fn api_ca_parent_res_json(req: Request, ca: Handle, child: ChildHandle) -> RoutingResult {
    aa!(
        req,
        Permission::CA_READ,
        ca.clone(),
        render_json_res(req.state().read().await.ca_parent_response(&ca, child.clone()).await)
    )
}

pub async fn api_ca_parent_res_xml(req: Request, ca: Handle, child: ChildHandle) -> RoutingResult {
    aa!(req, Permission::CA_READ, ca.clone(), {
        match req.state().read().await.ca_parent_response(&ca, child.clone()).await {
            Ok(res) => Ok(HttpResponse::xml(res.encode_vec())),
            Err(e) => render_error(e),
        }
    })
}

//------------ Admin: CertAuth -----------------------------------------------

async fn api_all_ca_issues(req: Request) -> RoutingResult {
    match *req.method() {
        Method::GET => aa!(req, Permission::CA_READ, {
            let actor = req.actor();
            render_json_res(req.state().read().await.all_ca_issues(&actor).await)
        }),
        _ => render_unknown_method(),
    }
}

/// Returns the health (state) for a given CA.
async fn api_ca_issues(req: Request, ca: Handle) -> RoutingResult {
    match *req.method() {
        Method::GET => aa!(
            req,
            Permission::CA_READ,
            ca.clone(),
            render_json_res(req.state().read().await.ca_issues(&ca).await)
        ),
        _ => render_unknown_method(),
    }
}

async fn api_cas_list(req: Request) -> RoutingResult {
    aa!(req, Permission::CA_LIST, {
        let actor = req.actor();
        render_json_res(req.state().read().await.ca_list(&actor))
    })
}

pub async fn api_ca_init(req: Request) -> RoutingResult {
    aa!(req, Permission::CA_CREATE, {
        let state = req.state().clone();

        match req.json().await {
            Ok(ca_init) => render_empty_res(state.write().await.ca_init(ca_init).await),
            Err(e) => render_error(e),
        }
    })
}

async fn api_ca_id(req: Request, path: &mut RequestPath, ca: Handle) -> RoutingResult {
    match *req.method() {
        Method::POST => aa!(req, Permission::CA_UPDATE, ca.clone(), {
            let actor = req.actor();
            render_empty_res(req.state().read().await.ca_update_id(ca, &actor).await)
        }),
        Method::GET => match path.next() {
            Some("child_request.xml") => api_ca_child_req_xml(req, ca).await,
            Some("child_request.json") => api_ca_child_req_json(req, ca).await,
            Some("publisher_request.json") => api_ca_publisher_req_json(req, ca).await,
            Some("publisher_request.xml") => api_ca_publisher_req_xml(req, ca).await,
            _ => render_unknown_method(),
        },
        _ => render_unknown_method(),
    }
}

async fn api_ca_info(req: Request, handle: Handle) -> RoutingResult {
    aa!(
        req,
        Permission::CA_READ,
        handle.clone(),
        render_json_res(req.state().read().await.ca_info(&handle).await)
    )
}

async fn api_ca_delete(req: Request, handle: Handle) -> RoutingResult {
    let actor = req.actor();
    aa!(
        req,
        Permission::CA_DELETE,
        handle.clone(),
        render_json_res(req.state().read().await.ca_delete(&handle, &actor).await)
    )
}

async fn api_ca_my_parent_contact(req: Request, ca: Handle, parent: ParentHandle) -> RoutingResult {
    aa!(
        req,
        Permission::CA_READ,
        ca.clone(),
        render_json_res(req.state().read().await.ca_my_parent_contact(&ca, &parent).await)
    )
}

async fn api_ca_my_parent_statuses(req: Request, ca: Handle) -> RoutingResult {
    aa!(
        req,
        Permission::CA_READ,
        ca.clone(),
        render_json_res(req.state().read().await.ca_my_parent_statuses(&ca).await)
    )
}

async fn api_ca_children(req: Request, path: &mut RequestPath, ca: Handle) -> RoutingResult {
    match path.path_arg() {
        Some(child) => match path.next() {
            None => match *req.method() {
                Method::GET => api_ca_child_show(req, ca, child).await,
                Method::POST => api_ca_child_update(req, ca, child).await,
                Method::DELETE => api_ca_child_remove(req, ca, child).await,
                _ => render_unknown_method(),
            },
            Some("contact") => api_ca_parent_contact(req, ca, child).await,
            Some("parent_response.json") => api_ca_parent_res_json(req, ca, child).await,
            Some("parent_response.xml") => api_ca_parent_res_xml(req, ca, child).await,
            _ => render_unknown_method(),
        },
        None => match *req.method() {
            Method::POST => api_ca_add_child(req, ca).await,
            _ => render_unknown_method(),
        },
    }
}

async fn api_ca_history_commands(req: Request, path: &mut RequestPath, handle: Handle) -> RoutingResult {
    match *req.method() {
        Method::GET => aa!(req, Permission::CA_READ, handle.clone(), {
            // /api/v1/cas/{ca}/history/commands  /<rows>/<offset>/<after>/<before>
            let mut crit = CommandHistoryCriteria::default();

            if let Some(rows) = path.path_arg() {
                crit.set_rows(rows);
            }

            if let Some(offset) = path.path_arg() {
                crit.set_offset(offset);
            }

            if let Some(after) = path.path_arg() {
                crit.set_after(after);
            }

            if let Some(before) = path.path_arg() {
                crit.set_before(before);
            }
            match req.state().read().await.ca_history(&handle, crit).await {
                Ok(history) => render_json(history),
                Err(e) => render_error(e),
            }
        }),
        _ => render_unknown_method(),
    }
}

async fn api_ca_history(req: Request, path: &mut RequestPath, ca: Handle) -> RoutingResult {
    match path.next() {
        Some("details") => api_ca_command_details(req, path, ca).await,
        Some("commands") => api_ca_history_commands(req, path, ca).await,
        _ => render_unknown_method(),
    }
}

async fn api_ca_command_details(req: Request, path: &mut RequestPath, handle: Handle) -> RoutingResult {
    // /api/v1/cas/{ca}/command/<command-key>
    match path.path_arg() {
        Some(key) => match *req.method() {
            Method::GET => aa!(req, Permission::CA_READ, handle.clone(), {
                match req.state().read().await.ca_command_details(&handle, key) {
                    Ok(details) => render_json(details),
                    Err(e) => match e {
                        Error::AggregateStoreError(AggregateStoreError::UnknownCommand(_, _)) => {
                            render_unknown_resource()
                        }
                        _ => render_error(e),
                    },
                }
            }),
            _ => render_unknown_method(),
        },
        None => render_unknown_resource(),
    }
}

async fn api_ca_child_req_xml(req: Request, handle: Handle) -> RoutingResult {
    match *req.method() {
        Method::GET => aa!(
            req,
            Permission::CA_READ,
            handle.clone(),
            match ca_child_req(&req, &handle).await {
                Ok(req) => Ok(HttpResponse::xml(req.encode_vec())),
                Err(e) => render_error(e),
            }
        ),
        _ => render_unknown_method(),
    }
}

async fn api_ca_child_req_json(req: Request, handle: Handle) -> RoutingResult {
    match *req.method() {
        Method::GET => aa!(
            req,
            Permission::CA_READ,
            handle.clone(),
            match ca_child_req(&req, &handle).await {
                Ok(req) => render_json(req),
                Err(e) => render_error(e),
            }
        ),
        _ => render_unknown_method(),
    }
}

async fn ca_child_req(req: &Request, handle: &Handle) -> Result<rfc8183::ChildRequest, Error> {
    req.state().read().await.ca_child_req(handle).await
}

async fn api_ca_publisher_req_json(req: Request, handle: Handle) -> RoutingResult {
    match *req.method() {
        Method::GET => aa!(
            req,
            Permission::CA_READ,
            handle.clone(),
            render_json_res(req.state().read().await.ca_publisher_req(&handle).await)
        ),
        _ => render_unknown_method(),
    }
}

async fn api_ca_publisher_req_xml(req: Request, handle: Handle) -> RoutingResult {
    match *req.method() {
        Method::GET => aa!(
            req,
            Permission::CA_READ,
            handle.clone(),
            match req.state().read().await.ca_publisher_req(&handle).await {
                Ok(res) => Ok(HttpResponse::xml(res.encode_vec())),
                Err(e) => render_error(e),
            }
        ),
        _ => render_unknown_method(),
    }
}

async fn api_ca_repo_details(req: Request, handle: Handle) -> RoutingResult {
    aa!(
        req,
        Permission::CA_READ,
        handle.clone(),
        render_json_res(req.state().read().await.ca_repo_details(&handle).await)
    )
}

async fn api_ca_repo_status(req: Request, handle: Handle) -> RoutingResult {
    match *req.method() {
        Method::GET => aa!(
            req,
            Permission::CA_READ,
            handle.clone(),
            render_json_res(req.state().read().await.ca_repo_status(&handle).await)
        ),
        _ => render_unknown_method(),
    }
}

fn extract_repository_contact(handle: &Handle, bytes: Bytes) -> Result<RepositoryContact, Error> {
    let string = String::from_utf8(bytes.to_vec()).map_err(Error::custom)?;

    // TODO: Switch based on Content-Type header
    if string.starts_with('<') {
        if string.contains("<parent_response") {
            Err(Error::CaRepoResponseWrongXml(handle.clone()))
        } else {
            let response = rfc8183::RepositoryResponse::validate(string.as_bytes())
                .map_err(|e| Error::CaRepoResponseInvalidXml(handle.clone(), e.to_string()))?;
            Ok(RepositoryContact::new(response))
        }
    } else {
        serde_json::from_str(&string).map_err(Error::JsonError)
    }
}

async fn api_ca_repo_update(req: Request, handle: Handle) -> RoutingResult {
    aa!(req, Permission::CA_UPDATE, handle.clone(), {
        let actor = req.actor();
        let server = req.state().clone();

        match req
            .api_bytes()
            .await
            .map(|bytes| extract_repository_contact(&handle, bytes))
        {
            Ok(Ok(update)) => render_empty_res(server.read().await.ca_repo_update(handle, update, &actor).await),
            Ok(Err(e)) | Err(e) => render_error(e),
        }
    })
}

async fn api_ca_parent_add_or_update(req: Request, ca: Handle, parent_override: Option<Handle>) -> RoutingResult {
    aa!(req, Permission::CA_UPDATE, ca.clone(), {
        let actor = req.actor();
        let server = req.state().clone();

        let bytes = match req.api_bytes().await {
            Ok(bytes) => bytes,
            Err(e) => return render_error(e),
        };

        match extract_parent_ca_req(&ca, bytes, parent_override) {
            Ok(parent_req) => render_empty_res(
                server
                    .read()
                    .await
                    .ca_parent_add_or_update(ca, parent_req, &actor)
                    .await,
            ),
            Err(e) => render_error(e),
        }
    })
}

fn extract_parent_ca_req(ca: &Handle, bytes: Bytes, parent_override: Option<Handle>) -> Result<ParentCaReq, Error> {
    let string = String::from_utf8(bytes.to_vec()).map_err(Error::custom)?;

    // TODO: Switch based on Content-Type header
    let req = if string.starts_with('<') {
        if string.starts_with("<repository") {
            return Err(Error::CaParentResponseWrongXml(ca.clone()));
        } else {
            let res = rfc8183::ParentResponse::validate(string.as_bytes())
                .map_err(|e| Error::CaParentResponseInvalidXml(ca.clone(), e.to_string()))?;

            let parent_name = parent_override.unwrap_or_else(|| res.parent_handle().clone());
            let contact = ParentCaContact::for_rfc6492(res);
            ParentCaReq::new(parent_name, contact)
        }
    } else {
        let req: ParentCaReq = serde_json::from_str(&string).map_err(Error::JsonError)?;
        if let Some(parent_override) = parent_override {
            if req.handle() != &parent_override {
                return Err(Error::Custom(format!(
                    "Used different parent names on path ({}) and submitted JSON ({}) for adding/updating a parent",
                    parent_override,
                    req.handle()
                )));
            }
        }
        req
    };

    Ok(req)
}

async fn api_ca_remove_parent(req: Request, ca: Handle, parent: Handle) -> RoutingResult {
    aa!(req, Permission::CA_UPDATE, ca.clone(), {
        let actor = req.actor();
        render_empty_res(req.state().read().await.ca_parent_remove(ca, parent, &actor).await)
    })
}

/// Force a key roll for a CA, i.e. use a max key age of 0 seconds.
async fn api_ca_kr_init(req: Request, ca: Handle) -> RoutingResult {
    aa!(req, Permission::CA_UPDATE, ca.clone(), {
        let actor = req.actor();
        render_empty_res(req.state().read().await.ca_keyroll_init(ca, &actor).await)
    })
}

/// Force key activation for all new keys, i.e. use a staging period of 0 seconds.
async fn api_ca_kr_activate(req: Request, ca: Handle) -> RoutingResult {
    aa!(req, Permission::CA_UPDATE, ca.clone(), {
        let actor = req.actor();
        render_empty_res(req.state().read().await.ca_keyroll_activate(ca, &actor).await)
    })
}

/// Update the route authorizations for this CA
async fn api_ca_routes_update(req: Request, ca: Handle) -> RoutingResult {
    aa!(req, Permission::ROUTES_UPDATE, ca.clone(), {
        let actor = req.actor();
        let state = req.state().clone();

        match req.json().await {
            Err(e) => render_error(e),
            Ok(updates) => render_empty_res(state.read().await.ca_routes_update(ca, updates, &actor).await),
        }
    })
}

/// Tries an update. If the dry-run for it would be successful, and the analysis
/// for the resources in the update have no remaining invalids, apply it. Otherwise
/// return the analysis and a suggestion.
async fn api_ca_routes_try_update(req: Request, ca: Handle) -> RoutingResult {
    aa!(req, Permission::ROUTES_UPDATE, ca.clone(), {
        let actor = req.actor();
        let state = req.state().clone();

        match req.json::<RoaDefinitionUpdates>().await {
            Err(e) => render_error(e),
            Ok(updates) => {
                let server = state.read().await;
                match server.ca_routes_bgp_dry_run(&ca, updates.clone()).await {
                    Err(e) => {
                        // update was rejected, return error
                        render_error(e)
                    }
                    Ok(effect) => {
                        if !effect.contains_invalids() {
                            // no issues found, apply
                            render_empty_res(server.ca_routes_update(ca, updates, &actor).await)
                        } else {
                            // remaining invalids exist, advise user
                            let updates: RouteAuthorizationUpdates = updates.into();
                            let updates = updates.into_explicit();
                            let resources = updates.affected_prefixes();

                            match server.ca_routes_bgp_suggest(&ca, Some(resources)).await {
                                Err(e) => render_error(e), // should not fail after dry run, but hey..
                                Ok(suggestion) => render_json(BgpAnalysisAdvice::new(effect, suggestion)),
                            }
                        }
                    }
                }
            }
        }
    })
}

/// show the route authorizations for this CA
async fn api_ca_routes_show(req: Request, ca: Handle) -> RoutingResult {
    aa!(req, Permission::ROUTES_READ, ca.clone(), {
        match req.state().read().await.ca_routes_show(&ca).await {
            Ok(roas) => render_json(roas),
            Err(_) => render_unknown_resource(),
        }
    })
}

/// Show the state of ROAs vs BGP for this CA
async fn api_ca_routes_analysis(req: Request, path: &mut RequestPath, ca: Handle) -> RoutingResult {
    aa!(req, Permission::ROUTES_ANALYSIS, ca.clone(), {
        match path.next() {
            Some("full") => render_json_res(req.state().read().await.ca_routes_bgp_analysis(&ca).await),
            Some("dryrun") => match *req.method() {
                Method::POST => {
                    let state = req.state.clone();
                    match req.json().await {
                        Err(e) => render_error(e),
                        Ok(updates) => render_json_res(state.read().await.ca_routes_bgp_dry_run(&ca, updates).await),
                    }
                }
                _ => render_unknown_method(),
            },
            Some("suggest") => match *req.method() {
                Method::GET => render_json_res(req.state().read().await.ca_routes_bgp_suggest(&ca, None).await),
                Method::POST => {
                    let server = req.state().clone();
                    match req.json().await {
                        Err(e) => render_error(e),
                        Ok(resources) => {
                            render_json_res(server.read().await.ca_routes_bgp_suggest(&ca, Some(resources)).await)
                        }
                    }
                }
                _ => render_unknown_method(),
            },
            _ => render_unknown_method(),
        }
    })
}

//------------ Admin: Force republish ----------------------------------------

async fn api_republish_all(req: Request) -> RoutingResult {
    match *req.method() {
        Method::POST => aa!(req, Permission::CA_ADMIN, {
            render_empty_res(req.state().read().await.republish_all().await)
        }),
        _ => render_unknown_method(),
    }
}

async fn api_resync_all(req: Request) -> RoutingResult {
    match *req.method() {
        Method::POST => aa!(req, Permission::CA_ADMIN, {
            let actor = req.actor();
            render_empty_res(req.state().read().await.resync_all(&actor).await)
        }),
        _ => render_unknown_method(),
    }
}

/// Refresh all CAs
async fn api_refresh_all(req: Request) -> RoutingResult {
    match *req.method() {
        Method::POST => aa!(req, Permission::CA_ADMIN, {
            let actor = req.actor();
            render_empty_res(req.state().read().await.cas_refresh_all(&actor).await)
        }),
        _ => render_unknown_method(),
    }
}

//------------ Serve RRDP Files ----------------------------------------------

async fn rrdp(req: Request) -> RoutingResult {
    if !req.path().full().starts_with("/rrdp/") {
        Err(req) // Not for us
    } else {
        let mut full_path: PathBuf = req.state.read().await.rrdp_base_path();
        let (_, path) = req.path.remaining().split_at(1);
        let cache_seconds = if path.ends_with("notification.xml") { 60 } else { 86400 };
        full_path.push(path);

        match File::open(full_path) {
            Ok(mut file) => {
                use std::io::Read;
                let mut buffer = Vec::new();
                file.read_to_end(&mut buffer).unwrap();

                Ok(HttpResponse::xml_with_cache(buffer, cache_seconds))
            }
            _ => Ok(HttpResponse::not_found()),
        }
    }
}

//------------ Support Resource Tagged Attestations (RTA) ----------------------

async fn api_ca_rta(req: Request, path: &mut RequestPath, ca: Handle) -> RoutingResult {
    match path.path_arg() {
        Some(name) => match *req.method() {
            Method::POST => match path.next() {
                Some("sign") => api_ca_rta_sign(req, ca, name).await,
                Some("multi") => match path.next() {
                    Some("prep") => api_ca_rta_multi_prep(req, ca, name).await,
                    Some("cosign") => api_ca_rta_multi_sign(req, ca, name).await,
                    _ => render_unknown_method(),
                },
                _ => render_unknown_method(),
            },
            Method::GET => {
                if name.is_empty() {
                    api_ca_rta_list(req, ca).await
                } else {
                    api_ca_rta_show(req, ca, name).await
                }
            }
            _ => render_unknown_method(),
        },
        None => match *req.method() {
            Method::GET => api_ca_rta_list(req, ca).await,
            _ => render_unknown_method(),
        },
    }
}

async fn api_ca_rta_list(req: Request, ca: Handle) -> RoutingResult {
    aa!(
        req,
        Permission::RTA_LIST,
        ca.clone(),
        render_json_res(req.state().read().await.rta_list(ca).await)
    )
}

async fn api_ca_rta_show(req: Request, ca: Handle, name: RtaName) -> RoutingResult {
    aa!(
        req,
        Permission::RTA_READ,
        ca.clone(),
        render_json_res(req.state().read().await.rta_show(ca, name).await)
    )
}

async fn api_ca_rta_sign(req: Request, ca: Handle, name: RtaName) -> RoutingResult {
    aa!(req, Permission::RTA_UPDATE, ca.clone(), {
        let actor = req.actor();
        let state = req.state().clone();
        match req.json().await {
            Err(e) => render_error(e),
            Ok(request) => render_empty_res(state.read().await.rta_sign(ca, name, request, &actor).await),
        }
    })
}

async fn api_ca_rta_multi_prep(req: Request, ca: Handle, name: RtaName) -> RoutingResult {
    aa!(req, Permission::RTA_UPDATE, ca.clone(), {
        let actor = req.actor();
        let state = req.state().clone();

        match req.json().await {
            Ok(resources) => render_json_res(state.read().await.rta_multi_prep(ca, name, resources, &actor).await),
            Err(e) => render_error(e),
        }
    })
}

async fn api_ca_rta_multi_sign(req: Request, ca: Handle, name: RtaName) -> RoutingResult {
    aa!(req, Permission::RTA_UPDATE, ca.clone(), {
        let actor = req.actor();
        let state = req.state().clone();
        match req.json().await {
            Ok(rta) => render_empty_res(state.read().await.rta_multi_cosign(ca, name, rta, &actor).await),
            Err(_) => render_error(Error::custom("Cannot decode RTA for co-signing")),
        }
    })
}

//------------ Tests ---------------------------------------------------------
#[cfg(test)]
mod tests {

    // NOTE: This is extensively tested through the functional and e2e tests found under
    //       the $project/tests dir
    use crate::test;
    use std::fs;

    #[tokio::test]
    async fn start_krill_daemon() {
        let dir = test::start_krill_with_default_test_config(false).await;
        let _ = fs::remove_dir_all(dir);
    }

    #[tokio::test]
    async fn start_krill_pubd_daemon() {
        let dir = test::start_krill_pubd().await;
        let _ = fs::remove_dir_all(dir);
    }
}<|MERGE_RESOLUTION|>--- conflicted
+++ resolved
@@ -21,13 +21,6 @@
 use hyper::service::{make_service_fn, service_fn};
 use hyper::Method;
 
-<<<<<<< HEAD
-=======
-use crate::{commons::api::{
-    BgpStats, ChildHandle, CommandHistoryCriteria, Handle, ParentCaContact, ParentHandle, PublisherList,
-    RoaDefinitionUpdates, RtaName, Token,
-}, constants::KRILL_ENV_HTTP_LOG_INFO};
->>>>>>> 72c11101
 use crate::commons::api::{ParentCaReq, RepositoryContact};
 use crate::commons::bgp::BgpAnalysisAdvice;
 use crate::commons::error::Error;
@@ -191,11 +184,6 @@
                 } else {
                     debug!("{} {} {}", self.req_method, self.req_path, response.status());
                 }
-<<<<<<< HEAD
-
-=======
-                
->>>>>>> 72c11101
                 if response.loggable() && log_enabled!(log::Level::Trace) {
                     trace!("Response: headers={:?} body={:?}", response.headers(), response.body());
                 }
