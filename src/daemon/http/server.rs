//! Hyper based HTTP server for Krill.
//!
use std::collections::HashMap;
use std::convert::Infallible;
use std::env;
use std::fs::File;
use std::path::PathBuf;
use std::process;
use std::str::FromStr;
use std::sync::Arc;

use bytes::Bytes;
use serde::Serialize;

use tokio::sync::RwLock;

use futures::TryFutureExt;
use hyper::header::HeaderName;
use hyper::http::HeaderValue;
use hyper::server::conn::AddrIncoming;
use hyper::service::{make_service_fn, service_fn};
use hyper::Method;

use crate::commons::api::{
    BgpStats, ChildHandle, CommandHistoryCriteria, Handle, ParentCaContact, ParentCaReq, ParentHandle, PublisherList,
    RoaDefinitionUpdates, RtaName, Token,
};
use crate::commons::bgp::BgpAnalysisAdvice;
use crate::commons::error::Error;
use crate::commons::eventsourcing::AggregateStoreError;
use crate::commons::remote::rfc8183;
use crate::commons::util::file;
use crate::commons::{actor::Actor, api::RepositoryContact};
use crate::commons::{KrillEmptyResult, KrillResult};
use crate::constants::{KRILL_ENV_UPGRADE_ONLY, KRILL_VERSION_MAJOR, KRILL_VERSION_MINOR, KRILL_VERSION_PATCH, NO_RESOURCE};
use crate::daemon::auth::common::permissions::Permission;
use crate::daemon::auth::Auth;
use crate::daemon::ca::RouteAuthorizationUpdates;
use crate::daemon::config::Config;
use crate::daemon::http::auth::auth;
use crate::daemon::http::statics::statics;
use crate::daemon::http::testbed::testbed;
use crate::daemon::http::{tls, tls_keys, HttpResponse, Request, RequestPath, RoutingResult};
use crate::daemon::krillserver::{KrillMode, KrillServer};
use crate::upgrades::{pre_start_upgrade, update_storage_version};

//------------ State -----------------------------------------------------

pub type State = Arc<RwLock<KrillServer>>;

pub fn parse_config() -> KrillResult<Config> {
    Ok(Config::create().map_err(|e| Error::Custom(format!("Could not parse config: {}", e)))?)
}

fn write_pid_file(config: &Config) -> KrillEmptyResult {
    let pid_file = config.pid_file();
    if let Err(e) = file::save(process::id().to_string().as_bytes(), &pid_file) {
        eprintln!("Could not write PID file: {}", e);
        ::std::process::exit(1);
    }
    Ok(())
}

fn test_data_dir(config: &Config) -> KrillEmptyResult {
    let mut test_file = config.data_dir.clone();
    test_file.push("test");

    if let Err(e) = file::save(b"test", &test_file) {
        eprintln!(
            "Cannot write to data dir: {}, Error: {}",
            config.data_dir.to_string_lossy(),
            e
        );
        ::std::process::exit(1);
    } else if let Err(e) = file::delete(&test_file) {
        eprintln!(
            "Cannot delete test file in data dir: {}, Error: {}",
            test_file.to_string_lossy(),
            e
        );
        ::std::process::exit(1);
    }
    Ok(())
}

pub async fn start_krill_daemon(config: Arc<Config>, mode: KrillMode) -> Result<(), Error> {
    write_pid_file(&config)?;
    test_data_dir(&config)?;

    // Call upgrade, this will only do actual work if needed.
    pre_start_upgrade(config.clone()).map_err(|e| Error::Custom(format!("Could not upgrade Krill: {}", e)))?;

    // Create the server, this will create the necessary data sub-directories if needed
    let krill = KrillServer::build(config.clone(), mode).await?;

    // Update the version identifiers for the storage dirs
    update_storage_version(&config.data_dir)
        .map_err(|e| Error::Custom(format!("Could not upgrade Krill: {}", e)))
        .await?;

    // If the operator wanted to do the upgrade only, now is a good time to report success and stop
    if env::var(KRILL_ENV_UPGRADE_ONLY).is_ok() {
        println!("Krill upgrade successful");
        ::std::process::exit(0);
    }

    let state = Arc::new(RwLock::new(krill));

    let service = make_service_fn(move |_| {
        let state = state.clone();
        async move {
            Ok::<_, Infallible>(service_fn(move |req: hyper::Request<hyper::Body>| {
                let state = state.clone();
                map_requests(req, state)
            }))
        }
    });

    tls_keys::create_key_cert_if_needed(&config.data_dir).map_err(|e| Error::HttpsSetup(format!("{}", e)))?;

    let server_config_builder = tls::TlsConfigBuilder::new()
        .cert_path(tls_keys::cert_file_path(&config.data_dir))
        .key_path(tls_keys::key_file_path(&config.data_dir));
    let server_config = server_config_builder.build().unwrap();

    let incoming = AddrIncoming::bind(&config.socket_addr()).map_err(|e| {
        Error::Custom(format!(
            "Could not bind to address and port: {}, Error: {}",
            &config.socket_addr(),
            e
        ))
    })?;

    let acceptor = tls::TlsAcceptor::new(server_config, incoming);

    let server = hyper::Server::builder(acceptor)
        .serve(service)
        .map_err(|e| eprintln!("Server error: {}", e));

    if server.await.is_err() {
        eprintln!("Krill failed to start");
        ::std::process::exit(1);
    }

    Ok(())
}

struct ApiCallLogger {
    req_method: hyper::Method,
    req_path: String,
}

impl ApiCallLogger {
    fn new(req: &Request) -> Self {
        if log_enabled!(log::Level::Trace) {
            trace!(
                "Request: method={} path={} headers={:?}",
                &req.method(),
                &req.path(),
                &req.headers()
            );
        }

        ApiCallLogger {
            req_method: req.method().clone(),
            req_path: req.path.full().to_string(),
        }
    }

    fn log(&self, res: Result<&HttpResponse, &Error>) {
        match res {
            Ok(response) => {
                match (response.status(), response.benign(), response.cause()) {
                    (s, false, Some(cause)) if s.is_client_error() => warn!("HTTP {}: {}", s.as_u16(), cause),
                    (s, false, Some(cause)) if s.is_server_error() => error!("HTTP {}: {}", s.as_u16(), cause),
                    _ => {}
                }

                info!("{} {} {}", self.req_method, self.req_path, response.status());

                if response.loggable() && log_enabled!(log::Level::Trace) {
                    trace!("Response: headers={:?} body={:?}", response.headers(), response.body());
                }
            }
            Err(err) => {
                error!("{} {} Error: {}", self.req_method, self.req_path, err);
            }
        }
    }
}

async fn map_requests(req: hyper::Request<hyper::Body>, state: State) -> Result<hyper::Response<hyper::Body>, Error> {
    let req = Request::new(req, state).await;

    // Save any updated auth details, e.g. if an OpenID Connect token needed
    // refreshing.
    let new_auth = req.actor().new_auth();

    // Make a logger that we can use to skip logging of very large static
    // responses as they are not helpful when diagnosing issues (you can get
    // the same information from your browser in an easier to use form) and they
    // just make the trace log unusable.
    let logger = ApiCallLogger::new(&req);

    // We used to use .or_else() here but that causes a large recursive call
    // tree due to these calls being to async functions, large enough with the
    // given Request object passed each time that it eventually resulted in
    // stack overflow. By doing it by hand like this we avoid the use of the
    // macros that cause the recursion. We could also look at putting less data
    // on the stack.
    let mut res = api(req).await;
    if let Err(req) = res {
        res = auth(req).await;
    }
    if let Err(req) = res {
        res = health(req).await;
    }
    if let Err(req) = res {
        res = metrics(req).await;
    }
    if let Err(req) = res {
        res = stats(req).await;
    }
    if let Err(req) = res {
        res = rfc8181(req).await;
    }
    if let Err(req) = res {
        res = rfc6492(req).await;
    }
    if let Err(req) = res {
        res = statics(req).await;
    }
    if let Err(req) = res {
        res = ta(req).await;
    }
    if let Err(req) = res {
        res = rrdp(req).await;
    }
    if let Err(req) = res {
        res = testbed(req).await;
    }
    if let Err(req) = res {
        res = render_not_found(req).await;
    }

    let res = match res {
        Ok(res) => Ok(res),
        Err(_) => Err(Error::custom("should have received not found response")),
    };

    // Augment the response with any updated auth details that were determined
    // above.
    let res = add_new_auth_to_response(res, new_auth);

    // Log the request and the response.
    logger.log(res.as_ref());

    res.map(|res| res.response())
}

//------------ Support Functions ---------------------------------------------

/// HTTP redirects cannot have a response body and so we cannot render the error
/// to be displayed in Lagosta as a JSON body, instead we must package the JSON
/// as a query parameter.
pub fn render_error_redirect(err: Error) -> RoutingResult {
    let response = err.to_error_response();
    let json = serde_json::to_string(&response).or_else(|err| {
        Ok(format!(
            "JSON serialization error while processing internal error: {}",
            err
        ))
    })?;
    let b64 = base64::encode(json);
    let location = format!("/index.html#/login?error={}", b64);
    Ok(HttpResponse::found(&location))
}

pub fn render_empty_res(res: Result<(), Error>) -> RoutingResult {
    match res {
        Ok(()) => render_ok(),
        Err(e) => render_error(e),
    }
}

fn render_error(e: Error) -> RoutingResult {
    debug!("Server Error: {}", e);
    Ok(HttpResponse::response_from_error(e))
}

fn render_json<O: Serialize>(obj: O) -> RoutingResult {
    Ok(HttpResponse::json(&obj))
}

fn render_json_res<O: Serialize>(res: Result<O, Error>) -> RoutingResult {
    match res {
        Ok(o) => render_json(o),
        Err(e) => render_error(e),
    }
}

/// A clean 404 result for the API (no content, not for humans)
fn render_unknown_resource() -> RoutingResult {
    Ok(HttpResponse::response_from_error(Error::ApiUnknownResource))
}

/// A clean 200 result for the API (no content, not for humans)
pub fn render_ok() -> RoutingResult {
    Ok(HttpResponse::ok())
}

pub fn render_unknown_method() -> RoutingResult {
    Ok(HttpResponse::response_from_error(Error::ApiUnknownMethod))
}

/// A clean 404 response
pub async fn render_not_found(_req: Request) -> RoutingResult {
    Ok(HttpResponse::not_found())
}

/// Returns the server health.
pub async fn health(req: Request) -> RoutingResult {
    if req.is_get() && req.path().segment() == "health" {
        render_ok()
    } else {
        Err(req)
    }
}

/// Produce prometheus style metrics
pub async fn metrics(req: Request) -> RoutingResult {
    if req.is_get() && req.path().segment().starts_with("metrics") {
        let server = req.state();
        let server = server.read().await;

        struct AllBgpStats {
            announcements_valid: HashMap<Handle, usize>,
            announcements_invalid_asn: HashMap<Handle, usize>,
            announcements_invalid_length: HashMap<Handle, usize>,
            announcements_not_found: HashMap<Handle, usize>,
            roas_too_permissive: HashMap<Handle, usize>,
            roas_redundant: HashMap<Handle, usize>,
            roas_stale: HashMap<Handle, usize>,
            roas_total: HashMap<Handle, usize>,
        }

        impl AllBgpStats {
            fn add_ca(&mut self, ca: &Handle, stats: &BgpStats) {
                self.announcements_valid.insert(ca.clone(), stats.announcements_valid);
                self.announcements_invalid_asn
                    .insert(ca.clone(), stats.announcements_invalid_asn);
                self.announcements_invalid_length
                    .insert(ca.clone(), stats.announcements_invalid_length);
                self.announcements_not_found
                    .insert(ca.clone(), stats.announcements_not_found);
                self.roas_too_permissive.insert(ca.clone(), stats.roas_too_permissive);
                self.roas_redundant.insert(ca.clone(), stats.roas_redundant);
                self.roas_stale.insert(ca.clone(), stats.roas_stale);
                self.roas_total.insert(ca.clone(), stats.roas_total);
            }
        }

        let mut res = String::new();

        let info = server.server_info();
        res.push_str("# HELP krill_server_start timestamp of last krill server start\n");
        res.push_str("# TYPE krill_server_start gauge\n");
        res.push_str(&format!("krill_server_start {}\n", info.started()));
        res.push('\n');

        res.push_str("# HELP krill_version_major krill server major version number\n");
        res.push_str("# TYPE krill_version_major gauge\n");
        res.push_str(&format!("krill_version_major {}\n", KRILL_VERSION_MAJOR));
        res.push('\n');

        res.push_str("# HELP krill_version_minor krill server minor version number\n");
        res.push_str("# TYPE krill_version_minor gauge\n");
        res.push_str(&format!("krill_version_minor {}\n", KRILL_VERSION_MINOR));
        res.push('\n');

        res.push_str("# HELP krill_version_patch krill server patch version number\n");
        res.push_str("# TYPE krill_version_patch gauge\n");
        res.push_str(&format!("krill_version_patch {}\n", KRILL_VERSION_PATCH));

        if let Ok(stats) = server.repo_stats() {
            let publishers = stats.get_publishers();

            res.push('\n');
            res.push_str("# HELP krill_repo_publisher number of publishers in repository\n");
            res.push_str("# TYPE krill_repo_publisher gauge\n");
            res.push_str(&format!("krill_repo_publisher {}\n", publishers.len()));

            if let Some(last_update) = stats.last_update() {
                res.push('\n');
                res.push_str("# HELP krill_repo_rrdp_last_update timestamp of last update by any publisher\n");
                res.push_str("# TYPE krill_repo_rrdp_last_update gauge\n");
                res.push_str(&format!("krill_repo_rrdp_last_update {}\n", last_update.timestamp()));
            }

            res.push('\n');
            res.push_str("# HELP krill_repo_rrdp_serial RRDP serial\n");
            res.push_str("# TYPE krill_repo_rrdp_serial counter\n");
            res.push_str(&format!("krill_repo_rrdp_serial {}\n", stats.serial()));

            res.push('\n');
            res.push_str("# HELP krill_repo_objects number of objects in repository for publisher\n");
            res.push_str("# TYPE krill_repo_objects gauge\n");
            for (publisher, stats) in publishers {
                res.push_str(&format!(
                    "krill_repo_objects{{publisher=\"{}\"}} {}\n",
                    publisher,
                    stats.objects()
                ));
            }

            res.push('\n');
            res.push_str("# HELP krill_repo_size size of objects in bytes in repository for publisher\n");
            res.push_str("# TYPE krill_repo_size gauge\n");
            for (publisher, stats) in publishers {
                res.push_str(&format!(
                    "krill_repo_size{{publisher=\"{}\"}} {}\n",
                    publisher,
                    stats.size()
                ));
            }

            res.push('\n');
            res.push_str("# HELP krill_repo_last_update timestamp of last update for publisher\n");
            res.push_str("# TYPE krill_repo_last_update gauge\n");
            for (publisher, stats) in publishers {
                if let Some(last_update) = stats.last_update() {
                    res.push_str(&format!(
                        "krill_repo_last_update{{publisher=\"{}\"}} {}\n",
                        publisher,
                        last_update.timestamp()
                    ));
                }
            }
        }

        if let Ok(cas_status) = server.cas_stats().await {
            let number_cas = cas_status.len();

            res.push('\n');
            res.push_str("# HELP krill_cas number of cas in krill\n");
            res.push_str("# TYPE krill_cas gauge\n");
            res.push_str(&format!("krill_cas {}\n", number_cas));

            res.push('\n');
            res.push_str("# HELP krill_cas_roas number of roas for CA\n");
            res.push_str("# TYPE krill_cas_roas gauge\n");
            for (ca, status) in cas_status.iter() {
                res.push_str(&format!("krill_cas_roas{{ca=\"{}\"}} {}\n", ca, status.roa_count()));
            }

            res.push('\n');
            res.push_str("# HELP krill_cas_children number of children for CA\n");
            res.push_str("# TYPE krill_cas_children gauge\n");
            for (ca, status) in cas_status.iter() {
                res.push_str(&format!(
                    "krill_cas_children{{ca=\"{}\"}} {}\n",
                    ca,
                    status.child_count()
                ));
            }

            // Aggregate ROA vs BGP stats per status
            let mut all_bgp_stats = AllBgpStats {
                announcements_valid: HashMap::new(),
                announcements_invalid_asn: HashMap::new(),
                announcements_invalid_length: HashMap::new(),
                announcements_not_found: HashMap::new(),
                roas_too_permissive: HashMap::new(),
                roas_redundant: HashMap::new(),
                roas_stale: HashMap::new(),
                roas_total: HashMap::new(),
            };
            for (ca, status) in cas_status.iter() {
                all_bgp_stats.add_ca(ca, status.bgp_stats());
            }

            res.push('\n');
            res.push_str("# HELP krill_cas_bgp_announcements_valid number of announcements seen for CA resources with RPKI state VALID\n");
            res.push_str("# TYPE krill_cas_bgp_announcements_valid gauge\n");
            for (ca, nr) in all_bgp_stats.announcements_valid.iter() {
                res.push_str(&format!("krill_cas_bgp_announcements_valid{{ca=\"{}\"}} {}\n", ca, nr));
            }

            res.push('\n');
            res.push_str(
            "# HELP krill_cas_bgp_announcements_invalid_asn number of announcements seen for CA resources with RPKI state INVALID (ASN mismatch)\n",
        );
            res.push_str("# TYPE krill_cas_bgp_announcements_invalid_asn gauge\n");
            for (ca, nr) in all_bgp_stats.announcements_invalid_asn.iter() {
                res.push_str(&format!(
                    "krill_cas_bgp_announcements_invalid_asn{{ca=\"{}\"}} {}\n",
                    ca, nr
                ));
            }

            res.push('\n');
            res.push_str(
            "# HELP krill_cas_bgp_announcements_invalid_length number of announcements seen for CA resources with RPKI state INVALID (prefix exceeds max length)\n",
        );
            res.push_str("# TYPE krill_cas_bgp_announcements_invalid_length gauge\n");
            for (ca, nr) in all_bgp_stats.announcements_invalid_length.iter() {
                res.push_str(&format!(
                    "krill_cas_bgp_announcements_invalid_length{{ca=\"{}\"}} {}\n",
                    ca, nr
                ));
            }

            res.push('\n');
            res.push_str(
            "# HELP krill_cas_bgp_announcements_not_found number of announcements seen for CA resources with RPKI state NOT FOUND (none of the CA's ROAs cover this)\n",
        );
            res.push_str("# TYPE krill_cas_bgp_announcements_not_found gauge\n");
            for (ca, nr) in all_bgp_stats.announcements_not_found.iter() {
                res.push_str(&format!(
                    "krill_cas_bgp_announcements_not_found{{ca=\"{}\"}} {}\n",
                    ca, nr
                ));
            }

            res.push('\n');
            res.push_str(
            "# HELP krill_cas_bgp_roas_too_permissive number of ROAs for this CA which allow excess announcements (0 may also indicate that no BGP info is available)\n",
        );
            res.push_str("# TYPE krill_cas_bgp_roas_too_permissive gauge\n");
            for (ca, nr) in all_bgp_stats.roas_too_permissive.iter() {
                res.push_str(&format!("krill_cas_bgp_roas_too_permissive{{ca=\"{}\"}} {}\n", ca, nr));
            }

            res.push('\n');
            res.push_str(
            "# HELP krill_cas_bgp_roas_redundant number of ROAs for this CA which are redundant (0 may also indicate that no BGP info is available)\n",
        );
            res.push_str("# TYPE krill_cas_bgp_roas_redundant gauge\n");
            for (ca, nr) in all_bgp_stats.roas_redundant.iter() {
                res.push_str(&format!("krill_cas_bgp_roas_redundant{{ca=\"{}\"}} {}\n", ca, nr));
            }

            res.push('\n');
            res.push_str(
            "# HELP krill_cas_bgp_roas_stale number of ROAs for this CA for which no announcements are seen (0 may also indicate that no BGP info is available)\n",
        );
            res.push_str("# TYPE krill_cas_bgp_roas_stale gauge\n");
            for (ca, nr) in all_bgp_stats.roas_stale.iter() {
                res.push_str(&format!("krill_cas_bgp_roas_stale{{ca=\"{}\"}} {}\n", ca, nr));
            }

            res.push('\n');
            res.push_str("# HELP krill_cas_bgp_roas_total total number of ROAs for this CA\n");
            res.push_str("# TYPE krill_cas_bgp_roas_stale gauge\n");
            for (ca, nr) in all_bgp_stats.roas_total.iter() {
                res.push_str(&format!("krill_cas_bgp_roas_total{{ca=\"{}\"}} {}\n", ca, nr));
            }
        }

        #[cfg(feature = "multi-user")]
        {
            res.push('\n');
            res.push_str("# HELP krill_auth_session_cache_size total number of cached login session tokens\n");
            res.push_str("# TYPE krill_auth_session_cache_size gauge\n");
            res.push_str(&format!(
                "krill_auth_session_cache_size {}\n",
                server.login_session_cache_size()
            ));
        }

        Ok(HttpResponse::text(res.into_bytes()))
    } else {
        Err(req)
    }
}

//------------ Publication ---------------------------------------------------

/// Handle RFC8181 queries and return the appropriate response.
pub async fn rfc8181(req: Request) -> RoutingResult {
    if req.path().segment() == "rfc8181" {
        let mut path = req.path().clone();
        let publisher = match path.path_arg() {
            Some(publisher) => publisher,
            None => return render_error(Error::ApiInvalidHandle),
        };

        let state = req.state().clone();

        let bytes = match req.rfc8181_bytes().await {
            Ok(bytes) => bytes,
            Err(e) => return render_error(e),
        };

        let read = state.read().await;
        match read.rfc8181(publisher, bytes) {
            Ok(bytes) => Ok(HttpResponse::rfc8181(bytes.to_vec())),
            Err(e) => render_error(e),
        }
    } else {
        Err(req)
    }
}

//------------ Embedded TA  --------------------------------------------------
async fn ta(req: Request) -> RoutingResult {
    match *req.method() {
        Method::GET => match req.path.full() {
            "/ta/ta.tal" => tal(req).await,
            "/testbed.tal" => tal(req).await,
            "/ta/ta.cer" => ta_cer(req).await,
            _ => Err(req),
        },
        _ => Err(req),
    }
}

pub async fn tal(req: Request) -> RoutingResult {
    match req.state().read().await.ta().await {
        Ok(ta) => Ok(HttpResponse::text(format!("{}", ta.tal()).into_bytes())),
        Err(_) => render_unknown_resource(),
    }
}

pub async fn ta_cer(req: Request) -> RoutingResult {
    match req.state().read().await.trust_anchor_cert().await {
        Some(cert) => Ok(HttpResponse::cert(cert.to_captured().to_vec())),
        None => render_unknown_resource(),
    }
}

//------------ Provisioning (RFC6492) ----------------------------------------

/// Process an RFC 6492 request
///
pub async fn rfc6492(req: Request) -> RoutingResult {
    if req.path().segment() == "rfc6492" {
        let mut path = req.path().clone();
        let ca = match path.path_arg() {
            Some(ca) => ca,
            None => return render_error(Error::ApiInvalidHandle),
        };

        let actor = req.actor();
        let state = req.state().clone();

        let bytes = match req.rfc6492_bytes().await {
            Ok(bytes) => bytes,
            Err(e) => return render_error(e),
        };
        let krill_server = state.read().await;
        match krill_server.rfc6492(ca, bytes, &actor).await {
            Ok(bytes) => Ok(HttpResponse::rfc6492(bytes.to_vec())),
            Err(e) => render_error(e),
        }
    } else {
        Err(req)
    }
}

/// Return various stats as json
async fn stats(req: Request) -> RoutingResult {
    match *req.method() {
        Method::GET => match req.path().full() {
            "/stats/info" => render_json(req.state().read().await.server_info()),
            "/stats/repo" => render_json_res(req.state().read().await.repo_stats()),
            "/stats/cas" => render_json_res(req.state().read().await.cas_stats().await),
            _ => Err(req),
        },
        _ => Err(req),
    }
}

// Suppress any error in the unlikely event that we fail to inject the
// Authorization header into the HTTP response as this is an internal error that
// we should shield the user from, but log a warning as this is very unexpected.
fn add_authorization_headers_to_response(org_response: HttpResponse, token: Token) -> HttpResponse {
    let mut new_header_names = Vec::new();
    let mut new_header_values = Vec::new();

    new_header_names.push(HeaderName::from_str("Authorization"));
    new_header_values.push(HeaderValue::from_str(&format!("Bearer {}", &token)));

    let okay = !new_header_names
        .iter()
        .zip(new_header_values.iter())
        .any(|(n, v)| n.is_err() | v.is_err());

    if okay {
        let (parts, body) = org_response.response().into_parts();
        let mut augmented_response = hyper::Response::from_parts(parts, body);
        let headers = augmented_response.headers_mut();
        for (name, value) in new_header_names.into_iter().zip(new_header_values.into_iter()) {
            headers.insert(name.unwrap(), value.unwrap());
        }
        HttpResponse::new(augmented_response)
    } else {
        let mut conversion_errors = Vec::new();
        conversion_errors.extend(
            new_header_names
                .into_iter()
                .filter(|result| result.is_err())
                .map(|i| i.unwrap_err().to_string()),
        );
        conversion_errors.extend(
            new_header_values
                .into_iter()
                .filter(|result| result.is_err())
                .map(|i| i.unwrap_err().to_string()),
        );
        warn!(
            "Internal error: unable to add refreshed auth token to the response: {:?}",
            conversion_errors.join(", ")
        );
        org_response
    }
}

fn add_new_auth_to_response(res: Result<HttpResponse, Error>, opt_auth: Option<Auth>) -> Result<HttpResponse, Error> {
    if let Some(Auth::Bearer(token)) = opt_auth {
        res.map(|ok_res| add_authorization_headers_to_response(ok_res, token))
    } else {
        res
    }
}

// aa! macro aka if-authorized-then-run-the-given-code-else-return-http-403
// ------------------------------------------------------------------------
// This macro handles returning from API handler functions if the request is not
// Authenticated or lacks sufficient Authorization. We don't use a normal fn for
// this as then each API handler function would have to also test for success or
// failure and also return the forbidden response to the caller, That would be
// both verbose and repetitive. We also can't use the ? operator to return Err
// as Err is used to propagate the request to the next handler in the chain. If
// we had a child crate we could use a proc macro instead so that we could
// "annotate" each API handler function with something like:
//   #[require_permission(CA_CREATE)]
// Which would insert the generated code at the start of the function body,
// similar to how this macro is used in each function.
macro_rules! aa {
    (no_warn $req:ident, $perm:expr, $action:expr) => {{
        aa!($req, $perm, NO_RESOURCE, $action, true)
    }};
    ($req:ident, $perm:expr, $action:expr) => {{
        aa!($req, $perm, NO_RESOURCE, $action, false)
    }};
    (no_warn $req:ident, $perm:expr, $resource:expr, $action:expr) => {{
        aa!($req, $perm, $resource, $action, true)
    }};
    ($req:ident, $perm:expr, $resource:expr, $action:expr) => {{
        aa!($req, $perm, $resource, $action, false)
    }};
    ($req:ident, $perm:expr, $resource:expr, $action:expr, $benign:expr) => {{
        match $req.actor().is_allowed($perm, $resource) {
            Ok(true) => $action,
            Ok(false) => {
                let msg = format!(
                    "User '{}' does not have permission '{}' on resource '{}'",
                    $req.actor().name(),
                    $perm,
                    $resource
                );
                Ok(HttpResponse::forbidden(msg).with_benign($benign))
            }
            Err(err) => {
                // Avoid an extra round of error -> string -> error conversion
                // which causes the error message to nest, e.g.
                //   "Invalid credentials: Invalid credentials: Session expired"
                match err {
                    Error::ApiInvalidCredentials(_)
                    | Error::ApiInsufficientRights(_)
                    | Error::ApiAuthPermanentError(_)
                    | Error::ApiAuthTransientError(_)
                    | Error::ApiAuthSessionExpired(_)
                    | Error::ApiLoginError(_) => Ok(HttpResponse::response_from_error(err).with_benign($benign)),
                    _ => Ok(HttpResponse::forbidden(format!("{}", err)).with_benign($benign)),
                }
            }
        }
    }};
}

/// Maps the API methods
async fn api(req: Request) -> RoutingResult {
    if !req.path().full().starts_with("/api/v1") {
        Err(req) // Not for us
    } else {
        // Eat the first two segments of the path "api/v1"
        let mut path = req.path().clone();
        path.next(); // gets 'v1' and drops it.

        match path.next() {
            Some("authorized") => api_authorized(req).await,
            restricted_endpoint => {
                // Make sure access is allowed
                aa!(req, Permission::LOGIN, {
                    match restricted_endpoint {
                        Some("bulk") => api_bulk(req, &mut path).await,
                        Some("cas") => api_cas(req, &mut path).await,
                        Some("publishers") => api_publishers(req, &mut path).await,
                        Some("pubd") => aa!(req, Permission::PUB_ADMIN, api_publication_server(req, &mut path).await),
                        _ => render_unknown_method(),
                    }
                })
            }
        }
    }
}

async fn api_authorized(req: Request) -> RoutingResult {
    // Use 'no_warn' to prevent the log being filled with warnings about
    // insufficient user rights as this API endpoint is invoked by Lagosta on
    // every view transition, and not being authorized is a valid state that
    // triggers Lagosta to show a login form, not something to warn about!
    aa!(no_warn
        req,
        Permission::LOGIN,
        match *req.method() {
            Method::GET => render_ok(),
            _ => render_unknown_method(),
        }
    )
}

async fn api_bulk(req: Request, path: &mut RequestPath) -> RoutingResult {
    match path.full() {
        "/api/v1/bulk/cas/issues" => api_all_ca_issues(req).await,
        "/api/v1/bulk/cas/sync/parent" => api_refresh_all(req).await,
        "/api/v1/bulk/cas/sync/repo" => api_resync_all(req).await,
        "/api/v1/bulk/cas/publish" => api_republish_all(req).await,
        _ => render_unknown_method(),
    }
}

async fn api_cas(req: Request, path: &mut RequestPath) -> RoutingResult {
    match path.path_arg::<Handle>() {
        Some(ca) => aa!(req, Permission::CA_READ, ca.clone(), {
            match path.next() {
                None => match *req.method() {
                    Method::GET => api_ca_info(req, ca).await,
                    Method::DELETE => api_ca_deactivate(req, ca).await,
                    _ => render_unknown_method(),
                },
                Some("child_request.xml") => api_ca_child_req_xml(req, ca).await,
                Some("child_request.json") => api_ca_child_req_json(req, ca).await,
                Some("children") => api_ca_children(req, path, ca).await,
                Some("history") => api_ca_history(req, path, ca).await,
                Some("command") => api_ca_command_details(req, path, ca).await,
                Some("id") => api_ca_regenerate_id(req, ca).await,
                Some("issues") => api_ca_issues(req, ca).await,
                Some("keys") => api_ca_keys(req, path, ca).await,
                Some("parents") => api_ca_parents(req, path, ca).await,
                Some("parents-xml") => api_ca_add_parent_xml(req, path, ca).await,
                Some("repo") => api_ca_repo(req, path, ca).await,
                Some("routes") => api_ca_routes(req, path, ca).await,
                Some("rta") => api_ca_rta(req, path, ca).await,
                _ => render_unknown_method(),
            }
        }),
        None => match *req.method() {
            Method::GET => api_cas_list(req).await,
            Method::POST => api_ca_init(req).await,
            _ => render_unknown_method(),
        },
    }
}

async fn api_ca_keys(req: Request, path: &mut RequestPath, ca: Handle) -> RoutingResult {
    match *req.method() {
        Method::POST => match path.next() {
            Some("roll_init") => api_ca_kr_init(req, ca).await,
            Some("roll_activate") => api_ca_kr_activate(req, ca).await,
            _ => render_unknown_method(),
        },
        _ => render_unknown_method(),
    }
}

async fn api_ca_parents(req: Request, path: &mut RequestPath, ca: Handle) -> RoutingResult {
    if let Some(parent) = path.path_arg() {
        match *req.method() {
            Method::GET => api_ca_my_parent_contact(req, ca, parent).await,
            Method::POST => api_ca_update_parent(req, ca, parent).await,
            Method::DELETE => api_ca_remove_parent(req, ca, parent).await,
            _ => render_unknown_method(),
        }
    } else {
        match *req.method() {
            Method::GET => api_ca_my_parent_statuses(req, ca).await,
            Method::POST => api_ca_add_parent(req, ca).await,
            _ => render_unknown_method(),
        }
    }
}

async fn api_ca_repo(req: Request, path: &mut RequestPath, ca: Handle) -> RoutingResult {
    match path.next() {
        None => match *req.method() {
            Method::GET => api_ca_repo_details(req, ca).await,
            Method::POST => api_ca_repo_update(req, ca).await,
            _ => render_unknown_method(),
        },
        Some("request.json") => api_ca_publisher_req_json(req, ca).await,
        Some("request.xml") => api_ca_publisher_req_xml(req, ca).await,
        Some("status") => api_ca_repo_status(req, ca).await,
        _ => render_unknown_method(),
    }
}

async fn api_ca_routes(req: Request, path: &mut RequestPath, ca: Handle) -> RoutingResult {
    match path.next() {
        None => match *req.method() {
            Method::GET => api_ca_routes_show(req, ca).await,
            Method::POST => api_ca_routes_update(req, ca).await,
            _ => render_unknown_method(),
        },
        Some("try") => match *req.method() {
            Method::POST => api_ca_routes_try_update(req, ca).await,
            _ => render_unknown_method(),
        },
        Some("analysis") => api_ca_routes_analysis(req, path, ca).await,
        _ => render_unknown_method(),
    }
}

async fn api_publication_server(req: Request, path: &mut RequestPath) -> RoutingResult {
    match path.next() {
        None => match *req.method() {
            Method::POST => {
                let state = req.state.clone();
                match req.json().await {
                    Ok(uris) => render_empty_res(state.write().await.repository_init(uris)),
                    Err(e) => render_error(e),
                }
            }
            Method::DELETE => render_empty_res(req.state.write().await.repository_clear()),
            _ => render_unknown_method(),
        },
        _ => render_unknown_method(),
    }
}

async fn api_publishers(req: Request, path: &mut RequestPath) -> RoutingResult {
    match *req.method() {
        Method::GET => match path.path_arg() {
            Some(publisher) => match path.next() {
                None => api_show_pbl(req, publisher).await,
                Some("response.xml") => api_repository_response_xml(req, publisher).await,
                Some("response.json") => api_repository_response_json(req, publisher).await,
                Some("stale") => api_stale_publishers(req, path.next()).await,
                _ => render_unknown_method(),
            },
            None => api_list_pbl(req).await,
        },
        Method::POST => match path.next() {
            None => api_add_pbl(req).await,
            _ => render_unknown_method(),
        },
        Method::DELETE => match path.path_arg() {
            Some(publisher) => api_remove_pbl(req, publisher).await,
            None => render_error(Error::ApiInvalidHandle),
        },
        _ => render_unknown_method(),
    }
}

//------------ Admin: Publishers ---------------------------------------------

/// Returns a list of publisher which have not updated for more
/// than the given number of seconds.
pub async fn api_stale_publishers(req: Request, seconds: Option<&str>) -> RoutingResult {
    aa!(req, Permission::PUB_LIST, {
        let seconds = seconds.unwrap_or("");
        match i64::from_str(seconds) {
            Ok(seconds) => render_json_res(
                req.state()
                    .read()
                    .await
                    .repo_stats()
                    .map(|stats| PublisherList::build(&stats.stale_publishers(seconds))),
            ),
            Err(_) => render_error(Error::ApiInvalidSeconds),
        }
    })
}

/// Returns a json structure with all publishers in it.
pub async fn api_list_pbl(req: Request) -> RoutingResult {
    aa!(req, Permission::PUB_LIST, {
        render_json_res(
            req.state()
                .read()
                .await
                .publishers()
                .map(|publishers| PublisherList::build(&publishers)),
        )
    })
}

/// Adds a publisher
pub async fn api_add_pbl(req: Request) -> RoutingResult {
    aa!(req, Permission::PUB_CREATE, {
        let actor = req.actor();
        let server = req.state().clone();
        match req.json().await {
            Ok(pbl) => render_json_res(server.write().await.add_publisher(pbl, &actor)),
            Err(e) => render_error(e),
        }
    })
}

/// Removes a publisher. Should be idempotent! If if did not exist then
/// that's just fine.
pub async fn api_remove_pbl(req: Request, publisher: Handle) -> RoutingResult {
    aa!(req, Permission::PUB_DELETE, publisher.clone(), {
        let actor = req.actor();
        render_empty_res(req.state().write().await.remove_publisher(publisher, &actor))
    })
}

/// Returns a json structure with publisher details
pub async fn api_show_pbl(req: Request, publisher: Handle) -> RoutingResult {
    aa!(
        req,
        Permission::PUB_READ,
        publisher.clone(),
        render_json_res(req.state().read().await.get_publisher(&publisher))
    )
}

//------------ repository_response ---------------------------------------------

pub async fn api_repository_response_xml(req: Request, publisher: Handle) -> RoutingResult {
    aa!(req, Permission::PUB_READ, publisher.clone(),{
        match repository_response(&req, &publisher).await {
            Ok(res) => Ok(HttpResponse::xml(res.encode_vec())),
            Err(e) => render_error(e),
        }
    })
}

pub async fn api_repository_response_json(req: Request, publisher: Handle) -> RoutingResult {
    aa!(req, Permission::PUB_READ, publisher.clone(), {
        match repository_response(&req, &publisher).await {
            Ok(res) => render_json(res),
            Err(e) => render_error(e),
        }
    })
}

async fn repository_response(req: &Request, publisher: &Handle) -> Result<rfc8183::RepositoryResponse, Error> {
    req.state().read().await.repository_response(publisher)
}

pub async fn api_ca_add_child(req: Request, parent: ParentHandle) -> RoutingResult {
    aa!(req, Permission::CA_UPDATE, parent.clone(), {
        let actor = req.actor();
        let server = req.state().clone();
        match req.json().await {
            Ok(child_req) => render_json_res(server.read().await.ca_add_child(&parent, child_req, &actor).await),
            Err(e) => render_error(e),
        }
    })
}

async fn api_ca_child_update(req: Request, ca: Handle, child: ChildHandle) -> RoutingResult {
    aa!(req, Permission::CA_UPDATE, child.clone(), {
        let actor = req.actor();
        let server = req.state().clone();
        match req.json().await {
            Ok(child_req) => render_empty_res(server.read().await.ca_child_update(&ca, child, child_req, &actor).await),
            Err(e) => render_error(e),
        }
    })
}

pub async fn api_ca_child_remove(req: Request, ca: Handle, child: ChildHandle) -> RoutingResult {
    aa!(req, Permission::CA_UPDATE, ca.clone(), {
        let actor = req.actor();
        render_empty_res(req.state().read().await.ca_child_remove(&ca, child, &actor).await)
    })
}

async fn api_ca_child_show(req: Request, ca: Handle, child: ChildHandle) -> RoutingResult {
    aa!(
        req,
        Permission::CA_READ,
        ca.clone(),
        render_json_res(req.state().read().await.ca_child_show(&ca, &child).await)
    )
}

async fn api_ca_parent_contact(req: Request, ca: Handle, child: ChildHandle) -> RoutingResult {
    aa!(
        req,
        Permission::CA_READ,
        ca.clone(),
        render_json_res(req.state().read().await.ca_parent_contact(&ca, child.clone()).await)
    )
}

async fn api_ca_parent_res_json(req: Request, ca: Handle, child: ChildHandle) -> RoutingResult {
    aa!(
        req,
        Permission::CA_READ,
        ca.clone(),
        render_json_res(req.state().read().await.ca_parent_response(&ca, child.clone()).await)
    )
}

pub async fn api_ca_parent_res_xml(req: Request, ca: Handle, child: ChildHandle) -> RoutingResult {
    aa!(req, Permission::CA_READ, ca.clone(), {
        match req.state().read().await.ca_parent_response(&ca, child.clone()).await {
            Ok(res) => Ok(HttpResponse::xml(res.encode_vec())),
            Err(e) => render_error(e),
        }
    })
}

//------------ Admin: CertAuth -----------------------------------------------

async fn api_all_ca_issues(req: Request) -> RoutingResult {
    match *req.method() {
        Method::GET => aa!(req, Permission::CA_READ, {
            let actor = req.actor();
            render_json_res(req.state().read().await.all_ca_issues(&actor).await)
        }),
        _ => render_unknown_method(),
    }
}

/// Returns the health (state) for a given CA.
async fn api_ca_issues(req: Request, ca: Handle) -> RoutingResult {
    match *req.method() {
        Method::GET => aa!(
            req,
            Permission::CA_READ,
            ca.clone(),
            render_json_res(req.state().read().await.ca_issues(&ca).await)
        ),
        _ => render_unknown_method(),
    }
}

async fn api_cas_list(req: Request) -> RoutingResult {
    aa!(req, Permission::CA_LIST, {
        let actor = req.actor();
        render_json_res(req.state().read().await.ca_list(&actor))
    })
}

pub async fn api_ca_init(req: Request) -> RoutingResult {
    aa!(req, Permission::CA_CREATE, {
        let state = req.state().clone();

        match req.json().await {
            Ok(ca_init) => render_empty_res(state.write().await.ca_init(ca_init).await),
            Err(e) => render_error(e),
        }
    })
}

async fn api_ca_regenerate_id(req: Request, handle: Handle) -> RoutingResult {
    match *req.method() {
        Method::POST => aa!(req, Permission::CA_UPDATE, handle.clone(), {
            let actor = req.actor();
            render_empty_res(req.state().read().await.ca_update_id(handle, &actor).await)
        }),
        _ => render_unknown_method(),
    }
}

async fn api_ca_info(req: Request, handle: Handle) -> RoutingResult {
    aa!(
        req,
        Permission::CA_READ,
        handle.clone(),
        render_json_res(req.state().read().await.ca_info(&handle).await)
    )
}

async fn api_ca_deactivate(req: Request, handle: Handle) -> RoutingResult {
    let actor = req.actor();
    aa!(
        req,
<<<<<<< HEAD
        Permission::CA_READ,
        render_json_res(req.state().read().await.ca_delete(&handle, &actor).await)
=======
        Permission::CA_DELETE,
        handle.clone(),
        render_json_res(req.state().read().await.ca_deactivate(&handle, &actor).await)
>>>>>>> dc3512bb
    )
}

async fn api_ca_my_parent_contact(req: Request, ca: Handle, parent: ParentHandle) -> RoutingResult {
    aa!(
        req,
        Permission::CA_READ,
        ca.clone(),
        render_json_res(req.state().read().await.ca_my_parent_contact(&ca, &parent).await)
    )
}

async fn api_ca_my_parent_statuses(req: Request, ca: Handle) -> RoutingResult {
    aa!(
        req,
        Permission::CA_READ,
        ca.clone(),
        render_json_res(req.state().read().await.ca_my_parent_statuses(&ca).await)
    )
}

async fn api_ca_children(req: Request, path: &mut RequestPath, ca: Handle) -> RoutingResult {
    match path.path_arg() {
        Some(child) => match path.next() {
            None => match *req.method() {
                Method::GET => api_ca_child_show(req, ca, child).await,
                Method::POST => api_ca_child_update(req, ca, child).await,
                Method::DELETE => api_ca_child_remove(req, ca, child).await,
                _ => render_unknown_method(),
            },
            Some("contact") => api_ca_parent_contact(req, ca, child).await,
            Some("parent_response.json") => api_ca_parent_res_json(req, ca, child).await,
            Some("parent_response.xml") => api_ca_parent_res_xml(req, ca, child).await,
            _ => render_unknown_method(),
        },
        None => match *req.method() {
            Method::POST => api_ca_add_child(req, ca).await,
            _ => render_unknown_method(),
        },
    }
}

async fn api_ca_history(req: Request, path: &mut RequestPath, handle: Handle) -> RoutingResult {
    let crit = match parse_history_path(path) {
        Some(crit) => crit,
        None => return render_unknown_method(),
    };

    match *req.method() {
        Method::GET => aa!(req, Permission::CA_READ, handle.clone(), {
            match req.state().read().await.ca_history(&handle, crit).await {
                Ok(history) => render_json(history),
                Err(e) => render_error(e),
            }
        }),
        _ => render_unknown_method(),
    }
}

fn parse_history_path(path: &mut RequestPath) -> Option<CommandHistoryCriteria> {
    // /api/v1/cas/{ca}/history/short|full/<rows>/<offset>/<after>/<before>
    let mut crit = CommandHistoryCriteria::default();

    match path.next() {
        Some("short") => crit.set_excludes(&["cmd-ca-publish"]),
        Some("full") => {}
        _ => return None,
    };

    if let Some(rows) = path.path_arg() {
        crit.set_rows(rows);
    } else {
        return Some(crit);
    }

    if let Some(offset) = path.path_arg() {
        crit.set_offset(offset);
    } else {
        return Some(crit);
    }

    if let Some(after) = path.path_arg() {
        crit.set_after(after);
    } else {
        return Some(crit);
    }

    if let Some(before) = path.path_arg() {
        crit.set_before(before);
    }

    Some(crit)
}

async fn api_ca_command_details(req: Request, path: &mut RequestPath, handle: Handle) -> RoutingResult {
    // /api/v1/cas/{ca}/command/<command-key>
    match path.path_arg() {
        Some(key) => match *req.method() {
            Method::GET => aa!(req, Permission::CA_READ, handle.clone(), {
                match req.state().read().await.ca_command_details(&handle, key) {
                    Ok(details) => render_json(details),
                    Err(e) => match e {
                        Error::AggregateStoreError(AggregateStoreError::UnknownCommand(_, _)) => {
                            render_unknown_resource()
                        }
                        _ => render_error(e),
                    },
                }
            }),
            _ => render_unknown_method(),
        },
        None => render_unknown_resource(),
    }
}

async fn api_ca_child_req_xml(req: Request, handle: Handle) -> RoutingResult {
    match *req.method() {
        Method::GET => aa!(
            req,
            Permission::CA_READ,
            handle.clone(),
            match ca_child_req(&req, &handle).await {
                Ok(req) => Ok(HttpResponse::xml(req.encode_vec())),
                Err(e) => render_error(e),
            }
        ),
        _ => render_unknown_method(),
    }
}

async fn api_ca_child_req_json(req: Request, handle: Handle) -> RoutingResult {
    match *req.method() {
        Method::GET => aa!(
            req,
            Permission::CA_READ,
            handle.clone(),
            match ca_child_req(&req, &handle).await {
                Ok(req) => render_json(req),
                Err(e) => render_error(e),
            }
        ),
        _ => render_unknown_method(),
    }
}

async fn ca_child_req(req: &Request, handle: &Handle) -> Result<rfc8183::ChildRequest, Error> {
    req.state().read().await.ca_child_req(handle).await
}

async fn api_ca_publisher_req_json(req: Request, handle: Handle) -> RoutingResult {
    match *req.method() {
        Method::GET => aa!(
            req,
            Permission::CA_READ,
            handle.clone(),
            render_json_res(req.state().read().await.ca_publisher_req(&handle).await)
        ),
        _ => render_unknown_method(),
    }
}

async fn api_ca_publisher_req_xml(req: Request, handle: Handle) -> RoutingResult {
    match *req.method() {
        Method::GET => aa!(
            req,
            Permission::CA_READ,
            handle.clone(),
            match req.state().read().await.ca_publisher_req(&handle).await {
                Ok(res) => Ok(HttpResponse::xml(res.encode_vec())),
                Err(e) => render_error(e),
            }
        ),
        _ => render_unknown_method(),
    }
}

async fn api_ca_repo_details(req: Request, handle: Handle) -> RoutingResult {
    aa!(
        req,
        Permission::CA_READ,
        handle.clone(),
        render_json_res(req.state().read().await.ca_repo_details(&handle).await)
    )
}

async fn api_ca_repo_status(req: Request, handle: Handle) -> RoutingResult {
    match *req.method() {
        Method::GET => aa!(
            req,
            Permission::CA_READ,
            handle.clone(),
            render_json_res(req.state().read().await.ca_repo_status(&handle).await)
        ),
        _ => render_unknown_method(),
    }
}

fn extract_repository_contact(handle: &Handle, bytes: Bytes) -> Result<RepositoryContact, Error> {
    let string = String::from_utf8(bytes.to_vec()).map_err(Error::custom)?;

    // TODO: Switch based on Content-Type header
    if string.starts_with('<') {
        if string.contains("<parent_response") {
            Err(Error::CaRepoResponseWrongXml(handle.clone()))
        } else {
            let response = rfc8183::RepositoryResponse::validate(string.as_bytes())
                .map_err(|e| Error::CaRepoResponseInvalidXml(handle.clone(), e.to_string()))?;
            Ok(RepositoryContact::new(response))
        }
    } else {
        serde_json::from_str(&string).map_err(Error::JsonError)
    }
}

pub async fn api_ca_repo_update(req: Request, handle: Handle) -> RoutingResult {
    aa!(req, Permission::CA_UPDATE, handle.clone(),  {
        let actor = req.actor();
        let server = req.state().clone();

        match req
            .api_bytes()
            .await
            .map(|bytes| extract_repository_contact(&handle, bytes))
        {
            Ok(Ok(update)) => render_empty_res(server.read().await.ca_update_repo(handle, update, &actor).await),
            Ok(Err(e)) | Err(e) => render_error(e),
        }
    })
}

async fn api_ca_add_parent(req: Request, ca: Handle) -> RoutingResult {
    aa!(req, Permission::CA_UPDATE, ca.clone(), {
        let actor = req.actor();
        let server = req.state().clone();

        let parent_req = match req.json().await {
            Ok(req) => req,
            Err(e) => return render_error(e),
        };

        match ca_parent_add(server, ca, parent_req, &actor).await {
            Ok(()) => render_ok(),
            Err(e) => render_error(e),
        }
    })
}

async fn api_ca_add_parent_xml(req: Request, path: &mut RequestPath, ca: Handle) -> RoutingResult {
    aa!(req, Permission::CA_UPDATE, ca.clone(), {
        let actor = req.actor();
        let server = req.state().clone();

        let parent = match path.path_arg() {
            Some(parent) => parent,
            None => return render_error(Error::ApiInvalidHandle),
        };

        let bytes = match req.api_bytes().await {
            Ok(bytes) => bytes,
            Err(e) => return render_error(e),
        };

        let string = match String::from_utf8(bytes.to_vec()).map_err(Error::custom) {
            Ok(string) => string,
            Err(e) => return render_error(e),
        };

        let parent_req = if string.starts_with("<repository") {
            return render_error(Error::CaParentResponseWrongXml(ca));
        } else {
            let res = match rfc8183::ParentResponse::validate(string.as_bytes())
                .map_err(|e| Error::CaParentResponseInvalidXml(ca.clone(), e.to_string()))
            {
                Ok(res) => res,
                Err(e) => return render_error(e),
            };
            let contact = ParentCaContact::Rfc6492(res);

            ParentCaReq::new(parent, contact)
        };

        match ca_parent_add(server, ca, parent_req, &actor).await {
            Ok(()) => render_ok(),
            Err(e) => render_error(e),
        }
    })
}

async fn ca_parent_add(server: State, ca: Handle, parent_req: ParentCaReq, actor: &Actor) -> Result<(), Error> {
    server.read().await.ca_parent_add(ca, parent_req, actor).await
}

fn extract_parent_ca_contact(ca: &Handle, bytes: Bytes) -> Result<ParentCaContact, Error> {
    let string = String::from_utf8(bytes.to_vec()).map_err(Error::custom)?;

    // TODO: Switch based on Content-Type header
    if string.starts_with('<') {
        if string.starts_with("<repository") {
            Err(Error::CaParentResponseWrongXml(ca.clone()))
        } else {
            let res = rfc8183::ParentResponse::validate(string.as_bytes())
                .map_err(|e| Error::CaParentResponseInvalidXml(ca.clone(), e.to_string()))?;
            Ok(ParentCaContact::Rfc6492(res))
        }
    } else {
        serde_json::from_str(&string).map_err(Error::JsonError)
    }
}

async fn api_ca_update_parent(req: Request, ca: Handle, parent: ParentHandle) -> RoutingResult {
    aa!(req, Permission::CA_UPDATE, ca.clone(), {
        let actor = req.actor();
        let server = req.state().clone();

        let bytes = match req.api_bytes().await {
            Ok(bytes) => bytes,
            Err(e) => return render_error(e),
        };

        match extract_parent_ca_contact(&ca, bytes) {
            Ok(contact) => {
                let res = server.read().await.ca_parent_update(ca, parent, contact, &actor).await;
                render_empty_res(res)
            }
            Err(e) => render_error(e),
        }
    })
}

async fn api_ca_remove_parent(req: Request, ca: Handle, parent: Handle) -> RoutingResult {
    aa!(req, Permission::CA_UPDATE, ca.clone(), {
        let actor = req.actor();
        render_empty_res(req.state().read().await.ca_parent_remove(ca, parent, &actor).await)
    })
}

/// Force a key roll for a CA, i.e. use a max key age of 0 seconds.
async fn api_ca_kr_init(req: Request, ca: Handle) -> RoutingResult {
    aa!(req, Permission::CA_UPDATE, ca.clone(), {
        let actor = req.actor();
        render_empty_res(req.state().read().await.ca_keyroll_init(ca, &actor).await)
    })
}

/// Force key activation for all new keys, i.e. use a staging period of 0 seconds.
async fn api_ca_kr_activate(req: Request, ca: Handle) -> RoutingResult {
    aa!(req, Permission::CA_UPDATE, ca.clone(), {
        let actor = req.actor();
        render_empty_res(req.state().read().await.ca_keyroll_activate(ca, &actor).await)
    })
}

/// Update the route authorizations for this CA
async fn api_ca_routes_update(req: Request, ca: Handle) -> RoutingResult {
    aa!(req, Permission::ROUTES_UPDATE, ca.clone(), {
        let actor = req.actor();
        let state = req.state().clone();

        match req.json().await {
            Err(e) => render_error(e),
            Ok(updates) => render_empty_res(state.read().await.ca_routes_update(ca, updates, &actor).await),
        }
    })
}

/// Tries an update. If the dry-run for it would be successful, and the analysis
/// for the resources in the update have no remaining invalids, apply it. Otherwise
/// return the analysis and a suggestion.
async fn api_ca_routes_try_update(req: Request, ca: Handle) -> RoutingResult {
    aa!(req, Permission::ROUTES_UPDATE, ca.clone(), {
        let actor = req.actor();
        let state = req.state().clone();

        match req.json::<RoaDefinitionUpdates>().await {
            Err(e) => render_error(e),
            Ok(updates) => {
                let server = state.read().await;
                match server.ca_routes_bgp_dry_run(&ca, updates.clone()).await {
                    Err(e) => {
                        // update was rejected, return error
                        render_error(e)
                    }
                    Ok(effect) => {
                        if !effect.contains_invalids() {
                            // no issues found, apply
                            render_empty_res(server.ca_routes_update(ca, updates, &actor).await)
                        } else {
                            // remaining invalids exist, advise user
                            let updates: RouteAuthorizationUpdates = updates.into();
                            let updates = updates.into_explicit();
                            let resources = updates.affected_prefixes();

                            match server.ca_routes_bgp_suggest(&ca, Some(resources)).await {
                                Err(e) => render_error(e), // should not fail after dry run, but hey..
                                Ok(suggestion) => render_json(BgpAnalysisAdvice::new(effect, suggestion)),
                            }
                        }
                    }
                }
            }
        }
    })
}

/// show the route authorizations for this CA
async fn api_ca_routes_show(req: Request, ca: Handle) -> RoutingResult {
    aa!(req, Permission::ROUTES_READ, ca.clone(), {
        match req.state().read().await.ca_routes_show(&ca).await {
            Ok(roas) => render_json(roas),
            Err(_) => render_unknown_resource(),
        }
    })
}

/// Show the state of ROAs vs BGP for this CA
async fn api_ca_routes_analysis(req: Request, path: &mut RequestPath, ca: Handle) -> RoutingResult {
    aa!(req, Permission::ROUTES_ANALYSIS, ca.clone(), {
        match path.next() {
            Some("full") => render_json_res(req.state().read().await.ca_routes_bgp_analysis(&ca).await),
            Some("dryrun") => match *req.method() {
                Method::POST => {
                    let state = req.state.clone();
                    match req.json().await {
                        Err(e) => render_error(e),
                        Ok(updates) => {
                            render_json_res(state.read().await.ca_routes_bgp_dry_run(&ca, updates).await)
                        }
                    }
                }
                _ => render_unknown_method(),
            },
            Some("suggest") => match *req.method() {
                Method::GET => render_json_res(req.state().read().await.ca_routes_bgp_suggest(&ca, None).await),
                Method::POST => {
                    let server = req.state().clone();
                    match req.json().await {
                        Err(e) => render_error(e),
                        Ok(resources) => render_json_res(
                            server
                                .read()
                                .await
                                .ca_routes_bgp_suggest(&ca, Some(resources))
                                .await,
                        ),
                    }
                }
                _ => render_unknown_method(),
            },
            _ => render_unknown_method(),
        }
    })
}

//------------ Admin: Force republish ----------------------------------------

async fn api_republish_all(req: Request) -> RoutingResult {
    match *req.method() {
        Method::POST => aa!(req, Permission::CA_ADMIN, {
            render_empty_res(req.state().read().await.republish_all().await)
        }),
        _ => render_unknown_method(),
    }
}

async fn api_resync_all(req: Request) -> RoutingResult {
    match *req.method() {
        Method::POST => aa!(req, Permission::CA_ADMIN, {
            let actor = req.actor();
            render_empty_res(req.state().read().await.resync_all(&actor).await)
        }),
        _ => render_unknown_method(),
    }
}

/// Refresh all CAs
async fn api_refresh_all(req: Request) -> RoutingResult {
    match *req.method() {
        Method::POST => aa!(req, Permission::CA_ADMIN, {
            let actor = req.actor();
            render_empty_res(req.state().read().await.cas_refresh_all(&actor).await)
        }),
        _ => render_unknown_method(),
    }
}

//------------ Serve RRDP Files ----------------------------------------------

async fn rrdp(req: Request) -> RoutingResult {
    if !req.path().full().starts_with("/rrdp/") {
        Err(req) // Not for us
    } else {
        let mut full_path: PathBuf = req.state.read().await.rrdp_base_path();
        let (_, path) = req.path.remaining().split_at(1);
        let cache_seconds = if path.ends_with("notification.xml") { 60 } else { 86400 };
        full_path.push(path);

        match File::open(full_path) {
            Ok(mut file) => {
                use std::io::Read;
                let mut buffer = Vec::new();
                file.read_to_end(&mut buffer).unwrap();

                Ok(HttpResponse::xml_with_cache(buffer, cache_seconds))
            }
            _ => Ok(HttpResponse::not_found()),
        }
    }
}

//------------ Support Resource Tagged Attestations (RTA) ----------------------

async fn api_ca_rta(req: Request, path: &mut RequestPath, ca: Handle) -> RoutingResult {
    match path.path_arg() {
        Some(name) => match *req.method() {
            Method::POST => match path.next() {
                Some("sign") => api_ca_rta_sign(req, ca, name).await,
                Some("multi") => match path.next() {
                    Some("prep") => api_ca_rta_multi_prep(req, ca, name).await,
                    Some("cosign") => api_ca_rta_multi_sign(req, ca, name).await,
                    _ => render_unknown_method(),
                },
                _ => render_unknown_method(),
            },
            Method::GET => {
                if name.is_empty() {
                    api_ca_rta_list(req, ca).await
                } else {
                    api_ca_rta_show(req, ca, name).await
                }
            }
            _ => render_unknown_method(),
        },
        None => match *req.method() {
            Method::GET => api_ca_rta_list(req, ca).await,
            _ => render_unknown_method(),
        },
    }
}

async fn api_ca_rta_list(req: Request, ca: Handle) -> RoutingResult {
    aa!(
        req,
        Permission::RTA_LIST,
        ca.clone(),
        render_json_res(req.state().read().await.rta_list(ca).await)
    )
}

async fn api_ca_rta_show(req: Request, ca: Handle, name: RtaName) -> RoutingResult {
    aa!(
        req,
        Permission::RTA_READ,
        ca.clone(),
        render_json_res(req.state().read().await.rta_show(ca, name).await)
    )
}

async fn api_ca_rta_sign(req: Request, ca: Handle, name: RtaName) -> RoutingResult {
    aa!(req, Permission::RTA_UPDATE, ca.clone(), {
        let actor = req.actor();
        let state = req.state().clone();
        match req.json().await {
            Err(e) => render_error(e),
            Ok(request) => render_empty_res(state.read().await.rta_sign(ca, name, request, &actor).await),
        }
    })
}

async fn api_ca_rta_multi_prep(req: Request, ca: Handle, name: RtaName) -> RoutingResult {
    aa!(req, Permission::RTA_UPDATE, ca.clone(), {
        let actor = req.actor();
        let state = req.state().clone();

        match req.json().await {
            Ok(resources) => render_json_res(state.read().await.rta_multi_prep(ca, name, resources, &actor).await),
            Err(e) => render_error(e),
        }
    })
}

async fn api_ca_rta_multi_sign(req: Request, ca: Handle, name: RtaName) -> RoutingResult {
    aa!(req, Permission::RTA_UPDATE, ca.clone(), {
        let actor = req.actor();
        let state = req.state().clone();
        match req.json().await {
            Ok(rta) => render_empty_res(state.read().await.rta_multi_cosign(ca, name, rta, &actor).await),
            Err(_) => render_error(Error::custom("Cannot decode RTA for co-signing")),
        }
    })
}

//------------ Tests ---------------------------------------------------------
#[cfg(test)]
mod tests {

    // NOTE: This is extensively tested through the functional and e2e tests found under
    //       the $project/tests dir
    use crate::test;
    use std::fs;

    #[tokio::test]
    async fn start_krill_daemon() {
        let dir = test::start_krill_with_default_test_config(false).await;
        let _ = fs::remove_dir_all(dir);
    }

    #[tokio::test]
    async fn start_krill_pubd_daemon() {
        let dir = test::start_krill_pubd().await;
        let _ = fs::remove_dir_all(dir);
    }
}<|MERGE_RESOLUTION|>--- conflicted
+++ resolved
@@ -32,7 +32,9 @@
 use crate::commons::util::file;
 use crate::commons::{actor::Actor, api::RepositoryContact};
 use crate::commons::{KrillEmptyResult, KrillResult};
-use crate::constants::{KRILL_ENV_UPGRADE_ONLY, KRILL_VERSION_MAJOR, KRILL_VERSION_MINOR, KRILL_VERSION_PATCH, NO_RESOURCE};
+use crate::constants::{
+    KRILL_ENV_UPGRADE_ONLY, KRILL_VERSION_MAJOR, KRILL_VERSION_MINOR, KRILL_VERSION_PATCH, NO_RESOURCE,
+};
 use crate::daemon::auth::common::permissions::Permission;
 use crate::daemon::auth::Auth;
 use crate::daemon::ca::RouteAuthorizationUpdates;
@@ -1031,7 +1033,7 @@
 //------------ repository_response ---------------------------------------------
 
 pub async fn api_repository_response_xml(req: Request, publisher: Handle) -> RoutingResult {
-    aa!(req, Permission::PUB_READ, publisher.clone(),{
+    aa!(req, Permission::PUB_READ, publisher.clone(), {
         match repository_response(&req, &publisher).await {
             Ok(res) => Ok(HttpResponse::xml(res.encode_vec())),
             Err(e) => render_error(e),
@@ -1183,14 +1185,9 @@
     let actor = req.actor();
     aa!(
         req,
-<<<<<<< HEAD
-        Permission::CA_READ,
-        render_json_res(req.state().read().await.ca_delete(&handle, &actor).await)
-=======
         Permission::CA_DELETE,
         handle.clone(),
-        render_json_res(req.state().read().await.ca_deactivate(&handle, &actor).await)
->>>>>>> dc3512bb
+        render_json_res(req.state().read().await.ca_delete(&handle, &actor).await)
     )
 }
 
@@ -1406,7 +1403,7 @@
 }
 
 pub async fn api_ca_repo_update(req: Request, handle: Handle) -> RoutingResult {
-    aa!(req, Permission::CA_UPDATE, handle.clone(),  {
+    aa!(req, Permission::CA_UPDATE, handle.clone(), {
         let actor = req.actor();
         let server = req.state().clone();
 
@@ -1615,9 +1612,7 @@
                     let state = req.state.clone();
                     match req.json().await {
                         Err(e) => render_error(e),
-                        Ok(updates) => {
-                            render_json_res(state.read().await.ca_routes_bgp_dry_run(&ca, updates).await)
-                        }
+                        Ok(updates) => render_json_res(state.read().await.ca_routes_bgp_dry_run(&ca, updates).await),
                     }
                 }
                 _ => render_unknown_method(),
@@ -1628,13 +1623,9 @@
                     let server = req.state().clone();
                     match req.json().await {
                         Err(e) => render_error(e),
-                        Ok(resources) => render_json_res(
-                            server
-                                .read()
-                                .await
-                                .ca_routes_bgp_suggest(&ca, Some(resources))
-                                .await,
-                        ),
+                        Ok(resources) => {
+                            render_json_res(server.read().await.ca_routes_bgp_suggest(&ca, Some(resources)).await)
+                        }
                     }
                 }
                 _ => render_unknown_method(),
