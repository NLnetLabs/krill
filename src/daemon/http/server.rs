--- conflicted
+++ resolved
@@ -34,13 +34,8 @@
 use crate::{
     commons::{
         api::{
-<<<<<<< HEAD
-            AspaDefinitionUpdates, BgpStats, CommandHistoryCriteria, ParentCaContact, ParentCaReq, PublisherList,
+            ApiRepositoryContact, AspaDefinitionUpdates, BgpStats, CommandHistoryCriteria, ParentCaReq, PublisherList,
             RepositoryContact, RoaConfigurationUpdates, RtaName, Token,
-=======
-            ApiRepositoryContact, AspaDefinitionUpdates, BgpStats, CommandHistoryCriteria, ParentCaReq, PublisherList,
-            RepositoryContact, RoaDefinitionUpdates, RtaName, Token,
->>>>>>> af39af8e
         },
         bgp::BgpAnalysisAdvice,
         error::Error,
