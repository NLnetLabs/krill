--- conflicted
+++ resolved
@@ -58,27 +58,13 @@
 use crate::{
     commons::{
         api::Token,
-<<<<<<< HEAD
-        error::Error,
-        util::sha256,
-=======
         error::{ApiAuthError, Error},
         util::{httpclient, sha256},
->>>>>>> c3d51a68
         KrillResult,
     },
     daemon::{
         auth::{
-<<<<<<< HEAD
-            common::{
-                crypt::{self, CryptState},
-                http::get_bearer_token,
-                session::*,
-            },
-            providers::config_file::config::ConfigUserDetails,
-=======
             crypt::{self, CryptState},
->>>>>>> c3d51a68
             providers::openid_connect::{
                 httpclient::logging_http_client,
                 util::{
@@ -1158,7 +1144,7 @@
             )
         })?;
 
-        let res = match get_bearer_token(request) {
+        let res = match httpclient::get_bearer_token(request) {
             Some(token) => {
                 // see if we can decode, decrypt and deserialize the users
                 // token into a login session structure
@@ -1790,7 +1776,7 @@
     ) -> KrillResult<HttpResponse> {
         // verify the bearer token indeed represents a logged-in Krill OpenID
         // Connect provider session
-        let token = get_bearer_token(request).ok_or_else(|| {
+        let token = httpclient::get_bearer_token(request).ok_or_else(|| {
             warn!("Unexpectedly received a logout request without a session token.");
             Error::ApiInvalidCredentials("Invalid session token".to_string())
         })?;
