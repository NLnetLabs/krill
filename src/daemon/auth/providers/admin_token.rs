use std::sync::Arc;

<<<<<<< HEAD
use crate::{
    commons::{actor::ActorDef, api::Token, error::Error, KrillResult},
    constants::ACTOR_DEF_ADMIN_TOKEN,
    daemon::{
        auth::{AuthProvider, LoggedInUser},
        config::Config,
        http::HttpResponse,
    },
};
=======
use crate::commons::error::Error;
use crate::commons::util::httpclient;
use crate::commons::KrillResult;
use crate::commons::{actor::ActorDef, api::Token};
use crate::constants::ACTOR_DEF_ADMIN_TOKEN;
use crate::daemon::auth::LoggedInUser;
use crate::daemon::config::Config;
use crate::daemon::http::HttpResponse;
>>>>>>> 00b97e73

// This is NOT an actual relative path to redirect to. Instead it is the path
// string of an entry in the Vue router routes table to "route" to (in the
// Lagosta single page application). See the routes array in router.js of the
// Lagosta source code. Ideally we could instead return a route name and then
// Lagosta could change this path without requiring that we update to match.
const LAGOSTA_LOGIN_ROUTE_PATH: &str = "/login";

pub struct AdminTokenAuthProvider {
    required_token: Token,
}

impl AdminTokenAuthProvider {
    pub fn new(config: Arc<Config>) -> Self {
        AdminTokenAuthProvider {
            required_token: config.admin_token.clone(),
        }
    }
}

impl AdminTokenAuthProvider {
    pub fn authenticate(&self, request: &hyper::Request<hyper::Body>) -> KrillResult<Option<ActorDef>> {
        if log_enabled!(log::Level::Trace) {
            trace!("Attempting to authenticate the request..");
        }

        let res = match httpclient::get_bearer_token(request) {
            Some(token) if token == self.required_token => Ok(Some(ACTOR_DEF_ADMIN_TOKEN)),
            Some(_) => Err(Error::ApiInvalidCredentials("Invalid bearer token".to_string())),
            None => Ok(None),
        };

        if log_enabled!(log::Level::Trace) {
            trace!("Authentication result: {:?}", res);
        }

        res
    }

    pub fn get_login_url(&self) -> KrillResult<HttpResponse> {
        // Direct Lagosta to show the user the Lagosta API token login form
        Ok(HttpResponse::text_no_cache(LAGOSTA_LOGIN_ROUTE_PATH.into()))
    }

    pub fn login(&self, request: &hyper::Request<hyper::Body>) -> KrillResult<LoggedInUser> {
        match self.authenticate(request)? {
            Some(actor_def) => Ok(LoggedInUser {
                token: self.required_token.clone(),
                id: actor_def.name.as_str().to_string(),
                attributes: actor_def.attributes.as_map(),
            }),
            None => Err(Error::ApiInvalidCredentials("Missing bearer token".to_string())),
        }
    }

    pub fn logout(&self, request: &hyper::Request<hyper::Body>) -> KrillResult<HttpResponse> {
        if let Ok(Some(actor)) = self.authenticate(request) {
            info!("User logged out: {}", actor.name.as_str());
        }

        // Logout is complete, direct Lagosta to show the user the Lagosta
        // index page
        Ok(HttpResponse::text_no_cache(b"/".to_vec()))
    }
}<|MERGE_RESOLUTION|>--- conflicted
+++ resolved
@@ -1,25 +1,10 @@
 use std::sync::Arc;
 
-<<<<<<< HEAD
 use crate::{
-    commons::{actor::ActorDef, api::Token, error::Error, KrillResult},
+    commons::{actor::ActorDef, api::Token, error::Error, util::httpclient, KrillResult},
     constants::ACTOR_DEF_ADMIN_TOKEN,
-    daemon::{
-        auth::{AuthProvider, LoggedInUser},
-        config::Config,
-        http::HttpResponse,
-    },
+    daemon::{auth::LoggedInUser, config::Config, http::HttpResponse},
 };
-=======
-use crate::commons::error::Error;
-use crate::commons::util::httpclient;
-use crate::commons::KrillResult;
-use crate::commons::{actor::ActorDef, api::Token};
-use crate::constants::ACTOR_DEF_ADMIN_TOKEN;
-use crate::daemon::auth::LoggedInUser;
-use crate::daemon::config::Config;
-use crate::daemon::http::HttpResponse;
->>>>>>> 00b97e73
 
 // This is NOT an actual relative path to redirect to. Instead it is the path
 // string of an entry in the Vue router routes table to "route" to (in the
