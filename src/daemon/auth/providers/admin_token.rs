<<<<<<< HEAD
use std::sync::Arc;
use crate::daemon::http::{HttpResponse, HyperRequest};
use crate::commons::KrillResult;
use crate::commons::actor::ActorDef;
use crate::commons::api::Token;
use crate::commons::error::Error;
use crate::constants::ACTOR_DEF_ADMIN_TOKEN;
use crate::daemon::auth::LoggedInUser;
use crate::daemon::auth::common::http::get_bearer_token;
use crate::daemon::config::Config;

// This is NOT an actual relative path to redirect to. Instead it is the path
// string of an entry in the Vue router routes table to "route" to (in the
// Lagosta single page application). See the routes array in router.js of the
// Lagosta source code. Ideally we could instead return a route name and then
// Lagosta could change this path without requiring that we update to match.
=======
//! Auth provider using a pre-defined token.

use std::sync::Arc;
use crate::commons::KrillResult;
use crate::commons::api::Token;
use crate::commons::error::{ApiAuthError, Error};
use crate::commons::util::httpclient;
use crate::daemon::auth::{AuthInfo, LoggedInUser, Role};
use crate::daemon::config::Config;
use crate::daemon::http::{HttpResponse, HyperRequest};


//------------ Constants -----------------------------------------------------

/// The path defined in Krill UI for the login view.
>>>>>>> c3d51a68
const LAGOSTA_LOGIN_ROUTE_PATH: &str = "/login";


//------------ AuthProvider --------------------------------------------------

/// The admin token auth provider.
///
/// This auth provider takes a single token from the configuration and
/// only allows requests that carry this token as a bearer token.
///
/// Currently, this provider is hard-coded to translate this token into
/// a user named “admin” having the admin special role which allows
/// everything everywhere all at once.
pub struct AuthProvider {
    /// The configured token to compare with.
    required_token: Token,

    /// The user name of the actor if authentication succeeds.
    user_id: Arc<str>,

    /// The role to use if authentication succeeds.
    role: Arc<Role>,
}

impl AuthProvider {
    /// Creates a new admin token auth provider from the given config.
    pub fn new(config: Arc<Config>) -> Self {
        AuthProvider {
            required_token: config.admin_token.clone(),
            user_id: "admin-token".into(),
            role: Role::admin().into(),
        }
    }
    
    /// Authenticates a user from information included in an HTTP request.
    ///
    /// If there request has a bearer token, returns `Ok(Some(_))` if it
    /// matches the configured token or `Err(_)` otherwise. If there is no
    /// bearer token, returns `Ok(None)`.
    pub fn authenticate(
        &self, request: &HyperRequest,
    ) -> Result<Option<AuthInfo>, ApiAuthError> {
        if log_enabled!(log::Level::Trace) {
            trace!("Attempting to authenticate the request..");
        }

        let res = match get_bearer_token(request) {
            Some(token) if token == self.required_token => {
                Ok(Some(AuthInfo::user(
                    self.user_id.clone(), self.role.clone()
                )))
            }
            Some(_) => Err(ApiAuthError::ApiInvalidCredentials(
                "Invalid bearer token".to_string(),
            )),
            None => Ok(None),
        };

        if log_enabled!(log::Level::Trace) {
            trace!("Authentication result: {:?}", res);
        }

        res
    }

    /// Returns an HTTP text response with the login URL.
    pub fn get_login_url(&self) -> KrillResult<HttpResponse> {
        // Direct Lagosta to show the user the Lagosta API token login form
        Ok(HttpResponse::text_no_cache(LAGOSTA_LOGIN_ROUTE_PATH.into()))
    }

    /// Establishes a client session from credentials in an HTTP request.
    pub fn login(&self, request: &HyperRequest) -> KrillResult<LoggedInUser> {
        match self.authenticate(request)? {
            Some(_actor) => Ok(LoggedInUser::new(
                self.required_token.clone(),
                self.user_id.as_ref().into(),
                "admin".into(),
            )),
            None => Err(Error::ApiInvalidCredentials(
                "Missing bearer token".to_string(),
            )),
        }
    }

    /// Returns an HTTP text response with the logout URL.
    pub fn logout(
        &self,
        request: &HyperRequest,
    ) -> KrillResult<HttpResponse> {
        if let Ok(Some(info)) = self.authenticate(request) {
            info!("User logged out: {}", info.actor().name());
        }

        // Logout is complete, direct Lagosta to show the user the Lagosta
        // index page
        Ok(HttpResponse::text_no_cache(b"/".to_vec()))
    }
}
<|MERGE_RESOLUTION|>--- conflicted
+++ resolved
@@ -1,21 +1,3 @@
-<<<<<<< HEAD
-use std::sync::Arc;
-use crate::daemon::http::{HttpResponse, HyperRequest};
-use crate::commons::KrillResult;
-use crate::commons::actor::ActorDef;
-use crate::commons::api::Token;
-use crate::commons::error::Error;
-use crate::constants::ACTOR_DEF_ADMIN_TOKEN;
-use crate::daemon::auth::LoggedInUser;
-use crate::daemon::auth::common::http::get_bearer_token;
-use crate::daemon::config::Config;
-
-// This is NOT an actual relative path to redirect to. Instead it is the path
-// string of an entry in the Vue router routes table to "route" to (in the
-// Lagosta single page application). See the routes array in router.js of the
-// Lagosta source code. Ideally we could instead return a route name and then
-// Lagosta could change this path without requiring that we update to match.
-=======
 //! Auth provider using a pre-defined token.
 
 use std::sync::Arc;
@@ -31,7 +13,6 @@
 //------------ Constants -----------------------------------------------------
 
 /// The path defined in Krill UI for the login view.
->>>>>>> c3d51a68
 const LAGOSTA_LOGIN_ROUTE_PATH: &str = "/login";
 
 
@@ -78,7 +59,7 @@
             trace!("Attempting to authenticate the request..");
         }
 
-        let res = match get_bearer_token(request) {
+        let res = match httpclient::get_bearer_token(request) {
             Some(token) if token == self.required_token => {
                 Ok(Some(AuthInfo::user(
                     self.user_id.clone(), self.role.clone()
