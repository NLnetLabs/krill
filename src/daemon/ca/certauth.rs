--- conflicted
+++ resolved
@@ -1740,13 +1740,12 @@
                 return Err(Error::AspaCustomerAsProvider(self.handle.clone(), customer));
             }
 
-<<<<<<< HEAD
+            if !aspa_config.providers_has_both_afis() {
+                return Err(Error::AspaProvidersSingleAfi(self.handle.clone(), customer));
+            }
+
             if aspa_config.contains_duplicate_providers() {
                 return Err(Error::AspaProvidersDuplicates(self.handle.clone(), customer));
-=======
-            if !aspa_config.providers_has_both_afis() {
-                return Err(Error::AspaProvidersSingleAfi(self.handle.clone(), customer));
->>>>>>> a03cedc7
             }
 
             if !self.all_resources().contains_asn(customer) {
