--- conflicted
+++ resolved
@@ -27,11 +27,7 @@
 use crate::{
     commons::{
         api::{
-<<<<<<< HEAD
-            rrdp::PublishElement, CertInfo, DelegatedCertificate, ObjectName, RcvdCert, RepositoryContact, Revocation,
-=======
             rrdp::PublishElement, CertInfo, IssuedCertificate, ObjectName, ReceivedCert, RepositoryContact, Revocation,
->>>>>>> 55549e1b
             Revocations, Timestamp,
         },
         crypto::KrillSigner,
@@ -143,7 +139,6 @@
                     }
                     super::CaEvtDet::KeyRollFinished { resource_class_name } => {
                         objects.keyroll_finish(resource_class_name)?;
-                        force_reissue = true;
                     }
                     super::CaEvtDet::CertificateReceived {
                         resource_class_name,
@@ -151,14 +146,10 @@
                         ..
                     } => {
                         objects.update_received_cert(resource_class_name, rcvd_cert)?;
-<<<<<<< HEAD
-                        // no need to force re-issuance
-=======
                         // this in itself constitutes no need to force re-issuance
                         // if the new certificate triggered that the set of objects changed,
                         // e.g. because a ROA became overclaiming, then we would see another
                         // event for that which *will* result in forcing re-issuance.
->>>>>>> 55549e1b
                     }
                     super::CaEvtDet::ResourceClassRemoved {
                         resource_class_name, ..
@@ -467,11 +458,7 @@
         self.get_class_mut(rcn).map(|rco| rco.update_bgpsec_certs(updates))
     }
 
-<<<<<<< HEAD
-    // Update the delegated certificates in the current set
-=======
     // Update the issued certificates in the current set
->>>>>>> 55549e1b
     fn update_certs(&mut self, rcn: &ResourceClassName, cert_updates: &ChildCertificateUpdates) -> KrillResult<()> {
         self.get_class_mut(rcn).map(|rco| rco.update_certs(cert_updates))
     }
@@ -670,19 +657,11 @@
             ResourceClassKeyState::Current(state) => state.current_set.reissue_set(timing, signer),
             ResourceClassKeyState::Staging(state) => {
                 state.staging_set.reissue_set(timing, signer)?;
-<<<<<<< HEAD
-                state.current_set.reissue_set(timing, signer)
-            }
-            ResourceClassKeyState::Old(state) => {
-                state.old_set.reissue_set(timing, signer)?;
-                state.current_set.reissue_set(timing, signer)
-=======
                 state.current_set.reissue(timing, signer)
             }
             ResourceClassKeyState::Old(state) => {
                 state.old_set.reissue_set(timing, signer)?;
                 state.current_set.reissue(timing, signer)
->>>>>>> 55549e1b
             }
         }
     }
@@ -906,25 +885,15 @@
 
         for issued in cert_updates.issued() {
             let published_object = PublishedObject::for_cert_info(issued);
-<<<<<<< HEAD
-            if let Some(old) = self.published_objects.insert(issued.name(), published_object) {
-=======
             if let Some(old) = self.published_objects.insert(issued.name().clone(), published_object) {
->>>>>>> 55549e1b
                 self.revocations.add(old.revoke());
             }
         }
 
         for cert in cert_updates.unsuspended() {
-<<<<<<< HEAD
-            self.revocations.remove(&cert.revoke());
-            let published_object = PublishedObject::for_cert_info(cert);
-            if let Some(old) = self.published_objects.insert(cert.name(), published_object) {
-=======
             self.revocations.remove(&cert.revocation());
             let published_object = PublishedObject::for_cert_info(cert);
             if let Some(old) = self.published_objects.insert(cert.name().clone(), published_object) {
->>>>>>> 55549e1b
                 // this should not happen, but just to be safe.
                 self.revocations.add(old.revoke());
             }
@@ -937,25 +906,15 @@
         }
     }
 
-<<<<<<< HEAD
-    fn reissue_set(&mut self, timing: &IssuanceTimingConfig, signer: &KrillSigner) -> KrillResult<()> {
-=======
     fn reissue(&mut self, timing: &IssuanceTimingConfig, signer: &KrillSigner) -> KrillResult<()> {
->>>>>>> 55549e1b
         self.revision.next(timing);
 
         self.revocations.purge();
         let signing_key = self.signing_cert.key_identifier();
         let issuer = self.signing_cert.subject().clone();
-<<<<<<< HEAD
 
         self.crl = CrlBuilder::build(signing_key, issuer, &self.revocations, self.revision, signer)?;
 
-=======
-
-        self.crl = CrlBuilder::build(signing_key, issuer, &self.revocations, self.revision, signer)?;
-
->>>>>>> 55549e1b
         self.manifest = ManifestBuilder::new(self.revision)
             .with_objects(&self.crl, &self.published_objects)
             .build_new_mft(&self.signing_cert, signer)
@@ -1006,11 +965,7 @@
 
 #[derive(Clone, Debug, Deserialize, Eq, PartialEq, Serialize)]
 pub struct BasicKeyObjectSet {
-<<<<<<< HEAD
-    signing_cert: RcvdCert,
-=======
     signing_cert: ReceivedCert,
->>>>>>> 55549e1b
     revision: ObjectSetRevision,
     revocations: Revocations,
     manifest: PublishedManifest,
@@ -1021,11 +976,7 @@
 
 impl BasicKeyObjectSet {
     pub fn new(
-<<<<<<< HEAD
-        signing_cert: RcvdCert,
-=======
         signing_cert: ReceivedCert,
->>>>>>> 55549e1b
         revision: ObjectSetRevision,
         revocations: Revocations,
         manifest: PublishedManifest,
@@ -1092,11 +1043,7 @@
     }
 
     // Returns an error in case the KeyIdentifiers don't match.
-<<<<<<< HEAD
-    fn update_signing_cert(&mut self, cert: &RcvdCert) -> KrillResult<()> {
-=======
     fn update_signing_cert(&mut self, cert: &ReceivedCert) -> KrillResult<()> {
->>>>>>> 55549e1b
         if self.signing_cert.key_identifier() == cert.key_identifier() {
             self.signing_cert = cert.clone();
             Ok(())
@@ -1165,11 +1112,7 @@
 }
 
 //------------ PublishedCert -----------------------------------------------
-<<<<<<< HEAD
-pub type PublishedCert = DelegatedCertificate;
-=======
 pub type PublishedCert = IssuedCertificate;
->>>>>>> 55549e1b
 
 //------------ PublishedItem ----------------------------------------------
 
@@ -1265,13 +1208,6 @@
     }
 
     pub fn for_cert_info<T>(cert: &CertInfo<T>) -> Self {
-<<<<<<< HEAD
-        PublishedObject::new(cert.name(), cert.base64().clone(), cert.serial(), cert.expires())
-    }
-
-    pub fn for_bgpsec_cert_info(cert: &BgpSecCertInfo) -> Self {
-        PublishedObject::new(cert.name(), cert.base64().clone(), cert.serial(), cert.expires())
-=======
         PublishedObject::new(
             cert.name().clone(),
             cert.base64().clone(),
@@ -1287,7 +1223,6 @@
             cert.serial(),
             cert.expires(),
         )
->>>>>>> 55549e1b
     }
 }
 
@@ -1358,11 +1293,7 @@
         self
     }
 
-<<<<<<< HEAD
-    fn build_new_mft(self, signing_cert: &RcvdCert, signer: &KrillSigner) -> KrillResult<Manifest> {
-=======
     fn build_new_mft(self, signing_cert: &ReceivedCert, signer: &KrillSigner) -> KrillResult<Manifest> {
->>>>>>> 55549e1b
         let mft_uri = signing_cert.mft_uri();
         let crl_uri = signing_cert.crl_uri();
 
