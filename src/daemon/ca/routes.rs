use std::{collections::HashMap, fmt, ops::Deref, str::FromStr};

use serde::{de, Deserialize, Deserializer, Serialize, Serializer};

use rpki::{
    ca::publication::Base64,
    repository::{
        resources::ResourceSet,
        roa::{Roa, RoaBuilder},
        sigobj::SignedObjectBuilder,
        x509::{Serial, Time, Validity},
    },
    rrdp::Hash,
    uri,
};

use crate::{
    commons::{
<<<<<<< HEAD
        api::{ObjectName, Revocation, RoaAggregateKey, RoaDefinition, RoaDefinitionUpdates},
        crypto::KrillSigner,
=======
        api::{ObjectName, Revocation, RoaAggregateKey, RoaConfiguration, RoaPayload},
        crypto::{KrillSigner, SignSupport},
>>>>>>> 7c98a2a7
        error::Error,
        KrillResult,
    },
    daemon::{
        ca::events::RoaUpdates,
        ca::CertifiedKey,
        config::{Config, IssuanceTimingConfig},
    },
};

//------------ RoaPayloadKey -----------------------------------------------

/// This type wraps a [`RoaPayload`] but implements its own serialization
/// based on the string representation of the definition so that it can be
/// used as a single key in json map representations.
#[derive(Clone, Copy, Debug, Eq, Hash, Ord, PartialOrd, PartialEq)]
pub struct RoaPayloadJsonMapKey(RoaPayload);

// Display

impl fmt::Display for RoaPayloadJsonMapKey {
    fn fmt(&self, f: &mut fmt::Formatter) -> fmt::Result {
        self.0.fmt(f)
    }
}

// Conversions

impl AsRef<RoaPayload> for RoaPayloadJsonMapKey {
    fn as_ref(&self) -> &RoaPayload {
        &self.0
    }
}

impl Deref for RoaPayloadJsonMapKey {
    type Target = RoaPayload;

    fn deref(&self) -> &Self::Target {
        &self.0
    }
}

impl From<RoaPayload> for RoaPayloadJsonMapKey {
    fn from(def: RoaPayload) -> Self {
        RoaPayloadJsonMapKey(def)
    }
}

impl From<RoaPayloadJsonMapKey> for RoaPayload {
    fn from(auth: RoaPayloadJsonMapKey) -> Self {
        auth.0
    }
}

// Serde

impl Serialize for RoaPayloadJsonMapKey {
    fn serialize<S>(&self, s: S) -> Result<S::Ok, S::Error>
    where
        S: Serializer,
    {
        self.to_string().serialize(s)
    }
}

impl<'de> Deserialize<'de> for RoaPayloadJsonMapKey {
    fn deserialize<D>(d: D) -> Result<RoaPayloadJsonMapKey, D::Error>
    where
        D: Deserializer<'de>,
    {
        let string = String::deserialize(d)?;
        let def = RoaPayload::from_str(string.as_str()).map_err(de::Error::custom)?;
        Ok(RoaPayloadJsonMapKey(def))
    }
}

//------------ Routes ------------------------------------------------------

/// The current authorizations and corresponding meta-information for a CA.
#[derive(Clone, Debug, Default, Deserialize, Eq, PartialEq, Serialize)]
pub struct Routes {
    map: HashMap<RoaPayloadJsonMapKey, RouteInfo>,
}

impl Routes {
    pub fn filter(&self, resources: &ResourceSet) -> Self {
        let filtered = self
            .map
            .iter()
            .flat_map(|(auth, info)| {
                if resources.contains_roa_address(&auth.as_roa_ip_address()) {
                    Some((*auth, info.clone()))
                } else {
                    None
                }
            })
            .collect();
        Routes { map: filtered }
    }

    pub fn all(&self) -> impl Iterator<Item = (&RoaPayloadJsonMapKey, &RouteInfo)> {
        self.map.iter()
    }

    pub fn roa_configurations(&self) -> Vec<RoaConfiguration> {
        self.map
            .iter()
            .map(|(payload_key, route_info)| RoaConfiguration::new(payload_key.0, route_info.comment().cloned()))
            .collect()
    }

    pub fn roa_payload_keys(&self) -> impl Iterator<Item = &RoaPayloadJsonMapKey> {
        self.map.keys()
    }

    pub fn into_roa_payload_keys(self) -> Vec<RoaPayloadJsonMapKey> {
        self.map.into_iter().map(|(auth, _)| auth).collect()
    }

    pub fn as_aggregates(&self) -> HashMap<RoaAggregateKey, Vec<RoaPayloadJsonMapKey>> {
        let mut map: HashMap<RoaAggregateKey, Vec<RoaPayloadJsonMapKey>> = HashMap::new();

        for auth in self.map.keys() {
            let key = RoaAggregateKey::new(auth.asn(), None);
            if let Some(authorizations) = map.get_mut(&key) {
                authorizations.push(*auth);
                authorizations.sort();
            } else {
                map.insert(key, vec![*auth]);
            }
        }
        map
    }

    pub fn len(&self) -> usize {
        self.map.len()
    }

    pub fn is_empty(&self) -> bool {
        self.map.is_empty()
    }

    pub fn info(&self, auth: &RoaPayloadJsonMapKey) -> Option<&RouteInfo> {
        self.map.get(auth)
    }

    pub fn has(&self, auth: &RoaPayloadJsonMapKey) -> bool {
        self.map.contains_key(auth)
    }

    /// Adds a new authorization
    pub fn add(&mut self, auth: RoaPayloadJsonMapKey) {
        self.map.insert(auth, RouteInfo::default());
    }

    /// Updates the comment for an authorization
    pub fn comment(&mut self, auth: &RoaPayloadJsonMapKey, comment: Option<String>) {
        if let Some(info) = self.map.get_mut(auth) {
            info.set_comment(comment)
        }
    }

    /// Removes an authorization
    pub fn remove(&mut self, auth: &RoaPayloadJsonMapKey) -> bool {
        self.map.remove(auth).is_some()
    }
}

//------------ RouteInfo ---------------------------------------------------

/// Meta-information about a configured RouteAuthorization.
#[derive(Clone, Debug, Deserialize, Eq, PartialEq, Serialize)]
pub struct RouteInfo {
    since: Time, // authorization first added by user

    #[serde(skip_serializing_if = "Option::is_none")]
    comment: Option<String>,

    #[serde(skip_serializing_if = "Option::is_none")]
    group: Option<u32>,
}

impl RouteInfo {
    pub fn since(&self) -> Time {
        self.since
    }

    pub fn comment(&self) -> Option<&String> {
        self.comment.as_ref()
    }

    pub fn set_comment(&mut self, comment: Option<String>) {
        self.comment = comment;
    }

    /// The idea was to allow grouping of specific payloads.
    /// But perhaps we should deprecate this as it's not used.
    pub fn group(&self) -> Option<u32> {
        self.group
    }
}

impl Default for RouteInfo {
    fn default() -> Self {
        RouteInfo {
            since: Time::now(),
            comment: None,
            group: None,
        }
    }
}

//------------ RoaInfo -----------------------------------------------------

/// This type defines information about a ROA *object*
#[derive(Clone, Debug, Deserialize, Eq, PartialEq, Serialize)]
pub struct RoaInfo {
    // The route or routes authorized by this ROA
    authorizations: Vec<RoaPayloadJsonMapKey>,

    // The validity time for this ROA.
    validity: Validity,

    // The serial number (needed for revocation)
    serial: Serial,

    // The URI where this object is expected to be published
    uri: uri::Rsync,

    // The actual ROA in base64 format.
    base64: Base64,

    // The ROA's hash
    hash: Hash,
}

impl RoaInfo {
    pub fn new(authorizations: Vec<RoaPayloadJsonMapKey>, roa: Roa) -> Self {
        let validity = roa.cert().validity();
        let serial = roa.cert().serial_number();
        let uri = roa.cert().signed_object().unwrap().clone(); // safe for our own ROAs
        let base64 = Base64::from(&roa);
        let hash = base64.to_hash();

        RoaInfo {
            authorizations,
            validity,
            serial,
            uri,
            base64,
            hash,
        }
    }

    pub fn authorizations(&self) -> &Vec<RoaPayloadJsonMapKey> {
        &self.authorizations
    }

    pub fn serial(&self) -> Serial {
        self.serial
    }

    pub fn expires(&self) -> Time {
        self.validity.not_after()
    }

    pub fn revoke(&self) -> Revocation {
        Revocation::new(self.serial, self.validity.not_after())
    }

    pub fn base64(&self) -> &Base64 {
        &self.base64
    }

    pub fn hash(&self) -> Hash {
        self.hash
    }
}

//------------ RoaMode -----------------------------------------------------

#[derive(Clone, Debug, Eq, PartialEq)]
enum RoaMode {
    Simple,           // below aggregation threshold, and currently simple
    StopAggregating,  // below de-aggregation threshold, and currently aggregating
    StartAggregating, // above aggregation threshold, and currently simple
    Aggregate,        // above de-aggregation threshold, and currently aggregating
}

//------------ Roas --------------------------------------------------------

/// ROAs held by a resource class in a CA.
#[derive(Clone, Debug, Default, Deserialize, Eq, PartialEq, Serialize)]
pub struct Roas {
    #[serde(skip_serializing_if = "HashMap::is_empty", default = "HashMap::new")]
    simple: HashMap<RoaPayloadJsonMapKey, RoaInfo>,

    #[serde(skip_serializing_if = "HashMap::is_empty", default = "HashMap::new")]
    aggregate: HashMap<RoaAggregateKey, RoaInfo>,
}

impl Roas {
    pub fn is_empty(&self) -> bool {
        self.simple.is_empty() && self.aggregate.is_empty()
    }

    pub fn get(&self, auth: &RoaPayloadJsonMapKey) -> Option<&RoaInfo> {
        self.simple.get(auth)
    }

    pub fn updated(&mut self, updates: RoaUpdates) {
        let (updated, removed, aggregate_updated, aggregate_removed) = updates.unpack();

        for (auth, info) in updated.into_iter() {
            self.simple.insert(auth, info);
        }

        for auth in removed {
            self.simple.remove(&auth);
        }

        for (key, aggregate) in aggregate_updated.into_iter() {
            self.aggregate.insert(key, aggregate);
        }

        for key in aggregate_removed {
            self.aggregate.remove(&key);
        }
    }

    /// Returns whether ROAs are currently being aggregated. I.e. whether
    /// there are any aggregated ROAs for which no explicit group number
    /// was set.
    fn is_currently_aggregating(&self) -> bool {
        self.aggregate.keys().any(|k| k.group().is_none())
    }

    /// Returns the desired RoaMode based on the current situation, and
    /// the intended changes.
    fn mode(&self, total: usize, de_aggregation_threshold: usize, aggregation_threshold: usize) -> RoaMode {
        let mode = {
            if total == 0 {
                // if everything will be removed, make sure no strategy change is triggered
                if self.is_currently_aggregating() {
                    RoaMode::Aggregate
                } else {
                    RoaMode::Simple
                }
            } else if self.is_currently_aggregating() {
                if total < de_aggregation_threshold {
                    RoaMode::StopAggregating
                } else {
                    RoaMode::Aggregate
                }
            } else if total > aggregation_threshold {
                RoaMode::StartAggregating
            } else {
                RoaMode::Simple
            }
        };

        debug!("Selecting ROA publication mode: {:?}", mode);

        mode
    }

    /// Process authorization updates below the aggregation threshold
    fn update_simple(
        &self,
        relevant_routes: &Routes,
        certified_key: &CertifiedKey,
        issuance_timing: &IssuanceTimingConfig,
        signer: &KrillSigner,
    ) -> KrillResult<RoaUpdates> {
        let mut roa_updates = RoaUpdates::default();

        // Add new ROAs
        for auth in relevant_routes.roa_payload_keys() {
            if !self.simple.contains_key(auth) {
                let name = ObjectName::from(auth);
                let authorizations = vec![*auth];
                let roa = Self::make_roa(
                    &authorizations,
                    &name,
                    certified_key,
                    issuance_timing.new_roa_validity(),
                    signer,
                )?;
                let info = RoaInfo::new(authorizations, roa);
                roa_updates.update(*auth, info);
            }
        }

        // Remove surplus ROAs
        for auth in self.simple.keys() {
            if !relevant_routes.has(auth) {
                roa_updates.remove(*auth);
            }
        }

        Ok(roa_updates)
    }

    /// Process authorization updates that triggered de-aggregating ROAs
    fn update_stop_aggregating(
        &self,
        relevant_routes: &Routes,
        certified_key: &CertifiedKey,
        issuance_timing: &IssuanceTimingConfig,
        signer: &KrillSigner,
    ) -> KrillResult<RoaUpdates> {
        // First trigger the simple update, this will make sure that all current routes
        // are added as simple (one prefix) ROAs
        let mut roa_updates = self.update_simple(relevant_routes, certified_key, issuance_timing, signer)?;

        // Then remove all aggregate ROAs
        for roa_key in self.aggregate.keys() {
            roa_updates.remove_aggregate(*roa_key);
        }

        Ok(roa_updates)
    }

    /// Process authorization updates that triggered aggregating ROAs
    fn update_start_aggregating(
        &self,
        relevant_routes: &Routes,
        certified_key: &CertifiedKey,
        issuance_timing: &IssuanceTimingConfig,
        signer: &KrillSigner,
    ) -> KrillResult<RoaUpdates> {
        // First trigger the aggregate update, this will make sure that all current routes
        // are added as aggregate ROAs
        let mut roa_updates = self.update_aggregate(relevant_routes, certified_key, issuance_timing, signer)?;

        // Then remove all simple ROAs
        for roa_key in self.simple.keys() {
            debug!("Will remove simple authorization for: {}", roa_key);
            roa_updates.remove(*roa_key);
        }

        Ok(roa_updates)
    }

    /// Process authorization updates in aggregation mode
    fn update_aggregate(
        &self,
        relevant_routes: &Routes,
        certified_key: &CertifiedKey,
        issuance_timing: &IssuanceTimingConfig,
        signer: &KrillSigner,
    ) -> KrillResult<RoaUpdates> {
        let mut roa_updates = RoaUpdates::default();

        let desired_aggregates = relevant_routes.as_aggregates();

        debug!("Will create '{}' aggregates", desired_aggregates.len());

        // Add new ROAs, and update ROAs with changed authorizations
        for (key, authorizations) in desired_aggregates.iter() {
            if let Some(existing) = self.aggregate.get(key) {
                // check if we need to update
                let mut existing_authorizations = existing.authorizations().clone();
                existing_authorizations.sort();

                if authorizations != &existing_authorizations {
                    // replace ROA
                    let aggregate =
                        Self::make_aggregate_roa(key, authorizations.clone(), certified_key, issuance_timing, signer)?;
                    roa_updates.update_aggregate(*key, aggregate);
                }
            } else {
                // new ROA
                let aggregate =
                    Self::make_aggregate_roa(key, authorizations.clone(), certified_key, issuance_timing, signer)?;
                roa_updates.update_aggregate(*key, aggregate);
            }
        }

        // Remove surplus ROAs
        for key in self.aggregate.keys() {
            if !desired_aggregates.contains_key(key) {
                roa_updates.remove_aggregate(*key);
            }
        }

        Ok(roa_updates)
    }

    /// Process updates, return [`RoaUpdates`] and create new ROA objects if
    /// authorizations change, or if ROAs are about to expire.
    pub fn update(
        &self,
        all_routes: &Routes,
        certified_key: &CertifiedKey,
        config: &Config,
        signer: &KrillSigner,
    ) -> KrillResult<RoaUpdates> {
        let relevant_routes = all_routes.filter(certified_key.incoming_cert().resources());

        match self.mode(
            relevant_routes.len(),
            config.roa_deaggregate_threshold,
            config.roa_aggregate_threshold,
        ) {
            RoaMode::Simple => self.update_simple(&relevant_routes, certified_key, &config.issuance_timing, signer),
            RoaMode::StopAggregating => {
                self.update_stop_aggregating(&relevant_routes, certified_key, &config.issuance_timing, signer)
            }
            RoaMode::StartAggregating => {
                self.update_start_aggregating(&relevant_routes, certified_key, &config.issuance_timing, signer)
            }
            RoaMode::Aggregate => {
                self.update_aggregate(&relevant_routes, certified_key, &config.issuance_timing, signer)
            }
        }
    }

    /// Re-new ROAs before they would expire, or when forced e.g. in case
    /// ROAs need to be reissued because of a keyroll, or because of a change
    /// in encoding (like forcing shorter subject names, see issue #700)
    pub fn renew(
        &self,
        force: bool,
        certified_key: &CertifiedKey,
        issuance_timing: &IssuanceTimingConfig,
        signer: &KrillSigner,
    ) -> KrillResult<RoaUpdates> {
        let mut updates = RoaUpdates::default();

        let renew_threshold = issuance_timing.new_roa_issuance_threshold();

        for (auth, roa_info) in self.simple.iter() {
            let name = ObjectName::from(auth);
            if force || roa_info.expires() < renew_threshold {
                let authorizations = vec![*auth];
                let roa = Self::make_roa(
                    &authorizations,
                    &name,
                    certified_key,
                    issuance_timing.new_roa_validity(),
                    signer,
                )?;
                let new_roa_info = RoaInfo::new(authorizations, roa);
                updates.update(*auth, new_roa_info);
            }
        }

        for (roa_key, roa_info) in self.aggregate.iter() {
            if force || roa_info.expires() < renew_threshold {
                let authorizations = roa_info.authorizations().clone();
                let name = ObjectName::from(roa_key);
                let new_roa = Self::make_roa(
                    authorizations.as_slice(),
                    &name,
                    certified_key,
                    issuance_timing.new_roa_validity(),
                    signer,
                )?;

                let new_roa_info = RoaInfo::new(authorizations, new_roa);
                updates.update_aggregate(*roa_key, new_roa_info);
            }
        }

        Ok(updates)
    }

    pub fn make_roa(
        authorizations: &[RoaPayloadJsonMapKey],
        name: &ObjectName,
        certified_key: &CertifiedKey,
        validity: Validity,
        signer: &KrillSigner,
    ) -> KrillResult<Roa> {
        let incoming_cert = certified_key.incoming_cert();
        let signing_key = certified_key.key_id();

        let crl_uri = incoming_cert.crl_uri();
        let roa_uri = incoming_cert.uri_for_name(name);
        let aia = incoming_cert.uri();

        let asn = authorizations
            .first()
            .ok_or_else(|| Error::custom("Attempt to create ROA without prefixes"))?
            .asn();

        let mut roa_builder = RoaBuilder::new(asn.into());

        for auth in authorizations {
            if auth.asn() != asn {
                return Err(Error::custom("Attempt to create ROA for multiple ASNs"));
            }
            let prefix = auth.prefix();
            if auth.effective_max_length() > prefix.prefix().addr_len() {
                roa_builder.push_addr(prefix.ip_addr(), prefix.addr_len(), auth.max_length());
            } else {
                roa_builder.push_addr(prefix.ip_addr(), prefix.addr_len(), None);
            }
        }

        let mut object_builder =
            SignedObjectBuilder::new(signer.random_serial()?, validity, crl_uri, aia.clone(), roa_uri);
        object_builder.set_issuer(Some(incoming_cert.subject().clone()));
        object_builder.set_signing_time(Some(Time::now()));

        Ok(signer.sign_roa(roa_builder, object_builder, signing_key)?)
    }

    pub fn make_aggregate_roa(
        key: &RoaAggregateKey,
        authorizations: Vec<RoaPayloadJsonMapKey>,
        certified_key: &CertifiedKey,
        issuance_timing: &IssuanceTimingConfig,
        signer: &KrillSigner,
    ) -> KrillResult<RoaInfo> {
        let name = ObjectName::from(key);
        let roa = Self::make_roa(
            &authorizations,
            &name,
            certified_key,
            issuance_timing.new_roa_validity(),
            signer,
        )?;
        Ok(RoaInfo::new(authorizations, roa))
    }
}

//------------ Tests -------------------------------------------------------

#[cfg(test)]
mod tests {

    use super::*;
    use crate::commons::api::AsNumber;

    fn authorization(s: &str) -> RoaPayloadJsonMapKey {
        let def = RoaPayload::from_str(s).unwrap();
        RoaPayloadJsonMapKey(def)
    }

    #[test]
    fn serde_route_authorization() {
        fn parse_encode_authorization(s: &str) {
            let auth = authorization(s);
            let json = serde_json::to_string(&auth).unwrap();
            assert_eq!(format!("\"{}\"", s), json);

            let des: RoaPayloadJsonMapKey = serde_json::from_str(&json).unwrap();
            assert_eq!(des, auth);
        }

        parse_encode_authorization("192.168.0.0/16 => 64496");
        parse_encode_authorization("192.168.0.0/16-24 => 64496");
        parse_encode_authorization("2001:db8::/32 => 64496");
        parse_encode_authorization("2001:db8::/32-48 => 64496");
    }

    #[test]
    fn routes_as_aggregates() {
        let mut routes = Routes::default();
        let auth1_1 = authorization("192.168.0.0/16 => 64496");
        let auth1_2 = authorization("192.168.0.0/16-24 => 64496");
        let auth1_3 = authorization("2001:db8::/32 => 64496");
        let auth2_1 = authorization("2001:db8::/32-48 => 64497");
        routes.add(auth1_1);
        routes.add(auth1_2);
        routes.add(auth1_3);
        routes.add(auth2_1);

        let aggregates = routes.as_aggregates();

        assert_eq!(2, aggregates.keys().len());

        let agg_1 = aggregates
            .get(&RoaAggregateKey::new(AsNumber::new(64496), None))
            .unwrap();

        let mut agg_1_expected = vec![auth1_1, auth1_2, auth1_3];
        agg_1_expected.sort();

        assert_eq!(agg_1, &agg_1_expected);

        let agg_2 = aggregates
            .get(&RoaAggregateKey::new(AsNumber::new(64497), None))
            .unwrap();

        assert_eq!(agg_2, &vec![auth2_1])
    }
}<|MERGE_RESOLUTION|>--- conflicted
+++ resolved
@@ -16,13 +16,8 @@
 
 use crate::{
     commons::{
-<<<<<<< HEAD
-        api::{ObjectName, Revocation, RoaAggregateKey, RoaDefinition, RoaDefinitionUpdates},
+        api::{ObjectName, Revocation, RoaAggregateKey, RoaConfiguration, RoaPayload},
         crypto::KrillSigner,
-=======
-        api::{ObjectName, Revocation, RoaAggregateKey, RoaConfiguration, RoaPayload},
-        crypto::{KrillSigner, SignSupport},
->>>>>>> 7c98a2a7
         error::Error,
         KrillResult,
     },
