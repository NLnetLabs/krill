use std::{collections::HashMap, convert::TryFrom, ops::Deref, str::FromStr, sync::Arc};

use bytes::Bytes;
use chrono::Duration;

use rpki::{
    ca::{
        idexchange::{self, ServiceUri},
        idexchange::{CaHandle, ChildHandle, ParentHandle},
        provisioning,
        provisioning::{
            IssuanceRequest, ProvisioningCms, ResourceClassListResponse, ResourceClassName, RevocationRequest,
            RevocationResponse,
        },
        publication,
        publication::{ListReply, Publish, PublishDelta, Update, Withdraw},
    },
    crypto::KeyIdentifier,
    repository::resources::ResourceSet,
    uri,
};

use crate::{
    commons::{
        actor::Actor,
        api::{
            rrdp::PublishElement, BgpSecCsrInfoList, BgpSecDefinitionUpdates, IdCertInfo, ParentServerInfo,
            PublicationServerInfo, RoaConfigurationUpdates, Timestamp,
        },
        api::{
            AddChildRequest, AspaCustomer, AspaDefinitionList, AspaDefinitionUpdates, AspaProvidersUpdate,
            CaCommandDetails, CertAuthList, CertAuthSummary, ChildCaInfo, CommandHistory, CommandHistoryCriteria,
            ParentCaContact, ParentCaReq, ReceivedCert, RepositoryContact, RtaName, UpdateChildRequest,
        },
        crypto::KrillSigner,
        error::Error,
        eventsourcing::{Aggregate, AggregateStore},
        util::{cmslogger::CmsLogger, httpclient},
        KrillResult,
    },
    constants::{CASERVER_NS, STATUS_NS, TA_PROXY_SERVER_NS, TA_SIGNER_SERVER_NS},
    daemon::{
        auth::common::permissions::Permission,
        auth::Handle,
        ca::{
            CaObjectsStore, CaStatus, CertAuth, CertAuthCommand, CertAuthCommandDetails, DeprecatedRepository,
            ResourceTaggedAttestation, RtaContentRequest, RtaPrepareRequest, StatusStore,
        },
        config::Config,
<<<<<<< HEAD
        mq::{now, TaskQueue},
=======
        mq::{now, Task, TaskQueue},
        ta::{
            self, ta_handle, TrustAnchorProxy, TrustAnchorProxyCommand, TrustAnchorProxyInitCommand,
            TrustAnchorSignedRequest, TrustAnchorSignedResponse, TrustAnchorSigner, TrustAnchorSignerCommand,
            TrustAnchorSignerInfo, TrustAnchorSignerInitCommand, TrustAnchorSignerInitCommandDetails, TA_NAME,
        },
>>>>>>> bb485103
    },
    pubd::RepositoryManager,
    ta::{
        self, ta_handle, TrustAnchorProxy, TrustAnchorProxyCommand, TrustAnchorProxyInitCommand,
        TrustAnchorSignedRequest, TrustAnchorSignedResponse, TrustAnchorSigner, TrustAnchorSignerCommand,
        TrustAnchorSignerInfo, TrustAnchorSignerInitCommand, TrustAnchorSignerInitCommandDetails, TA_NAME,
    },
};

use super::{CertAuthInitCommand, CertAuthInitCommandDetails};

//------------ CaManager -----------------------------------------------------

pub struct CaManager {
    // Used to manage CAs
    ca_store: AggregateStore<CertAuth>,

    // Used to manage objects for CAs. Also shared with the ca_store as well
    // as a listener so that it can create manifests and CRLs as needed. Accessed
    // here for publishing.
    ca_objects_store: Arc<CaObjectsStore>,

    // Keep track of CA parent and CA repository interaction status.
    status_store: StatusStore,

    // We may have a TA Proxy that we need to manage. Many functions are
    // similar to CA operations, so it makes sense to manage this as a
    // special kind of CA here.
    ta_proxy_store: Option<AggregateStore<TrustAnchorProxy>>,

    // We may also have a local TA signer - in case we are running in
    // testbed or benchmarking mode - so that we can do all TA signing
    // without the need for user interactions through the API and
    // TA signer CLI.
    ta_signer_store: Option<AggregateStore<TrustAnchorSigner>>,

    // shared task queue:
    // - listens for events in the ca_store
    // - processed by the Scheduler
    // - can be used here to schedule tasks through the api
    tasks: Arc<TaskQueue>,

    config: Arc<Config>,
    signer: Arc<KrillSigner>,

    // System actor is used for (scheduled or triggered) system actions where
    // we have no operator actor context.
    system_actor: Actor,
}

impl CaManager {
    /// Builds a new CaServer. Will return an error if the CA store cannot be initialized.
    pub async fn build(
        config: Arc<Config>,
        tasks: Arc<TaskQueue>,
        signer: Arc<KrillSigner>,
        system_actor: Actor,
    ) -> KrillResult<Self> {
        // Create the AggregateStore for the event-sourced `CertAuth` structures that handle
        // most CA functions.
        let mut ca_store =
            AggregateStore::<CertAuth>::create(&config.storage_uri, CASERVER_NS, config.use_history_cache)?;

        if let Err(e) = ca_store.warm() {
            // Start to 'warm' the cache. This serves two purposes:
            // 1. this ensures that all `CertAuth` structs are available in memory
            // 2. this ensures that there are no apparent data issues
            //
            // If there are issues, then we need to bail out. Krill 0.14.0+ uses single
            // files for all change sets, and files are first completely written to disk,
            // and only then renamed.
            //
            // In other words, if we fail to warm the cache then this points at:
            // - data corruption
            // - user started
            error!(
                "Could not warm up cache, data seems corrupt. You may need to restore a backup. Error was: {}",
                e
            );
        }

        // Create the `CaObjectStore` that is responsible for maintaining CA objects: the `CaObjects`
        // for a CA gets copies of all ROAs and issued certificates from the `CertAuth` and is responsible
        // for manifests and CRL generation.
        let ca_objects_store = Arc::new(CaObjectsStore::create(
            &config.storage_uri,
            config.issuance_timing.clone(),
            signer.clone(),
        )?);

        // Register the `CaObjectsStore` as a pre-save listener to the 'ca_store' so that it can update
        // its ROAs and issued certificates and/or generate manifests and CRLs when relevant changes
        // occur in a `CertAuth`.
        ca_store.add_pre_save_listener(ca_objects_store.clone());

        // Register the `MessageQueue` as a pre-save listener to 'ca_store' so that relevant changes in
        // a `CertAuth` can trigger follow-up actions. This is done as pre-save listener, because commands
        // that would result in a follow-up should fail, if the task cannot be planned.
        //
        // Tasks will typically be picked up after the CA changes are committed, but they may also be
        // picked up sooner by another thread. Because of that the tasks will remember which minimal version
        // of the CA they are intended for, so that they can be rescheduled should they have been picked up
        // too soon.
        //
        // An example of a triggered task: schedule a synchronisation with the repository (publication
        // server) in case ROAs have been updated.
        ca_store.add_pre_save_listener(tasks.clone());

        // Now also register the `MessageQueue` as a post-save listener. We use this to send best-effort
        // post-save signals to children in case a certificate was updated or a child key was revoked.
        // This is a no-op for remote children (we cannot send a signal over RFC 6492).
        ca_store.add_post_save_listener(tasks.clone());

        // Create TA proxy store if we need it.
        let ta_proxy_store = if config.ta_proxy_enabled() {
            let mut store = AggregateStore::<TrustAnchorProxy>::create(
                &config.storage_uri,
                TA_PROXY_SERVER_NS,
                config.use_history_cache,
            )?;

            // We need a pre-save listener so that we can schedule:
            // - publication on updates
            // - signing by the Trust Anchor Signer when there are requests [in testbed mode]
            store.add_pre_save_listener(tasks.clone());

            // We need a post-save listener so that we can schedule:
            // - re-sync for local children when the proxy has new responses AND is saved
            store.add_post_save_listener(tasks.clone());

            Some(store)
        } else {
            None
        };

        let ta_signer_store = if config.ta_signer_enabled() {
            Some(AggregateStore::create(
                &config.storage_uri,
                TA_SIGNER_SERVER_NS,
                config.use_history_cache,
            )?)
        } else {
            None
        };

        // Create the status store which will maintain the last known connection status between each CA
        // and their parent(s) and repository.
        let status_store = StatusStore::create(&config.storage_uri, STATUS_NS)?;

        Ok(CaManager {
            ca_store,
            ca_objects_store,
            status_store,
            ta_proxy_store,
            ta_signer_store,
            tasks,
            config,
            signer,
            system_actor,
        })
    }

    pub fn testbed_enabled(&self) -> bool {
        self.config.testbed().is_some()
    }

    /// Send a command to a CA
    async fn send_ca_command(&self, cmd: CertAuthCommand) -> KrillResult<Arc<CertAuth>> {
        self.ca_store.command(cmd)
    }

    /// Republish the embedded TA and CAs if needed, i.e. if they are close
    /// to their next update time.
    pub async fn republish_all(&self, force: bool) -> KrillResult<Vec<CaHandle>> {
        self.ca_objects_store.reissue_all(force)
    }
}

/// # Trust Anchor Support
///
impl CaManager {
    /// Send a command to the TA Proxy. Errors if ta support is not enabled
    async fn send_ta_proxy_command(&self, cmd: TrustAnchorProxyCommand) -> KrillResult<Arc<TrustAnchorProxy>> {
        self.ta_proxy_store
            .as_ref()
            .ok_or_else(|| Error::custom("ta_support_enabled is false"))?
            .command(cmd)
    }

    /// Send a command to the TA Proxy. Errors if ta support is not enabled
    async fn send_ta_signer_command(&self, cmd: TrustAnchorSignerCommand) -> KrillResult<Arc<TrustAnchorSigner>> {
        self.ta_signer_store
            .as_ref()
            .ok_or_else(|| Error::custom("ta_signer_enabled is false"))?
            .command(cmd)
    }

    /// Gets the Trust Anchor Proxy, if present. Returns an error if the TA is uninitialized.
    pub async fn get_trust_anchor_proxy(&self) -> KrillResult<Arc<TrustAnchorProxy>> {
        let ta_handle = ta::ta_handle();
        self.ta_proxy_store
            .as_ref()
            .ok_or_else(|| Error::custom("TA proxy not enabled"))?
            .get_latest(&ta_handle)
    }

    /// Gets the Trust Anchor Signer, if present. Returns an error if the TA is uninitialized.
    pub async fn get_trust_anchor_signer(&self) -> KrillResult<Arc<TrustAnchorSigner>> {
        let ta_handle = ta::ta_handle();
        self.ta_signer_store
            .as_ref()
            .ok_or_else(|| Error::custom("TA signer not enabled"))?
            .get_latest(&ta_handle)
    }

    /// Initialises the (one) Trust Anchor proxy.
    ///
    /// Returns an error if:
    /// - ta_support_enabled is false
    /// - the proxy was already initialised
    pub async fn ta_proxy_init(&self) -> KrillResult<()> {
        let ta_handle = ta::ta_handle();

        let ta_proxy_store = self
            .ta_proxy_store
            .as_ref()
            .ok_or_else(|| Error::custom("ta_support_enabled must be true in config"))?;

        if ta_proxy_store.has(&ta_handle)? {
            Err(Error::TaAlreadyInitialized)
        } else {
            // Initialise proxy
            let proxy_init = TrustAnchorProxyInitCommand::make(&ta_handle, self.signer.clone(), &self.system_actor);
            ta_proxy_store.add(proxy_init)?;
            Ok(())
        }
    }

    /// Initialises the embedded Trust Anchor Signer (for testbed).
    /// This assumes that the one and only local Trust Anchor Proxy exists and
    /// is to be associated with this signer.
    pub async fn ta_signer_init(
        &self,
        tal_https: Vec<uri::Https>,
        tal_rsync: uri::Rsync,
        private_key_pem: Option<String>,
    ) -> KrillResult<()> {
        let ta_signer_store = self
            .ta_signer_store
            .as_ref()
            .ok_or_else(|| Error::custom("ta_signer_enabled must be true in config"))?;

        let handle = ta_handle();

        if ta_signer_store.has(&handle)? {
            Err(Error::TaAlreadyInitialized)
        } else {
            // Create Signer
            let repo_contact = self.ta_proxy_repository_contact().await?;
            let proxy_id = self.ta_proxy_id().await?;

            let details = TrustAnchorSignerInitCommandDetails {
                proxy_id,
                repo_info: repo_contact.repo_info().clone(),
                tal_https,
                tal_rsync,
                private_key_pem,
                timing: self.config.ta_timing,
                signer: self.signer.clone(),
            };
            let cmd = TrustAnchorSignerInitCommand::new(&handle, details, &self.system_actor);

            ta_signer_store.add(cmd)?;

            Ok(())
        }
    }

    pub async fn ta_proxy_id(&self) -> KrillResult<IdCertInfo> {
        self.get_trust_anchor_proxy().await.map(|proxy| proxy.id().clone())
    }

    /// Gets the publisher request for the Trust Anchor proxy.
    /// Returns an error if the proxy is not initialised.
    pub async fn ta_proxy_publisher_request(&self) -> KrillResult<idexchange::PublisherRequest> {
        self.get_trust_anchor_proxy()
            .await
            .map(|proxy| proxy.publisher_request())
    }

    /// Add the repository to Trust Anchor proxy.
    /// Returns an error if the proxy is not enabled or already has a repository.
    pub async fn ta_proxy_repository_update(&self, contact: RepositoryContact, actor: &Actor) -> KrillResult<()> {
        let add_repo_cmd = TrustAnchorProxyCommand::add_repo(&ta::ta_handle(), contact, actor);
        self.send_ta_proxy_command(add_repo_cmd).await?;
        Ok(())
    }

    /// Returns the repository contact for the proxy, or an error if there is
    /// no proxy, or no repository configured for it.
    pub async fn ta_proxy_repository_contact(&self) -> KrillResult<RepositoryContact> {
        self.get_trust_anchor_proxy()
            .await?
            .repository()
            .cloned()
            .ok_or(Error::TaProxyHasNoRepository)
    }

    /// Adds the associated signer to the proxy.
    ///
    /// Errors if:
    /// - there is no proxy
    /// - the proxy has a signer
    pub async fn ta_proxy_signer_add(&self, info: TrustAnchorSignerInfo, actor: &Actor) -> KrillResult<()> {
        let add_signer_cmd = TrustAnchorProxyCommand::add_signer(&ta_handle(), info, actor);
        self.send_ta_proxy_command(add_signer_cmd).await?;
        Ok(())
    }

    /// Create a new request for the signer.
    ///
    /// Errors if:
    /// - there is no proxy
    /// - the proxy already has a request
    pub async fn ta_proxy_signer_make_request(&self, actor: &Actor) -> KrillResult<TrustAnchorSignedRequest> {
        let cmd = TrustAnchorProxyCommand::make_signer_request(&ta_handle(), actor);
        let proxy = self.send_ta_proxy_command(cmd).await?;

        proxy.get_signer_request(self.config.ta_timing, &self.signer)
    }

    /// Create a new request for the signer.
    ///
    /// Errors if:
    /// - there is no proxy
    /// - the proxy already has a request
    pub async fn ta_proxy_signer_get_request(&self) -> KrillResult<TrustAnchorSignedRequest> {
        self.get_trust_anchor_proxy()
            .await?
            .get_signer_request(self.config.ta_timing, &self.signer)
    }

    /// Process a sign response from the signer.
    ///
    /// Errors if:
    /// - there is no proxy
    /// - there is no matching request
    pub async fn ta_proxy_signer_process_response(
        &self,
        response: TrustAnchorSignedResponse,
        actor: &Actor,
    ) -> KrillResult<()> {
        let cmd = TrustAnchorProxyCommand::process_signer_response(&ta_handle(), response, actor);
        self.send_ta_proxy_command(cmd).await?;
        Ok(())
    }

    /// Initializes an embedded trust anchor with all resources.
    pub async fn ta_init_fully_embedded(
        &self,
        ta_aia: uri::Rsync,
        ta_uris: Vec<uri::Https>,
        ta_key_pem: Option<String>,
        repo_manager: &Arc<RepositoryManager>,
        actor: &Actor,
    ) -> KrillResult<()> {
        let ta_handle = ta::ta_handle();

        // Initialise proxy
        self.ta_proxy_init().await?;

        // Add repository
        let pub_req = self.ta_proxy_publisher_request().await?;

        // Create publisher
        repo_manager.create_publisher(pub_req, actor)?;
        let repository_response = repo_manager.repository_response(&ta_handle.convert())?;

        // Add repository to proxy
        let contact = RepositoryContact::for_response(repository_response).map_err(Error::rfc8183)?;
        self.ta_proxy_repository_update(contact, &self.system_actor).await?;

        // Initialise signer
        self.ta_signer_init(ta_uris, ta_aia, ta_key_pem).await?;

        // Add signer to proxy
        let signer_info = self.get_trust_anchor_signer().await?.get_signer_info();
        self.ta_proxy_signer_add(signer_info, &self.system_actor).await?;

        self.sync_ta_proxy_signer_if_possible().await?;
        self.cas_repo_sync_single(repo_manager, &ta_handle, 0).await?;

        Ok(())
    }
}

/// # CA instances and identity
///
impl CaManager {
    /// Initializes a CA without a repo, no parents, no children, no nothing
    pub fn init_ca(&self, handle: &CaHandle) -> KrillResult<()> {
        if handle == &ta_handle() || handle.as_str() == "version" {
            Err(Error::TaNameReserved)
        } else if self.ca_store.has(handle)? {
            Err(Error::CaDuplicate(handle.clone()))
        } else {
            // Initialize the CA in self.ca_store, but note that there is no need to create
            // a new CA entry in self.ca_objects_store or self.status_store, because they will
            // generate empty default entries if needed.
            let cmd = CertAuthInitCommand::new(
                handle,
                CertAuthInitCommandDetails::new(self.signer.clone()),
                &self.system_actor,
            );
            self.ca_store.add(cmd)?;
            Ok(())
        }
    }

    /// Updates the self-signed ID certificate for a CA. Use this with care as
    /// RFC 8183 only talks about initial ID exchanges in the form of XML files.
    /// It does not talk about updating identity certificates and keys. Krill supports
    /// that a new ID key pair and certificate is generated, and has functions to update
    /// this for a parent, a child, a repo and a publisher, but other implementations may
    /// not support that identities are updated after initialization.
    pub async fn ca_update_id(&self, handle: CaHandle, actor: &Actor) -> KrillResult<()> {
        let cmd = CertAuthCommandDetails::update_id(&handle, self.signer.clone(), actor);
        self.send_ca_command(cmd).await?;
        Ok(())
    }

    /// Get the CAs that the given actor is permitted to see.
    pub fn ca_list(&self, actor: &Actor) -> KrillResult<CertAuthList> {
        Ok(CertAuthList::new(
            self.ca_store
                .list()?
                .into_iter()
                .filter(|handle| matches!(actor.is_allowed(Permission::CA_READ, Handle::from(handle)), Ok(true)))
                .map(CertAuthSummary::new)
                .collect(),
        ))
    }

    /// Gets a CA by the given handle, returns an `Err(ServerError::UnknownCA)` if it
    /// does not exist.
    pub async fn get_ca(&self, handle: &CaHandle) -> KrillResult<Arc<CertAuth>> {
        self.ca_store
            .get_latest(handle)
            .map_err(|_| Error::CaUnknown(handle.clone()))
    }

    /// Checks whether a CA by the given handle exists.
    pub fn has_ca(&self, handle: &CaHandle) -> KrillResult<bool> {
        self.ca_store.has(handle).map_err(Error::AggregateStoreError)
    }

    /// Gets current CA status
    pub async fn get_ca_status(&self, ca: &CaHandle) -> KrillResult<CaStatus> {
        if self.has_ca(ca)? {
            Ok(self.status_store.get_ca_status(ca))
        } else {
            Err(Error::CaUnknown(ca.clone()))
        }
    }

    /// Delete a CA. Let it do best effort revocation requests and withdraw
    /// all its objects first. Note that any children of this CA will be left
    /// orphaned, and they will only learn of this sad fact when they choose
    /// to call home.
    pub async fn delete_ca(
        &self,
        repo_manager: &RepositoryManager,
        ca_handle: &CaHandle,
        actor: &Actor,
    ) -> KrillResult<()> {
        warn!("Deleting CA '{}' as requested by: {}", ca_handle, actor);

        let ca = self.get_ca(ca_handle).await?;

        // Request revocations from all parents - best effort
        info!(
            "Will try to request revocations from all parents CA '{}' before removing it.",
            ca_handle
        );
        for parent in ca.parents() {
            if let Err(e) = self.ca_parent_revoke(ca_handle, parent).await {
                warn!(
                    "Removing CA '{}', but could not send revoke requests to parent '{}': {}",
                    ca_handle, parent, e
                );
            }
        }

        // Clean all repos - again best effort
        info!(
            "Will try to clean up all repositories for CA '{}' before removing it.",
            ca_handle
        );
        let mut repos: Vec<RepositoryContact> = self.ca_repo_elements(ca_handle).await?.into_keys().collect();

        for deprecated in self.ca_deprecated_repos(ca_handle)? {
            repos.push(deprecated.into());
        }

        for repo_contact in repos {
            if self
                .ca_repo_sync(repo_manager, ca_handle, ca.id_cert(), &repo_contact, vec![])
                .await
                .is_err()
            {
                info!(
                    "Could not clean up deprecated repository. This is fine - objects there are no longer referenced."
                );
            }
        }

        self.ca_store.drop_aggregate(ca_handle)?;
        self.ca_objects_store.remove_ca(ca_handle)?;
        self.status_store.remove_ca(ca_handle)?;

        Ok(())
    }
}

/// # CA History
///
impl CaManager {
    /// Gets the history for a CA.
    pub async fn ca_history(&self, handle: &CaHandle, crit: CommandHistoryCriteria) -> KrillResult<CommandHistory> {
        Ok(self.ca_store.command_history(handle, crit)?)
    }

    /// Shows the details for a CA command.
    pub fn ca_command_details(&self, handle: &CaHandle, version: u64) -> KrillResult<CaCommandDetails> {
        self.ca_store
            .get_command(handle, version)
            .map_err(Error::AggregateStoreError)
    }
}

/// # CAs as parents
///
impl CaManager {
    /// Adds a child under a CA. If the `AddChildRequest` contains resources not held
    /// by this CA, then an `Error::CaChildExtraResources` is returned.
    pub async fn ca_add_child(
        &self,
        ca: &CaHandle,
        req: AddChildRequest,
        service_uri: &uri::Https,
        actor: &Actor,
    ) -> KrillResult<idexchange::ParentResponse> {
        info!("CA '{}' process add child request: {}", &ca, &req);
        if ca.as_str() != TA_NAME {
            let (child_handle, child_res, id_cert) = req.unpack();

            let add_child =
                CertAuthCommandDetails::child_add(ca, child_handle.clone(), id_cert.into(), child_res, actor);
            self.send_ca_command(add_child).await?;
            self.ca_parent_response(ca, child_handle, service_uri).await
        } else {
            let child_handle = req.handle().clone();
            let add_child_cmd = TrustAnchorProxyCommand::add_child(ca, req, actor);
            self.send_ta_proxy_command(add_child_cmd).await?;
            self.ca_parent_response(ca, child_handle, service_uri).await
        }
    }

    /// Show details for a child under the CA.
    pub async fn ca_show_child(&self, ca: &CaHandle, child: &ChildHandle) -> KrillResult<ChildCaInfo> {
        trace!("Finding details for CA: {} under parent: {}", child, ca);
        let ca = self.get_ca(ca).await?;
        ca.get_child(child).map(|details| details.clone().into())
    }

    /// Show a contact for a child.
    pub async fn ca_parent_contact(
        &self,
        ca_handle: &CaHandle,
        child_handle: ChildHandle,
        service_uri: &uri::Https,
    ) -> KrillResult<ParentCaContact> {
        let service_uri = Self::service_uri_for_ca(service_uri, ca_handle);
        let ca = self.get_ca(ca_handle).await?;

        let server_info = ParentServerInfo::new(service_uri, ca_handle.convert(), child_handle, ca.id_cert().clone());
        Ok(ParentCaContact::for_parent_server_info(server_info))
    }

    /// Gets an RFC8183 Parent Response for the child.
    pub async fn ca_parent_response(
        &self,
        ca_handle: &CaHandle,
        child_handle: ChildHandle,
        service_uri: &uri::Https,
    ) -> KrillResult<idexchange::ParentResponse> {
        let service_uri = Self::service_uri_for_ca(service_uri, ca_handle);
        let id_cert: publication::Base64 = if ca_handle.as_str() != TA_NAME {
            let ca = self.get_ca(ca_handle).await?;
            ca.get_child(&child_handle)?; // ensure the child is known
            ca.id_cert().base64().clone()
        } else {
            let proxy = self.get_trust_anchor_proxy().await?;
            proxy.get_child(&child_handle)?;
            proxy.id().base64().clone()
        };

        Ok(idexchange::ParentResponse::new(
            id_cert,
            ca_handle.convert(),
            child_handle,
            service_uri,
            None,
        ))
    }

    fn service_uri_for_ca(base_uri: &uri::Https, ca_handle: &CaHandle) -> ServiceUri {
        let service_uri = format!("{}rfc6492/{}", base_uri, ca_handle);
        let service_uri = uri::Https::from_string(service_uri).unwrap();
        ServiceUri::Https(service_uri)
    }

    /// Update a child under this CA. The submitted `UpdateChildRequest` can contain a
    /// new `IdCert`, or `ResourceSet`, or both. When resources are updated, the existing
    /// resource entitlements are replaced by the new value - i.e. this is not a delta
    /// and it affects all Internet Number Resource (INR) types (IPv4, IPV6, ASN). Setting
    /// resource entitlements beyond the resources held by the parent CA will return
    /// an `Error::CaChildExtraResources`.
    pub async fn ca_child_update(
        &self,
        ca: &CaHandle,
        child: ChildHandle,
        req: UpdateChildRequest,
        actor: &Actor,
    ) -> KrillResult<()> {
        let (id_opt, resources_opt, suspend_opt) = req.unpack();

        if let Some(id) = id_opt {
            self.send_ca_command(CertAuthCommandDetails::child_update_id(
                ca,
                child.clone(),
                id.into(),
                actor,
            ))
            .await?;
        }
        if let Some(resources) = resources_opt {
            self.send_ca_command(CertAuthCommandDetails::child_update_resources(
                ca,
                child.clone(),
                resources,
                actor,
            ))
            .await?;
        }
        if let Some(suspend) = suspend_opt {
            if suspend {
                self.send_ca_command(CertAuthCommandDetails::child_suspend_inactive(ca, child, actor))
                    .await?;
            } else {
                self.send_ca_command(CertAuthCommandDetails::child_unsuspend(ca, child, actor))
                    .await?;
            }
        }
        Ok(())
    }

    /// Removes a child from this CA. This will also ensure that certificates issued to the child
    /// are revoked and withdrawn.
    pub async fn ca_child_remove(&self, ca: &CaHandle, child: ChildHandle, actor: &Actor) -> KrillResult<()> {
        self.status_store.remove_child(ca, &child)?;
        self.send_ca_command(CertAuthCommandDetails::child_remove(ca, child, actor))
            .await?;

        Ok(())
    }

    /// Processes an RFC 6492 request sent to this CA:
    /// - parses the message bytes
    /// - validates the request
    /// - processes the child request
    /// - signs a response and returns the bytes
    pub async fn rfc6492(
        &self,
        ca_handle: &CaHandle,
        msg_bytes: Bytes,
        user_agent: Option<String>,
        actor: &Actor,
    ) -> KrillResult<Bytes> {
        if ca_handle.as_str() == TA_NAME {
            return Err(Error::custom("Remote RFC 6492 to TA is not supported"));
        }

        let ca = self.get_ca(ca_handle).await?;

        let req_msg = self.rfc6492_unwrap_request(&ca, &msg_bytes)?;

        // Create a logger for CMS (avoid cloning recipient)
        let cms_logger = CmsLogger::for_rfc6492_rcvd(
            self.config.rfc6492_log_dir.as_ref(),
            req_msg.recipient(),
            req_msg.sender(),
        );

        let res_msg = self
            .rfc6492_process_request(ca_handle, req_msg, user_agent, actor)
            .await;

        match res_msg {
            Ok(msg) => {
                let should_log_cms = !msg.is_list_response();
                let reply_bytes = ca.sign_rfc6492_response(msg, self.signer.deref())?;

                if should_log_cms {
                    cms_logger.received(&msg_bytes)?;
                    cms_logger.reply(&reply_bytes)?;
                }

                Ok(reply_bytes)
            }
            Err(e) => {
                cms_logger.received(&msg_bytes)?;
                cms_logger.err(&e)?;

                Err(e)
            }
        }
    }

    /// Process an rfc6492 message and create an unsigned response
    pub async fn rfc6492_process_request(
        &self,
        ca_handle: &CaHandle,
        req_msg: provisioning::Message,
        user_agent: Option<String>,
        actor: &Actor,
    ) -> KrillResult<provisioning::Message> {
        let (sender, _recipient, payload) = req_msg.unpack();

        let child_handle = sender.convert();

        // If the child was suspended, because it was inactive, then we can now conclude
        // that it's become active again. So unsuspend it first, before processing the request
        // further.
        //
        // The TA will never suspend children, and does not support it.
        if ca_handle.as_str() != TA_NAME {
            let ca = self.get_ca(ca_handle).await?;

            let child_ca = ca.get_child(&child_handle)?;
            if child_ca.is_suspended() {
                info!(
                    "Child '{}' under CA '{}' became active again, will unsuspend it.",
                    child_handle,
                    ca.handle()
                );
                let req = UpdateChildRequest::unsuspend();
                self.ca_child_update(ca.handle(), child_handle.clone(), req, actor)
                    .await?;
            }
        }

        let res_msg = match payload {
            provisioning::Payload::Revoke(req) => self.revoke(ca_handle, child_handle.clone(), req, actor).await,
            provisioning::Payload::List => self.list(ca_handle, &child_handle).await,
            provisioning::Payload::Issue(req) => self.issue(ca_handle, child_handle.clone(), req, actor).await,
            _ => Err(Error::custom("Unsupported RFC6492 message")),
        };

        // Set child status
        match &res_msg {
            Ok(_) => {
                self.status_store
                    .set_child_success(ca_handle, &child_handle, user_agent)?;
            }
            Err(e) => {
                self.status_store
                    .set_child_failure(ca_handle, &child_handle, user_agent, e)?;
            }
        }

        res_msg
    }

    /// Unpack and validate a request message
    fn rfc6492_unwrap_request(&self, ca: &CertAuth, msg_bytes: &Bytes) -> KrillResult<provisioning::Message> {
        match ProvisioningCms::decode(msg_bytes.as_ref()) {
            Ok(msg) => ca.verify_rfc6492(msg),
            Err(e) => Err(Error::custom(format!(
                "Could not decode RFC6492 message for: {}, err: {}",
                ca.handle(),
                e
            ))),
        }
    }

    /// List the entitlements for a child: 3.3.2 of RFC 6492.
    async fn list(&self, ca_handle: &CaHandle, child: &ChildHandle) -> KrillResult<provisioning::Message> {
        let list_response = if ca_handle.as_str() != TA_NAME {
            self.get_ca(ca_handle).await?.list(child, &self.config.issuance_timing)
        } else {
            self.get_trust_anchor_proxy()
                .await?
                .entitlements(child, &self.config.issuance_timing)
                .map(|entitlements| ResourceClassListResponse::new(vec![entitlements]))
        }?;

        Ok(provisioning::Message::list_response(
            ca_handle.convert(),
            child.convert(),
            list_response,
        ))
    }

    /// Issue a Certificate in response to an RFC 6492 Certificate Issuance request sent by a child.
    ///
    /// See: https://tools.ietf.org/html/rfc6492#section3.4.1-2
    async fn issue(
        &self,
        ca_handle: &CaHandle,
        child: ChildHandle,
        issue_req: IssuanceRequest,
        actor: &Actor,
    ) -> KrillResult<provisioning::Message> {
        if ca_handle.as_str() == TA_NAME {
            let request = ta::ProvisioningRequest::Issuance(issue_req);
            self.ta_slow_rfc6492_request(ca_handle, child, request, actor).await
        } else {
            let class_name = issue_req.class_name();
            let pub_key = issue_req.csr().public_key();

            let cmd = CertAuthCommandDetails::child_certify(
                ca_handle,
                child.clone(),
                issue_req.clone(),
                self.config.clone(),
                self.signer.clone(),
                actor,
            );

            let ca = self.send_ca_command(cmd).await?;

            // The updated CA will now include the newly issued certificate.
            let response = ca.issuance_response(&child, class_name, pub_key, &self.config.issuance_timing)?;

            Ok(provisioning::Message::issue_response(
                ca_handle.convert(),
                child.into_converted(),
                response,
            ))
        }
    }

    /// Process an RFC 6492 revocation request sent by a child.
    /// See: https://tools.ietf.org/html/rfc6492#section3.5.1-2
    async fn revoke(
        &self,
        ca_handle: &CaHandle,
        child: ChildHandle,
        revoke_request: RevocationRequest,
        actor: &Actor,
    ) -> KrillResult<provisioning::Message> {
        if ca_handle.as_str() == TA_NAME {
            let request = ta::ProvisioningRequest::Revocation(revoke_request);
            self.ta_slow_rfc6492_request(ca_handle, child, request, actor).await
        } else {
            let res = RevocationResponse::from(&revoke_request); // response provided that no errors are returned
            let msg = provisioning::Message::revoke_response(ca_handle.convert(), child.convert(), res);

            let cmd = CertAuthCommandDetails::child_revoke_key(ca_handle, child, revoke_request, actor);
            self.send_ca_command(cmd).await?;

            Ok(msg)
        }
    }

    /// Processes a 'slow' RFC 6492 request to the TA: an issue or revoke request
    /// which will require the Trust Anchor Signer to use the TA key.
    async fn ta_slow_rfc6492_request(
        &self,
        ta_handle: &CaHandle,
        child: ChildHandle,
        request: ta::ProvisioningRequest,
        actor: &Actor,
    ) -> KrillResult<provisioning::Message> {
        let proxy = self.get_trust_anchor_proxy().await?;
        if let Some(response) = proxy.response_for_child(&child, &request)? {
            // Great, we have a pending response. We can give the response to the child
            // and remove it from the proxy.
            let response = response
                .clone()
                .to_provisioning_message(ta_handle.convert(), child.convert());

            let cmd = TrustAnchorProxyCommand::give_child_response(ta_handle, child, request.key_identifier(), actor);
            self.send_ta_proxy_command(cmd).await?;

            Ok(response)
        } else if proxy.matching_open_request(&child, &request)? {
            // already scheduled.. should not happen with krill children
            // but return 1101 just in case
            provisioning::Message::not_performed_response(
                ta_handle.convert(),
                child.convert(),
                provisioning::NotPerformedResponse::err_1101(),
            )
            .map_err(|_| Error::custom("creation of not performed response should never fail"))
        } else {
            // we will need schedule this one and return a 1104 not performed response
            let cmd = TrustAnchorProxyCommand::add_child_request(ta_handle, child.clone(), request, actor);
            self.send_ta_proxy_command(cmd).await?;

            provisioning::Message::not_performed_response(
                ta_handle.convert(),
                child.into_converted(),
                provisioning::NotPerformedResponse::err_1104(),
            )
            .map_err(|_| Error::custom("creation of not performed response should never fail"))
        }
    }
}

/// # CAs as children
///
impl CaManager {
    /// Adds a new parent, or updates an existing parent of a CA. Adding a parent will trigger that the
    /// CA connects to this new parent in order to learn its resource entitlements and set up the resource
    /// class(es) under it, and request certificate(s).
    pub async fn ca_parent_add_or_update(
        &self,
        handle: CaHandle,
        parent_req: ParentCaReq,
        actor: &Actor,
    ) -> KrillResult<()> {
        let ca = self.get_ca(&handle).await?;

        let (parent, response) = parent_req.unpack();
        let contact = ParentCaContact::for_rfc8183_parent_response(response)
            .map_err(|e| Error::CaParentResponseInvalid(handle.clone(), e.to_string()))?;

        let cmd = if !ca.parent_known(&parent) {
            CertAuthCommandDetails::add_parent(&handle, parent, contact, actor)
        } else {
            CertAuthCommandDetails::update_parent(&handle, parent, contact, actor)
        };

        self.send_ca_command(cmd).await?;
        Ok(())
    }

    /// Removes a parent from a CA, this will trigger that best effort revocations of existing
    /// keys under this parent are requested. Any resource classes under the parent will be removed
    /// and all relevant content will be withdrawn from the repository.
    pub async fn ca_parent_remove(&self, handle: CaHandle, parent: ParentHandle, actor: &Actor) -> KrillResult<()> {
        // best effort, request revocations for any remaining keys under this parent.
        if let Err(e) = self.ca_parent_revoke(&handle, &parent).await {
            warn!(
                "Removing parent '{}' from CA '{}', but could not send revoke requests: {}",
                parent, handle, e
            );
        }

        self.status_store.remove_parent(&handle, &parent)?;

        let upd = CertAuthCommandDetails::remove_parent(&handle, parent, actor);
        self.send_ca_command(upd).await?;
        Ok(())
    }

    /// Send revocation requests for a parent of a CA when the parent is removed.
    pub async fn ca_parent_revoke(&self, handle: &CaHandle, parent: &ParentHandle) -> KrillResult<()> {
        let ca = self.get_ca(handle).await?;
        let revoke_requests = ca.revoke_under_parent(parent, &self.signer)?;
        self.send_revoke_requests(handle, parent, revoke_requests).await?;
        Ok(())
    }

    /// Schedule refreshing all CAs as soon as possible:
    ///
    /// Note: this function can be called manually through the API, but normally the
    ///       CA refresh process is replanned on the task queue automatically.
    pub async fn cas_schedule_refresh_all(&self) -> KrillResult<()> {
        if let Ok(cas) = self.ca_store.list() {
            for ca_handle in cas {
                self.cas_schedule_refresh_single(ca_handle).await?;
            }
        }
        Ok(())
    }

    /// Refresh a single CA with its parents, and possibly suspend inactive children.
    pub async fn cas_schedule_refresh_single(&self, ca_handle: CaHandle) -> KrillResult<()> {
        self.ca_schedule_sync_parents(&ca_handle).await
    }

    /// Schedule check suspending any children under all CAs as soon as possible:
    ///
    /// Note: this function can be called manually through the API, but normally this
    ///       is replanned on the task queue automatically IF suspension is enabled.
    pub fn cas_schedule_suspend_all(&self) -> KrillResult<()> {
        if self.config.suspend_child_after_inactive_seconds().is_some() {
            if let Ok(cas) = self.ca_store.list() {
                for ca in cas {
                    self.tasks
                        .schedule(Task::SuspendChildrenIfNeeded { ca_handle: ca }, now())?;
                }
            }
        }
        Ok(())
    }

    /// Suspend child CAs
    pub async fn ca_suspend_inactive_children(&self, ca_handle: &CaHandle, started: Timestamp, actor: &Actor) {
        // Set threshold hours if it was configured AND this server has been started
        // longer ago than the hours specified. Otherwise we risk that *all* children
        // without prior recorded status are suspended on upgrade, or that *all* children
        // are suspended if the server had been down for more than the threshold hours.
        let threshold_seconds = self
            .config
            .suspend_child_after_inactive_seconds()
            .filter(|secs| started < Timestamp::now_minus_seconds(*secs));

        // suspend inactive children, if so configured
        if let Some(threshold_seconds) = threshold_seconds {
            if let Ok(ca_status) = self.get_ca_status(ca_handle).await {
                let connections = ca_status.get_children_connection_stats();

                for child in connections.suspension_candidates(threshold_seconds) {
                    let threshold_string = if threshold_seconds >= 3600 {
                        format!("{} hours", threshold_seconds / 3600)
                    } else {
                        format!("{} seconds", threshold_seconds)
                    };

                    info!(
                        "Child '{}' under CA '{}' was inactive for more than {}. Will suspend it.",
                        child, ca_handle, threshold_string
                    );
                    if let Err(e) = self.status_store.set_child_suspended(ca_handle, &child) {
                        panic!("System level error encountered while updating ca status: {}", e);
                    }

                    let req = UpdateChildRequest::suspend();
                    if let Err(e) = self.ca_child_update(ca_handle, child, req, actor).await {
                        error!("Could not suspend inactive child, error: {}", e);
                    }
                }
            }
        }
    }

    /// Synchronizes a CA with its parents - up to the configures batch size.
    /// Remaining parents will be done in a future run.
    async fn ca_schedule_sync_parents(&self, ca_handle: &CaHandle) -> KrillResult<()> {
        if let Ok(ca) = self.get_ca(ca_handle).await {
            // get updates from parents
            {
                if ca.nr_parents() <= self.config.ca_refresh_parents_batch_size {
                    // Nr of parents is below batch size, so just process all of them
                    for parent in ca.parents() {
                        self.tasks.schedule(
                            Task::SyncParent {
                                ca_handle: ca_handle.clone(),
                                ca_version: 0,
                                parent: parent.clone(),
                            },
                            now(),
                        )?;
                    }
                } else {
                    // more parents than the batch size exist, so get candidates based on
                    // the known parent statuses for this CA.
                    let status = self.status_store.get_ca_status(ca_handle);

                    for parent in status
                        .parents()
                        .sync_candidates(ca.parents().collect(), self.config.ca_refresh_parents_batch_size)
                    {
                        self.tasks.schedule(
                            Task::SyncParent {
                                ca_handle: ca_handle.clone(),
                                ca_version: 0,
                                parent,
                            },
                            now(),
                        )?;
                    }
                }
            }
        }
        Ok(())
    }

    /// Synchronizes a CA with one of its parents:
    ///   - send pending requests if present; otherwise
    ///   - get and process updated entitlements
    ///
    /// Returns:
    /// Ok(true) if successful
    /// Ok(false) if premature
    /// Err(Error) in case of issues
    ///
    /// Note: if new request events are generated as a result of processing updated entitlements
    ///       then they will trigger that this synchronization is called again so that the pending
    ///       requests can be sent.
    pub async fn ca_sync_parent(
        &self,
        handle: &CaHandle,
        min_ca_version: u64, // set this 0 if it does not matter
        parent: &ParentHandle,
        actor: &Actor,
    ) -> KrillResult<bool> {
        let ca = self.get_ca(handle).await?;

        trace!("CA version: {}, asked to wait until: {}", ca.version(), min_ca_version);
        if ca.version() < min_ca_version {
            // sync is premature - but not really an error as such
            Ok(false)
        } else {
            if ca.has_pending_requests(parent) {
                self.send_requests(handle, parent, actor).await?;
            } else {
                self.get_updates_from_parent(handle, parent, actor).await?;
            }
            Ok(true)
        }
    }

    /// Synchronise the Trust Anchor Proxy with the Signer - it the Signer is local.
    pub async fn sync_ta_proxy_signer_if_possible(&self) -> KrillResult<()> {
        let ta_handle = ta_handle();

        if let Ok(mut proxy) = self.get_trust_anchor_proxy().await {
            if let Ok(mut signer) = self.get_trust_anchor_signer().await {
                // make sign request in proxy
                let sign_request_cmd = TrustAnchorProxyCommand::make_signer_request(&ta_handle, &self.system_actor);
                proxy = self.send_ta_proxy_command(sign_request_cmd).await?;

                // get sign request for signer
                let signed_request = proxy.get_signer_request(self.config.ta_timing, &self.signer)?;
                let request_nonce = signed_request.content().nonce.clone(); // remember so we can retrieve it

                // let signer process request
                let signer_process_request_cmd = TrustAnchorSignerCommand::make_process_request_command(
                    &ta_handle,
                    signed_request,
                    self.config.ta_timing,
                    self.signer.clone(),
                    &self.system_actor,
                );
                signer = self.send_ta_signer_command(signer_process_request_cmd).await?;

                // get the response from the signer and give it to the proxy
                let exchange = signer.get_exchange(&request_nonce).unwrap();
                let proxy_process_response_cmd = TrustAnchorProxyCommand::process_signer_response(
                    &ta_handle,
                    exchange.clone().response,
                    &self.system_actor,
                );
                self.send_ta_proxy_command(proxy_process_response_cmd).await?;
            } else {
                warn!("There is at least one pending request for the TA signer. Plan a signing session!")
            }
        } else {
            debug!("Sync TA proxy signer was called without a TA proxy.. this is rather odd..")
        }
        Ok(())
    }

    /// Try to get updates from a specific parent of a CA.
    async fn get_updates_from_parent(
        &self,
        handle: &CaHandle,
        parent: &ParentHandle,
        actor: &Actor,
    ) -> KrillResult<()> {
        if handle != &ta_handle() {
            let ca = self.get_ca(handle).await?;

            // Return an error if the repository was not configured yet.
            ca.repository_contact()?;

            let ca = self.get_ca(handle).await?;
            let parent_contact = ca.parent(parent)?;
            let entitlements = self
                .get_entitlements_from_contact(handle, parent, parent_contact, true)
                .await?;

            self.update_entitlements(handle, parent.clone(), entitlements, actor)
                .await?;
        }
        Ok(())
    }

    /// Sends requests to a specific parent for the CA matching handle.
    async fn send_requests(&self, handle: &CaHandle, parent: &ParentHandle, actor: &Actor) -> KrillResult<()> {
        self.send_revoke_requests_handle_responses(handle, parent, actor)
            .await?;
        self.send_cert_requests_handle_responses(handle, parent, actor).await
    }

    async fn send_revoke_requests_handle_responses(
        &self,
        handle: &CaHandle,
        parent: &ParentHandle,
        actor: &Actor,
    ) -> KrillResult<()> {
        let child = self.get_ca(handle).await?;
        let requests = child.revoke_requests(parent);

        let revoke_responses = self.send_revoke_requests(handle, parent, requests).await?;

        for (rcn, revoke_responses) in revoke_responses.into_iter() {
            for response in revoke_responses.into_iter() {
                let cmd = CertAuthCommandDetails::key_roll_finish(handle, rcn.clone(), response, actor);
                self.send_ca_command(cmd).await?;
            }
        }

        Ok(())
    }

    pub async fn send_revoke_requests(
        &self,
        handle: &CaHandle,
        parent: &ParentHandle,
        revoke_requests: HashMap<ResourceClassName, Vec<RevocationRequest>>,
    ) -> KrillResult<HashMap<ResourceClassName, Vec<RevocationResponse>>> {
        let child = self.get_ca(handle).await?;

        let server_info = child.parent(parent)?.parent_server_info();
        let parent_uri = server_info.service_uri();

        match self
            .send_revoke_requests_rfc6492(
                revoke_requests,
                &child.id_cert().public_key().key_identifier(),
                server_info,
            )
            .await
        {
            Err(e) => {
                self.status_store.set_parent_failure(handle, parent, parent_uri, &e)?;
                Err(e)
            }
            Ok(res) => {
                self.status_store.set_parent_last_updated(handle, parent, parent_uri)?;
                Ok(res)
            }
        }
    }

    pub async fn send_revoke_unexpected_key(
        &self,
        handle: &CaHandle,
        rcn: ResourceClassName,
        revocation: RevocationRequest,
    ) -> KrillResult<HashMap<ResourceClassName, Vec<RevocationResponse>>> {
        let child = self.ca_store.get_latest(handle)?;
        let parent = child.parent_for_rc(&rcn)?;
        let mut requests = HashMap::new();
        requests.insert(rcn, vec![revocation]);

        self.send_revoke_requests(handle, parent, requests).await
    }

    async fn send_revoke_requests_rfc6492(
        &self,
        revoke_requests: HashMap<ResourceClassName, Vec<RevocationRequest>>,
        signing_key: &KeyIdentifier,
        server_info: &ParentServerInfo,
    ) -> KrillResult<HashMap<ResourceClassName, Vec<RevocationResponse>>> {
        let mut revoke_map = HashMap::new();

        for (rcn, revoke_requests) in revoke_requests.into_iter() {
            let mut revocations = vec![];
            for req in revoke_requests.into_iter() {
                let sender = server_info.child_handle().convert();
                let recipient = server_info.parent_handle().convert();

                let revoke = provisioning::Message::revoke(sender, recipient, req.clone());

                let response = self
                    .send_rfc6492_and_validate_response(revoke, server_info, signing_key)
                    .await?;

                let payload = response.into_payload();
                let payload_type = payload.payload_type();

                match payload {
                    provisioning::Payload::RevokeResponse(revoke_response) => revocations.push(revoke_response),
                    provisioning::Payload::ErrorResponse(e) => {
                        if e.status() == 1101 || e.status() == 1104 {
                            // If we get one of the following responses:
                            //    1101         already processing request
                            //    1104         request scheduled for processing
                            //
                            // Then we asked the parent, but don't have a revocation response yet.
                            //
                            // This is okay.. there is nothing to do but ask again later. This should really
                            // only happen for a CA that operates under the *local* Trust Anchor. The Krill
                            // TA uses a 'proxy' part for online functions, such as talking to children,
                            // and a 'signer' part for signing, which may happen offline - and much later.
                            //
                            // By not adding any response to the returned hash we ensure that the old key
                            // remains in use (for a manifest and CRL only) until we get the revocation response
                            // when we ask later.
                            //
                            // When the local TA 'proxy' receives new signed responses from the 'signer' then it
                            // will trigger all local children to sync again. That time, they should see a response.
                        } else if e.status() == 1301 || e.status() == 1302 {
                            // If we get one of the following responses:
                            //    1301         revoke - no such resource class
                            //    1302         revoke - no such key
                            //
                            // Then we can consider this revocation redundant from the parent side, so just add it
                            // as revoked to this CA and move on. While this may be unexpected this is unlikely to
                            // be a problem. If we would keep insisting that the parent revokes a key they already
                            // revoked, then we can end up in a stuck loop.
                            //
                            // More importantly we should re-sync things if we get 12** errors to certificate sign
                            // requests, but that is done in another function.
                            let revoke_response = (&req).into();
                            revocations.push(revoke_response)
                        } else {
                            return Err(Error::Rfc6492NotPerformed(e));
                        }
                    }
                    _ => {
                        return Err(Error::custom(format!(
                            "Got unexpected response type '{}' to revoke query",
                            payload_type
                        )))
                    }
                }
            }

            revoke_map.insert(rcn, revocations);
        }

        Ok(revoke_map)
    }

    async fn send_cert_requests_handle_responses(
        &self,
        ca_handle: &CaHandle,
        parent: &ParentHandle,
        actor: &Actor,
    ) -> KrillResult<()> {
        let ca = self.get_ca(ca_handle).await?;
        let requests = ca.cert_requests(parent);
        let signing_key = ca.id_cert().public_key().key_identifier();
        let server_info = ca.parent(parent)?.parent_server_info();

        // We may need to do work for multiple resource class and there may therefore be
        // multiple errors. We want to keep track of those, rather than bailing out on the
        // first error, because an issue in one resource class does not necessarily mean
        // that there should be an issue in the the others.
        //
        // Of course for most CAs there will only be one resource class under a parent,
        // but we need to be prepared to deal with N classes.
        let mut errors = vec![];

        for (rcn, requests) in requests.into_iter() {
            // We could have multiple requests in a single resource class (multiple keys during rollover)
            for req in requests {
                let sender = server_info.child_handle().convert();
                let recipient = server_info.parent_handle().convert();

                let msg = provisioning::Message::issue(sender, recipient, req);

                match self
                    .send_rfc6492_and_validate_response(msg, server_info, &signing_key)
                    .await
                {
                    Err(e) => {
                        // If any of the requests for an RC results in an error, then
                        // record the error and break the loop. We will sync again.
                        errors.push(Error::CaParentSyncError(
                            ca_handle.clone(),
                            parent.clone(),
                            rcn.clone(),
                            e.to_string(),
                        ));
                        break;
                    }
                    Ok(response) => {
                        let payload = response.into_payload();
                        let payload_type = payload.payload_type();

                        match payload {
                            provisioning::Payload::IssueResponse(response) => {
                                // Update the received certificate.
                                //
                                // In a typical exchange we will only have one key under an RC under a
                                // parent. During a key roll there may be multiple keys and requests. It
                                // is still fine to update the received certificate for key "A" even if we
                                // would get an error for the request for key "B". The reason is such an
                                // *unlikely* failure would still trigger an appropriate response at
                                // the resource class level in the next loop iteration below.
                                let issued = response.into_issued();
                                let (uri, limit, cert) = issued.unpack();

                                match ResourceSet::try_from(&cert) {
                                    Err(e) => {
                                        // Cannot get resources from the issued certificate. This should
                                        // never happen, but it would occur if the parent gave us a certificate
                                        // with 'inherited' resources. This may be allowed under RFC 6492,
                                        // or rather.. it's not strictly disallowed as perhaps it should be?
                                        //
                                        // In any case.. report the error - but we do not expect that this
                                        // will happen in the wild.

                                        // push the error for reporting, this will also trigger that the CA will
                                        // sync with its parent again - and then it will just find revocation
                                        // requests for this RC - which are sent on a best effort basis
                                        errors.push(Error::CaParentSyncError(
                                            ca_handle.clone(),
                                            parent.clone(),
                                            rcn.clone(),
                                            format!("cannot parse resources on received certificate, error: {}", e),
                                        ));
                                        break;
                                    }
                                    Ok(resources) => {
                                        match ReceivedCert::create(cert, uri, resources, limit) {
                                            Err(e) => {
                                                errors.push(Error::CaParentSyncError(
                                                    ca_handle.clone(),
                                                    parent.clone(),
                                                    rcn.clone(),
                                                    format!("cannot use issued certificate, error: {}", e),
                                                ));
                                                break;
                                            }
                                            Ok(rcvd_cert) => {
                                                if let Err(e) = self
                                                    .send_ca_command(CertAuthCommandDetails::upd_received_cert(
                                                        ca_handle,
                                                        rcn.clone(),
                                                        rcvd_cert,
                                                        self.config.clone(),
                                                        self.signer.clone(),
                                                        actor,
                                                    ))
                                                    .await
                                                {
                                                    // Note that sending the command to update a received certificate
                                                    // cannot fail unless there are bigger issues like this being the wrong
                                                    // response for this resource class. This would be extremely odd because
                                                    // we only just asked the resource class which request to send. Still, in
                                                    // order to handle this the most graceful way we can, we should just drop
                                                    // this resource class and report an error. If there are are still resource
                                                    // entitlements under the parent for this resource class, then a new class
                                                    // will be automatically created when we synchronize the entitlements again.

                                                    let reason =
                                                        format!("cannot process received certificate! error: {}", e);

                                                    self.send_ca_command(CertAuthCommandDetails::drop_resource_class(
                                                        ca_handle,
                                                        rcn.clone(),
                                                        reason.clone(),
                                                        self.signer.clone(),
                                                        actor,
                                                    ))
                                                    .await?;

                                                    // push the error for reporting, this will also trigger that the CA will
                                                    // sync with its parent again - and then it will just find revocation
                                                    // requests for this RC - which are sent on a best effort basis
                                                    errors.push(Error::CaParentSyncError(
                                                        ca_handle.clone(),
                                                        parent.clone(),
                                                        rcn.clone(),
                                                        reason,
                                                    ));
                                                    break;
                                                }
                                            }
                                        }
                                    }
                                }
                            }
                            provisioning::Payload::ErrorResponse(not_performed) => {
                                match not_performed.status() {
                                    1101 | 1104 => {
                                        // If we get one of the following responses:
                                        //    1101         already processing request
                                        //    1104         request scheduled for processing
                                        //
                                        // Then we asked the parent, but don't have a signed certificate yet.
                                        //
                                        // This is okay.. there is nothing to do but ask again later. This should really
                                        // only happen for a CA that operates under the *local* Trust Anchor. The Krill
                                        // TA uses a 'proxy' part for online functions, such as talking to children,
                                        // and a 'signer' part for signing, which may happen offline - and much later.
                                        //
                                        // If the local TA 'proxy' receives new signed responses from the 'signer' then it
                                        // will trigger all local children to sync again. That time, they should see a response.
                                    }
                                    1201 | 1202 => {
                                        // Okay, so it looks like the parent *just* told the CA that it was entitled
                                        // to certain resources in a resource class and now in response to certificate
                                        // sign request they say the resource class is gone (1201), or there are no resources
                                        // in it (1202). This can happen as a result of a race condition if the child CA
                                        // was asking the entitlements just moments before the parent removed them.

                                        let reason = "parent removed entitlement to resource class".to_string();

                                        self.send_ca_command(CertAuthCommandDetails::drop_resource_class(
                                            ca_handle,
                                            rcn.clone(),
                                            reason.clone(),
                                            self.signer.clone(),
                                            actor,
                                        ))
                                        .await?;

                                        // push the error for reporting, this will also trigger that the CA will
                                        // sync with its parent again - and then it will just find revocation
                                        // requests for this RC - which are sent on a best effort basis
                                        errors.push(Error::CaParentSyncError(
                                            ca_handle.clone(),
                                            parent.clone(),
                                            rcn.clone(),
                                            reason,
                                        ));
                                        break;
                                    }
                                    1204 => {
                                        // The parent says that the CA is re-using a key across RCs. Krill CAs never
                                        // re-use keys - so this is extremely unlikely. Still there seems to be a
                                        // disagreement and in this case the parent has the last word. Recovering by
                                        // dropping all keys in the RC and making a new pending key should be possible,
                                        // but it's complicated with regards to corner cases: e.g. what if we were in
                                        // the middle of key roll..
                                        //
                                        // So, the most straightforward way to deal with this is by dropping this current
                                        // RC altogether. Then the CA will find its resource entitlements in a future
                                        // synchronization with the parent and just create a new RC - and issue all
                                        // eligible certificates and ROAs under it.

                                        let reason = "parent claims we are re-using keys".to_string();
                                        self.send_ca_command(CertAuthCommandDetails::drop_resource_class(
                                            ca_handle,
                                            rcn.clone(),
                                            reason.clone(),
                                            self.signer.clone(),
                                            actor,
                                        ))
                                        .await?;

                                        // push the error for reporting, this will also trigger that the CA will
                                        // sync with its parent again - and then it will just find revocation
                                        // requests for this RC - which are sent on a best effort basis
                                        errors.push(Error::CaParentSyncError(
                                            ca_handle.clone(),
                                            parent.clone(),
                                            rcn.clone(),
                                            reason,
                                        ));
                                        break;
                                    }
                                    _ => {
                                        // Other not performed responses can be due to temporary issues at the
                                        // parent (e.g. it had an internal error of some kind), or because of
                                        // protocol version mismatches and such (in future maybe?).
                                        //
                                        // In any event we cannot take any action to recover, so just report
                                        // them and let the schedular try to sync with the parent again.
                                        let issue = format!(
                                            "parent returned not performed response to certificate request: {}",
                                            not_performed
                                        );
                                        errors.push(Error::CaParentSyncError(
                                            ca_handle.clone(),
                                            parent.clone(),
                                            rcn.clone(),
                                            issue,
                                        ));
                                        break;
                                    }
                                }
                            }
                            _ => {
                                let issue =
                                    format!("unexpected response type '{}' to a certificate request", payload_type);
                                errors.push(Error::CaParentSyncError(
                                    ca_handle.clone(),
                                    parent.clone(),
                                    rcn.clone(),
                                    issue,
                                ));
                                break;
                            }
                        }
                    }
                }
            }
        }

        let uri = server_info.service_uri();
        if errors.is_empty() {
            self.status_store.set_parent_last_updated(ca_handle, parent, uri)?;

            Ok(())
        } else {
            let e = if errors.len() == 1 {
                errors.pop().unwrap()
            } else {
                Error::Multiple(errors)
            };

            self.status_store.set_parent_failure(ca_handle, parent, uri, &e)?;

            Err(e)
        }
    }

    /// Updates the CA resource classes, if entitlements are different from
    /// what the CA currently has under this parent. Returns [`Ok(true)`] in
    /// case there were any updates, implying that there will be open requests
    /// for the parent CA.
    async fn update_entitlements(
        &self,
        ca: &CaHandle,
        parent: ParentHandle,
        entitlements: ResourceClassListResponse,
        actor: &Actor,
    ) -> KrillResult<bool> {
        let current_version = self.get_ca(ca).await?.version();

        let update_entitlements_command =
            CertAuthCommandDetails::update_entitlements(ca, parent, entitlements, self.signer.clone(), actor);

        let new_version = self.send_ca_command(update_entitlements_command).await?.version();

        Ok(new_version > current_version)
    }

    pub async fn get_entitlements_from_contact(
        &self,
        ca: &CaHandle,
        parent: &ParentHandle,
        contact: &ParentCaContact,
        existing_parent: bool,
    ) -> KrillResult<ResourceClassListResponse> {
        let server_info = contact.parent_server_info();
        let uri = server_info.service_uri();

        let result = self.get_entitlements_rfc6492(ca, server_info).await;

        match &result {
            Err(error) => {
                if existing_parent {
                    // only update the status store with errors for existing parents
                    // otherwise we end up with entries if a new parent is rejected because
                    // of the error.
                    self.status_store.set_parent_failure(ca, parent, uri, error)?;
                }
            }
            Ok(entitlements) => {
                self.status_store
                    .set_parent_entitlements(ca, parent, uri, entitlements)?;
            }
        }
        result
    }

    async fn get_entitlements_rfc6492(
        &self,
        handle: &CaHandle,
        server_info: &ParentServerInfo,
    ) -> KrillResult<ResourceClassListResponse> {
        debug!(
            "Getting entitlements for CA '{}' from parent '{}'",
            handle,
            server_info.parent_handle()
        );

        let child = self.ca_store.get_latest(handle)?;

        // create a list request
        let sender = server_info.child_handle().convert();
        let recipient = server_info.parent_handle().convert();

        let list = provisioning::Message::list(sender, recipient);

        let response = self
            .send_rfc6492_and_validate_response(list, server_info, &child.id_cert().public_key().key_identifier())
            .await?;

        let payload = response.into_payload();
        let payload_type = payload.payload_type();

        match payload {
            provisioning::Payload::ErrorResponse(np) => Err(Error::Custom(format!("Not performed: {}", np))),
            provisioning::Payload::ListResponse(response) => Ok(response),
            _ => Err(Error::custom(format!(
                "Got unexpected response type '{}' to list query",
                payload_type
            ))),
        }
    }

    async fn send_rfc6492_and_validate_response(
        &self,
        message: provisioning::Message,
        server_info: &ParentServerInfo,
        signing_key: &KeyIdentifier,
    ) -> KrillResult<provisioning::Message> {
        let service_uri = server_info.service_uri();
        if let Some(parent) = Self::local_parent(service_uri, &self.config.service_uri()) {
            let ca_handle = parent.into_converted();
            let user_agent = Some("local-child".to_string());

            self.rfc6492_process_request(&ca_handle, message, user_agent, &self.system_actor)
                .await
        } else {
            // Set up a logger for CMS exchanges. Note that this logger is always set
            // up and used, but.. it will only actually save files in case the given
            // rfc6492_log_dir is Some.
            let sender = message.sender().clone();
            let recipient = message.recipient().clone();

            let cms_logger = CmsLogger::for_rfc6492_sent(self.config.rfc6492_log_dir.as_ref(), &sender, &recipient);

            let cms = self.signer.create_rfc6492_cms(message, signing_key)?.to_bytes();

            let res_bytes = self
                .post_protocol_cms_binary(&cms, service_uri, provisioning::CONTENT_TYPE, &cms_logger)
                .await?;

            match ProvisioningCms::decode(&res_bytes) {
                Err(e) => {
                    error!(
                        "Could not decode response from parent (handle): {}, for ca (handle): {}, at URI: {}. Error: {}",
                        recipient, sender, service_uri, e
                    );
                    cms_logger.err(format!("Could not decode CMS: {}", e))?;
                    Err(Error::Rfc6492(e))
                }
                Ok(cms) => match cms.validate(server_info.id_cert().public_key()) {
                    Err(e) => {
                        error!(
                            "Could not validate response from parent (handle): {}, for ca (handle): {}, at URI: {}. Error: {}",
                            recipient, sender, service_uri, e
                        );
                        cms_logger.err(format!("Response invalid: {}", e))?;
                        Err(Error::Rfc6492(e))
                    }
                    Ok(()) => Ok(cms.into_message()),
                },
            }
        }
    }

    async fn post_protocol_cms_binary(
        &self,
        msg: &Bytes,
        service_uri: &ServiceUri,
        content_type: &str,
        cms_logger: &CmsLogger,
    ) -> KrillResult<Bytes> {
        cms_logger.sent(msg)?;

        let timeout = self.config.post_protocol_msg_timeout_seconds;

        match httpclient::post_binary_with_full_ua(service_uri.as_str(), msg, content_type, timeout).await {
            Err(e) => {
                cms_logger.err(format!("Error posting CMS to {}: {}", service_uri, e))?;
                Err(Error::HttpClientError(e))
            }
            Ok(bytes) => {
                cms_logger.reply(&bytes)?;
                Ok(bytes)
            }
        }
    }

    /// Returns the handle of the local parent for this specific ServiceUri, and the
    /// configured base (service) URI. Provided that this indeed maps back to this
    /// same server and it is an RFC 6492 style Krill URI.
    pub fn local_parent(service_uri: &ServiceUri, base_uri: &uri::Https) -> Option<ParentHandle> {
        match &service_uri {
            ServiceUri::Http(_) => None,
            ServiceUri::Https(service_uri) => {
                let service_uri = service_uri.as_str();
                let base_uri = base_uri.as_str();

                if let Some(path) = service_uri.strip_prefix(base_uri) {
                    if let Some(ca_name) = path.strip_prefix("rfc6492/") {
                        return ParentHandle::from_str(ca_name).ok();
                    }
                }

                None
            }
        }
    }
}

/// # Publishing
///
impl CaManager {
    /// Schedule synchronizing all CAs with their repositories.
    pub fn cas_schedule_repo_sync_all(&self, actor: &Actor) -> KrillResult<()> {
        for ca in self.ca_list(actor)?.cas() {
            self.cas_schedule_repo_sync(ca.handle().clone())?;
        }
        Ok(())
    }

    /// Schedule synchronizing all CAs with their repositories.
    pub fn cas_schedule_repo_sync(&self, ca_handle: CaHandle) -> KrillResult<()> {
        let ca_version = 0; // no need to wait for an updated CA to be committed.
        self.tasks.schedule(Task::SyncRepo { ca_handle, ca_version }, now())
    }

    /// Synchronize a CA with its repositories.
    ///
    /// Returns:
    /// Ok(true) in case the synchronization was successful.
    /// Ok(false) in case it was premature wrt to given CA version.
    /// Err(Error) in case of any issues.
    ///
    /// Note typically a CA will have only one active repository, but in case
    /// there are multiple during a migration, this function will ensure that
    /// they are all synchronized.
    ///
    /// In case the CA had deprecated repositories, then a clean up will be
    /// attempted. I.e. the CA will try to withdraw all objects from the deprecated
    /// repository. If this clean up fails then the number of clean-up attempts
    /// for the repository in question is incremented, and this function will
    /// fail. When there have been 5 failed attempts, then the old repository
    /// is assumed to be unreachable and it will be dropped - i.e. the CA will
    /// no longer try to clean up objects.
    pub async fn cas_repo_sync_single(
        &self,
        repo_manager: &RepositoryManager,
        ca_handle: &CaHandle,
        ca_version: u64,
    ) -> KrillResult<bool> {
        // Note that this is a no-op for new CAs which do not yet have any repository configured.
        if ca_handle.as_str() == TA_NAME {
            let proxy = self.get_trust_anchor_proxy().await?;
            if proxy.version() < ca_version {
                Ok(false)
            } else {
                let id = proxy.id();
                let repo = proxy.repository().ok_or(Error::TaProxyHasNoRepository)?;
                let objects = proxy.get_trust_anchor_objects()?.publish_elements()?;

                self.ca_repo_sync(repo_manager, ca_handle, id, repo, objects).await?;
                Ok(true)
            }
        } else {
            let ca = self.get_ca(ca_handle).await?;

            if ca.version() < ca_version {
                Ok(false)
            } else {
                for (repo_contact, objects) in self.ca_repo_elements(ca_handle).await? {
                    self.ca_repo_sync(repo_manager, ca_handle, ca.id_cert(), &repo_contact, objects)
                        .await?;
                }

                // Clean-up of old repos
                for deprecated in self.ca_deprecated_repos(ca_handle)? {
                    info!(
                        "Will try to clean up deprecated repository '{}' for CA '{}'",
                        deprecated.contact(),
                        ca_handle
                    );

                    if let Err(e) = self
                        .ca_repo_sync(repo_manager, ca_handle, ca.id_cert(), deprecated.contact(), vec![])
                        .await
                    {
                        warn!("Could not clean up deprecated repository: {}", e);

                        if deprecated.clean_attempts() < 5 {
                            self.ca_deprecated_repo_increment_clean_attempts(ca_handle, deprecated.contact())?;
                            return Err(e);
                        }
                    }

                    self.ca_deprecated_repo_remove(ca_handle, deprecated.contact())?;
                }

                Ok(true)
            }
        }
    }

    #[allow(clippy::mutable_key_type)]
    async fn ca_repo_sync(
        &self,
        repo_manager: &RepositoryManager,
        ca_handle: &CaHandle,
        id_cert: &IdCertInfo,
        repo_contact: &RepositoryContact,
        publish_elements: Vec<PublishElement>,
    ) -> KrillResult<()> {
        info!("CA '{}' sends list query to repo", ca_handle);
        let list_reply = self
            .send_rfc8181_list(repo_manager, ca_handle, id_cert, repo_contact.server_info())
            .await?;

        let elements: HashMap<_, _> = list_reply.into_elements().into_iter().map(|el| el.unpack()).collect();

        let mut all_objects: HashMap<_, _> = publish_elements.into_iter().map(|el| el.unpack()).collect();

        let mut delta = PublishDelta::empty();

        for (uri, hash) in elements.into_iter() {
            match all_objects.remove(&uri) {
                Some(base64) => {
                    if base64.to_hash() != hash {
                        delta.add_update(Update::new(None, uri, base64, hash))
                    }
                }
                None => delta.add_withdraw(Withdraw::new(None, uri, hash)),
            }
        }

        for (uri, base64) in all_objects {
            delta.add_publish(Publish::new(None, uri, base64));
        }

        if !delta.is_empty() {
            info!("CA '{}' sends delta", ca_handle);
            self.send_rfc8181_delta(repo_manager, ca_handle, id_cert, repo_contact.server_info(), delta)
                .await?;
            debug!("CA '{}' sent delta", ca_handle);
        } else {
            info!("CA '{}' has nothing to publish", ca_handle);
        }

        Ok(())
    }

    /// Get the current objects for a CA for each repository that it's using.
    ///
    /// Notes:
    /// - typically a CA will use only one repository, but during migrations there may be multiple.
    /// - these object may not have been published (yet) - check `ca_repo_status`.
    pub async fn ca_repo_elements(
        &self,
        ca: &CaHandle,
    ) -> KrillResult<HashMap<RepositoryContact, Vec<PublishElement>>> {
        Ok(self.ca_objects_store.ca_objects(ca)?.repo_elements_map())
    }

    /// Get deprecated repositories so that they can be cleaned.
    pub fn ca_deprecated_repos(&self, ca: &CaHandle) -> KrillResult<Vec<DeprecatedRepository>> {
        Ok(self.ca_objects_store.ca_objects(ca)?.deprecated_repos().clone())
    }

    /// Remove a deprecated repo
    pub fn ca_deprecated_repo_remove(&self, ca: &CaHandle, to_remove: &RepositoryContact) -> KrillResult<()> {
        self.ca_objects_store.with_ca_objects(ca, |objects| {
            objects.deprecated_repo_remove(to_remove);
            Ok(())
        })
    }

    /// Increase the clean attempt counter for a deprecated repository
    pub fn ca_deprecated_repo_increment_clean_attempts(
        &self,
        ca: &CaHandle,
        contact: &RepositoryContact,
    ) -> KrillResult<()> {
        self.ca_objects_store.with_ca_objects(ca, |objects| {
            objects.deprecated_repo_inc_clean_attempts(contact);
            Ok(())
        })
    }

    /// Update repository where a CA publishes.
    pub async fn update_repo(
        &self,
        repo_manager: &RepositoryManager,
        ca_handle: CaHandle,
        new_contact: RepositoryContact,
        check_repo: bool,
        actor: &Actor,
    ) -> KrillResult<()> {
        let ca = self.get_ca(&ca_handle).await?;
        if check_repo {
            // First verify that this repository can be reached and responds to a list request.
            self.send_rfc8181_list(repo_manager, &ca_handle, ca.id_cert(), new_contact.server_info())
                .await
                .map_err(|e| Error::CaRepoIssue(ca_handle.clone(), e.to_string()))?;
        }
        let cmd = CertAuthCommandDetails::update_repo(&ca_handle, new_contact, self.signer.clone(), actor);
        self.send_ca_command(cmd).await?;
        Ok(())
    }

    async fn send_rfc8181_list(
        &self,
        repo_manager: &RepositoryManager,
        ca_handle: &CaHandle,
        id_cert: &IdCertInfo,
        server_info: &PublicationServerInfo,
    ) -> KrillResult<ListReply> {
        let uri = server_info.service_uri();
        let signing_key = id_cert.public_key().key_identifier();

        let message = publication::Message::list_query();

        let reply = match self
            .send_rfc8181_and_validate_response(repo_manager, message, server_info, ca_handle, &signing_key)
            .await
        {
            Ok(reply) => reply,
            Err(e) => {
                self.status_store.set_status_repo_failure(ca_handle, uri.clone(), &e)?;
                return Err(e);
            }
        };

        match reply {
            publication::Reply::List(list_reply) => {
                self.status_store.set_status_repo_success(ca_handle, uri.clone())?;
                Ok(list_reply)
            }
            publication::Reply::Success => {
                let err = Error::custom("Got success reply to list query?!");
                self.status_store
                    .set_status_repo_failure(ca_handle, uri.clone(), &err)?;
                Err(err)
            }
            publication::Reply::ErrorReply(e) => {
                let err = Error::Custom(format!("Got error reply: {}", e));
                self.status_store
                    .set_status_repo_failure(ca_handle, uri.clone(), &err)?;
                Err(err)
            }
        }
    }

    pub async fn send_rfc8181_delta(
        &self,
        repo_manager: &RepositoryManager,
        ca_handle: &CaHandle,
        id_cert: &IdCertInfo,
        server_info: &PublicationServerInfo,
        delta: PublishDelta,
    ) -> KrillResult<()> {
        let uri = server_info.service_uri();
        let signing_key = id_cert.public_key().key_identifier();

        let message = publication::Message::delta(delta.clone());

        let reply = match self
            .send_rfc8181_and_validate_response(repo_manager, message, server_info, ca_handle, &signing_key)
            .await
        {
            Ok(reply) => reply,
            Err(e) => {
                self.status_store.set_status_repo_failure(ca_handle, uri.clone(), &e)?;
                return Err(e);
            }
        };

        match reply {
            publication::Reply::Success => {
                self.status_store
                    .set_status_repo_published(ca_handle, uri.clone(), delta)?;
                Ok(())
            }
            publication::Reply::ErrorReply(e) => {
                let err = Error::Custom(format!("Got error reply: {}", e));
                self.status_store
                    .set_status_repo_failure(ca_handle, uri.clone(), &err)?;
                Err(err)
            }
            publication::Reply::List(_) => {
                let err = Error::custom("Got list reply to delta query?!");
                self.status_store
                    .set_status_repo_failure(ca_handle, uri.clone(), &err)?;
                Err(err)
            }
        }
    }

    async fn send_rfc8181_and_validate_response(
        &self,
        repo_manager: &RepositoryManager,
        message: publication::Message,
        server_info: &PublicationServerInfo,
        ca_handle: &CaHandle,
        signing_key: &KeyIdentifier,
    ) -> KrillResult<publication::Reply> {
        let repo_service_uri = server_info.service_uri();

        if repo_service_uri
            .as_str()
            .starts_with(self.config.service_uri().as_str())
        {
            // this maps back to *this* Krill instance
            let query = message.as_query()?;
            let publisher_handle = ca_handle.convert();
            let response = repo_manager.rfc8181_message(&publisher_handle, query)?;
            response.as_reply().map_err(Error::Rfc8181)
        } else {
            // Set up a logger for CMS exchanges. Note that this logger is always set
            // up and used, but.. it will only actually save files in case the given
            // rfc8181_log_dir is Some.
            let cms_logger = CmsLogger::for_rfc8181_sent(self.config.rfc8181_log_dir.as_ref(), ca_handle);

            let cms = self.signer.create_rfc8181_cms(message, signing_key)?.to_bytes();

            let res_bytes = self
                .post_protocol_cms_binary(&cms, repo_service_uri, publication::CONTENT_TYPE, &cms_logger)
                .await?;

            match publication::PublicationCms::decode(&res_bytes) {
                Err(e) => {
                    error!(
                        "Could not decode response from publication server at: {}, for ca: {}. Error: {}",
                        repo_service_uri, ca_handle, e
                    );
                    cms_logger.err(format!("Could not decode CMS: {}", e))?;
                    Err(Error::Rfc8181(e))
                }
                Ok(cms) => match cms.validate(server_info.public_key()) {
                    Err(e) => {
                        error!(
                            "Could not validate response from publication server at: {}, for ca: {}. Error: {}",
                            repo_service_uri, ca_handle, e
                        );
                        cms_logger.err(format!("Response invalid: {}", e))?;
                        Err(Error::Rfc8181(e))
                    }
                    Ok(()) => cms.into_message().as_reply().map_err(Error::Rfc8181),
                },
            }
        }
    }
}

/// # Autonomous System Provider Authorization functions
///
impl CaManager {
    /// Show current ASPA definitions for this CA.
    pub async fn ca_aspas_definitions_show(&self, ca: CaHandle) -> KrillResult<AspaDefinitionList> {
        let ca = self.get_ca(&ca).await?;
        Ok(ca.aspas_definitions_show())
    }

    /// Add a new ASPA definition for this CA and the customer ASN in the update.
    pub async fn ca_aspas_definitions_update(
        &self,
        ca: CaHandle,
        updates: AspaDefinitionUpdates,
        actor: &Actor,
    ) -> KrillResult<()> {
        self.send_ca_command(CertAuthCommandDetails::aspas_definitions_update(
            &ca,
            updates,
            self.config.clone(),
            self.signer.clone(),
            actor,
        ))
        .await?;
        Ok(())
    }

    /// Update the ASPA definition for this CA and the customer ASN in the update.
    pub async fn ca_aspas_update_aspa(
        &self,
        ca: CaHandle,
        customer: AspaCustomer,
        update: AspaProvidersUpdate,
        actor: &Actor,
    ) -> KrillResult<()> {
        self.send_ca_command(CertAuthCommandDetails::aspas_update_aspa(
            &ca,
            customer,
            update,
            self.config.clone(),
            self.signer.clone(),
            actor,
        ))
        .await?;
        Ok(())
    }
}

/// # BGPSec functions
///
impl CaManager {
    pub async fn ca_bgpsec_definitions_show(&self, ca: CaHandle) -> KrillResult<BgpSecCsrInfoList> {
        let ca = self.get_ca(&ca).await?;
        Ok(ca.bgpsec_definitions_show())
    }

    pub async fn ca_bgpsec_definitions_update(
        &self,
        ca: CaHandle,
        updates: BgpSecDefinitionUpdates,
        actor: &Actor,
    ) -> KrillResult<()> {
        self.send_ca_command(CertAuthCommandDetails::bgpsec_update_definitions(
            &ca,
            updates,
            self.config.clone(),
            self.signer.clone(),
            actor,
        ))
        .await?;
        Ok(())
    }
}

/// # Route Authorization functions
///
impl CaManager {
    /// Update the routes authorized by a CA. This will trigger that ROAs
    /// are made in the resource classes that contain the prefixes. If the
    /// update is rejected, e.g. because the CA does not have the necessary
    /// prefixes then an `Error::RoaDeltaError` will be returned.
    /// If the update is successful, new manifest(s) and CRL(s) will be created,
    /// and resynchronization between the CA and its repository will be triggered.
    /// Finally note that ROAs may be issues on a per prefix basis, or aggregated
    /// by ASN based on the defaults or values configured.
    pub async fn ca_routes_update(
        &self,
        ca: CaHandle,
        updates: RoaConfigurationUpdates,
        actor: &Actor,
    ) -> KrillResult<()> {
        self.send_ca_command(CertAuthCommandDetails::route_authorizations_update(
            &ca,
            updates,
            self.config.clone(),
            self.signer.clone(),
            actor,
        ))
        .await?;
        Ok(())
    }

    /// Re-issue about to expire objects in all CAs. This is a no-op in case
    /// ROAs do not need re-issuance. If new objects are created they will also
    /// be published (event will trigger that MFT and CRL are also made, and
    /// and the CA in question synchronizes with its repository).
    ///
    /// Note: this does not re-issue issued CA certificates, because child
    /// CAs are expected to note extended validity eligibility and request
    /// updated certificates themselves.
    pub async fn renew_objects_all(&self, actor: &Actor) -> KrillResult<()> {
        for ca in self.ca_store.list()? {
            let cmd = CertAuthCommand::new(
                &ca,
                None,
                CertAuthCommandDetails::RouteAuthorizationsRenew(self.config.clone(), self.signer.clone()),
                actor,
            );

            if let Err(e) = self.send_ca_command(cmd).await {
                error!("Renewing ROAs for CA '{}' failed with error: {}", ca, e);
            }

            let cmd = CertAuthCommand::new(
                &ca,
                None,
                CertAuthCommandDetails::AspasRenew(self.config.clone(), self.signer.clone()),
                actor,
            );

            if let Err(e) = self.send_ca_command(cmd).await {
                error!("Renewing ASPAs for CA '{}' failed with error: {}", ca, e);
            }

            let cmd = CertAuthCommand::new(
                &ca,
                None,
                CertAuthCommandDetails::BgpSecRenew(self.config.clone(), self.signer.clone()),
                actor,
            );

            if let Err(e) = self.send_ca_command(cmd).await {
                error!("Renewing BGPSec certificates for CA '{}' failed with error: {}", ca, e);
            }
        }
        Ok(())
    }

    /// Force the re-issuance of all ROAs in all CAs. This function was added
    /// because we need to re-issue ROAs in Krill 0.9.3 to force that a short
    /// subject CN is used for the EE certificate: i.e. the SKI rather than the
    /// full public key. But there may also be other cases in future where
    /// forcing to re-issue ROAs may be useful.
    pub async fn force_renew_roas_all(&self, actor: &Actor) -> KrillResult<()> {
        for ca in self.ca_store.list()? {
            let cmd = CertAuthCommand::new(
                &ca,
                None,
                CertAuthCommandDetails::RouteAuthorizationsForceRenew(self.config.clone(), self.signer.clone()),
                actor,
            );
            if let Err(e) = self.send_ca_command(cmd).await {
                error!("Renewing ROAs for CA '{}' failed with error: {}", ca, e);
            }
        }
        Ok(())
    }
}

/// # Resource Tagged Attestation functions
///
impl CaManager {
    /// Sign a one-off single-signed RTA
    pub async fn rta_sign(
        &self,
        ca: CaHandle,
        name: RtaName,
        request: RtaContentRequest,
        actor: &Actor,
    ) -> KrillResult<()> {
        let cmd = CertAuthCommandDetails::rta_sign(&ca, name, request, self.signer.clone(), actor);
        self.send_ca_command(cmd).await?;
        Ok(())
    }

    /// Prepare a multi-singed RTA
    pub async fn rta_multi_prep(
        &self,
        ca: &CaHandle,
        name: RtaName,
        request: RtaPrepareRequest,
        actor: &Actor,
    ) -> KrillResult<()> {
        let cmd = CertAuthCommandDetails::rta_multi_prep(ca, name, request, self.signer.clone(), actor);
        self.send_ca_command(cmd).await?;
        Ok(())
    }

    /// Co-sign an existing RTA
    pub async fn rta_multi_cosign(
        &self,
        ca: CaHandle,
        name: RtaName,
        rta: ResourceTaggedAttestation,
        actor: &Actor,
    ) -> KrillResult<()> {
        let cmd = CertAuthCommandDetails::rta_multi_sign(&ca, name, rta, self.signer.clone(), actor);
        self.send_ca_command(cmd).await?;
        Ok(())
    }
}

/// CA Key Roll functions
///
impl CaManager {
    /// Initiate an RFC 6489 key roll for all active keys in a CA older than the specified duration.
    pub async fn ca_keyroll_init(&self, handle: CaHandle, max_age: Duration, actor: &Actor) -> KrillResult<()> {
        let init_key_roll = CertAuthCommandDetails::key_roll_init(&handle, max_age, self.signer.clone(), actor);
        self.send_ca_command(init_key_roll).await?;
        Ok(())
    }

    /// Activate a new key, as part of the key roll process (RFC 6489). Only new keys that
    /// have an age equal to or greater than the staging period are promoted. The RFC mandates
    /// a staging period of 24 hours, but we may use a shorter period for testing and/or emergency
    /// manual key rolls.
    pub async fn ca_keyroll_activate(&self, handle: CaHandle, staging: Duration, actor: &Actor) -> KrillResult<()> {
        let activate_cmd = CertAuthCommandDetails::key_roll_activate(
            &handle,
            staging,
            self.config.clone(),
            self.signer.clone(),
            actor,
        );
        self.send_ca_command(activate_cmd).await?;
        Ok(())
    }
}<|MERGE_RESOLUTION|>--- conflicted
+++ resolved
@@ -47,16 +47,7 @@
             ResourceTaggedAttestation, RtaContentRequest, RtaPrepareRequest, StatusStore,
         },
         config::Config,
-<<<<<<< HEAD
-        mq::{now, TaskQueue},
-=======
         mq::{now, Task, TaskQueue},
-        ta::{
-            self, ta_handle, TrustAnchorProxy, TrustAnchorProxyCommand, TrustAnchorProxyInitCommand,
-            TrustAnchorSignedRequest, TrustAnchorSignedResponse, TrustAnchorSigner, TrustAnchorSignerCommand,
-            TrustAnchorSignerInfo, TrustAnchorSignerInitCommand, TrustAnchorSignerInitCommandDetails, TA_NAME,
-        },
->>>>>>> bb485103
     },
     pubd::RepositoryManager,
     ta::{
