//! A manager for all CAs.

use std::collections::HashMap;
use std::str::FromStr;
use std::sync::Arc;
use bytes::Bytes;
use chrono::Duration;
use log::{debug, error, info, trace, warn};
use rpki::uri;
use rpki::ca::{provisioning, publication};
use rpki::ca::idexchange::{
    CaHandle, ChildHandle, ParentHandle, ParentResponse, PublisherRequest,
    ServiceUri
};
use rpki::ca::provisioning::{
    IssuanceRequest, ProvisioningCms, ResourceClassListResponse,
    ResourceClassName, RevocationRequest, RevocationResponse,
};
use rpki::ca::publication::{
    ListReply, Publish, PublishDelta, Update, Withdraw
};
use rpki::crypto::KeyIdentifier;
use rpki::repository::resources::ResourceSet;
use crate::api::admin::{
    AddChildRequest, ParentCaContact, ParentCaReq, ParentServerInfo,
    PublicationServerInfo, PublishedFile, RepositoryContact,
    UpdateChildRequest,
};
use crate::api::aspa::{
    AspaDefinitionList, AspaDefinitionUpdates, AspaProvidersUpdate,
    CustomerAsn,
};
use crate::api::bgpsec::{BgpSecCsrInfoList, BgpSecDefinitionUpdates};
use crate::api::ca::{
    CertAuthIssues, CertAuthList, CertAuthSummary, ChildCaInfo, IdCertInfo,
    ParentStatuses, ReceivedCert, RepoStatus, RtaName, Timestamp,
};
use crate::api::history::{
    CommandDetails, CommandHistory, CommandHistoryCriteria
};
use crate::api::import::ImportChild;
use crate::api::roa::RoaConfigurationUpdates;
use crate::api::rta::{
    ResourceTaggedAttestation, RtaContentRequest, RtaPrepareRequest,
};
use crate::api::ta::{
    ProvisioningRequest, TrustAnchorSignedRequest, TrustAnchorSignedResponse,
    TrustAnchorSignerInfo,
};
use crate::commons::httpclient;
use crate::commons::KrillResult;
use crate::commons::actor::Actor;
use crate::commons::cmslogger::CmsLogger;
use crate::commons::crypto::KrillSigner;
use crate::commons::error::{Error, Error as KrillError};
use crate::commons::eventsourcing::{Aggregate, AggregateStore, SentCommand};
use crate::constants::{
    CASERVER_NS, STATUS_NS, TA_PROXY_SERVER_NS, TA_SIGNER_SERVER_NS, TA_NAME,
    ta_handle,
};
use crate::daemon::http::auth::{AuthInfo, Permission}; // XXX remove
use crate::daemon::config::Config;
use crate::daemon::mq::{now, Task, TaskQueue};
use crate::daemon::pubd::RepositoryManager;
use crate::daemon::taproxy::{
    TrustAnchorProxy, TrustAnchorProxyCommand, TrustAnchorProxyInitCommand,
};
use crate::tasigner::{
    TrustAnchorSigner, TrustAnchorSignerCommand,
    TrustAnchorSignerInitCommand, TrustAnchorSignerInitCommandDetails,
};
use super::certauth::CertAuth;
use super::commands::{
    CertAuthCommandDetails, CertAuthInitCommand, CertAuthInitCommandDetails,
};
use super::publishing::{CaObjectsStore, DeprecatedRepository};
use super::status::{CaStatus, CaStatusStore};


//------------ testbed_ca_handle ---------------------------------------------

/// The handle of the CA used by the testbed.
pub const TESTBED_CA_NAME: &str = "testbed";

/// Returns the CA handle for the testbed.
pub fn testbed_ca_handle() -> CaHandle {
    use std::str::FromStr;
    CaHandle::from_str(TESTBED_CA_NAME).unwrap()
}


//------------ CaManager -----------------------------------------------------

/// Manages access to all CAs.
pub struct CaManager {
    /// The aggregate store of all CAs.
    ca_store: AggregateStore<CertAuth>,

    /// The objects store for both CAs and TA.
    ///
    /// Used to manage objects for CAs. Also shared with the ca_store as well
    /// as a listener so that it can create manifests and CRLs as needed.
    /// Accessed here for publishing.
    ca_objects_store: Arc<CaObjectsStore>,

    /// A store with the status of all CAs.
    ///
    /// Keeps track of CA parent and CA repository interaction status.
    status_store: CaStatusStore,

    /// The aggregate store of the TA proxy.
    ///
    /// We may have a TA Proxy that we need to manage. Many functions are
    /// similar to CA operations, so it makes sense to manage this as a
    /// special kind of CA here.
    ta_proxy_store: Option<AggregateStore<TrustAnchorProxy>>,

    /// The aggreagte store of the TA signer.
    ///
    /// We may also have a local TA signer - in case we are running in
    /// testbed or benchmarking mode - so that we can do all TA signing
    /// without the need for user interactions through the API and
    /// TA signer CLI.
    ta_signer_store: Option<AggregateStore<TrustAnchorSigner>>,

    /// The task queue.
    ///
    /// This queue:
    /// - listens for events in the ca_store,
    /// - is processed by the Scheduler,
    /// - can be used here to schedule tasks through the API.
    tasks: Arc<TaskQueue>,

    /// The server configuration.
    config: Arc<Config>,

    /// The signer.
    signer: Arc<KrillSigner>,

    /// The actor used for all thing Krill does itself.
    ///
    /// This actor is used for (scheduled or triggered) system actions where
    /// we have no operator actor context.
    system_actor: Actor,
}

impl CaManager {
    /// Builds a new CA manager.
    ///
    /// Return an error if any of the various stores cannot be initialized.
    pub async fn build(
        config: Arc<Config>,
        tasks: Arc<TaskQueue>,
        signer: Arc<KrillSigner>,
        system_actor: Actor,
    ) -> KrillResult<Self> {
        // Create the AggregateStore for the event-sourced `CertAuth`
        // structures that handle most CA functions.
        let mut ca_store = AggregateStore::<CertAuth>::create(
            &config.storage_uri,
            CASERVER_NS,
            config.use_history_cache,
        )?;

        if let Err(e) = ca_store.warm() {
            // Start to 'warm' the cache. This serves two purposes:
            // 1. this ensures that all `CertAuth` structs are available in
            //    memory
            // 2. this ensures that there are no apparent data issues
            //
            // If there are issues, then we need to bail out. Krill 0.14.0+
            // uses single files for all change sets, and files
            // are first completely written to disk, and only then
            // renamed.
            //
            // In other words, if we fail to warm the cache then this points
            // at:
            // - data corruption
            // - user started
            error!(
                "Could not warm up cache, data seems corrupt. \
                 You may need to restore a backup. Error was: {e}"
            );
        }

        // Create the `CaObjectStore` that is responsible for maintaining CA
        // objects: the `CaObjects` for a CA gets copies of all objects
        // and issued certificates from the `CertAuth` and is responsible
        // for manifests and CRL generation.
        let ca_objects_store = Arc::new(CaObjectsStore::create(
            &config.storage_uri,
            config.issuance_timing.clone(),
            signer.clone(),
        )?);

        // Register the `CaObjectsStore` as a pre-save listener to the
        // 'ca_store' so that it can update its ROAs and issued
        // certificates and/or generate manifests and CRLs when relevant
        // changes occur in a `CertAuth`.
        ca_store.add_pre_save_listener(ca_objects_store.clone());

        // Register the `MessageQueue` as a pre-save listener to 'ca_store' so
        // that relevant changes in a `CertAuth` can trigger follow-up
        // actions. This is done as pre-save listener, because commands
        // that would result in a follow-up should fail, if the task cannot be
        // planned.
        //
        // Tasks will typically be picked up after the CA changes are
        // committed, but they may also be picked up sooner by another
        // thread. Because of that the tasks will remember which minimal
        // version of the CA they are intended for, so that they can
        // be rescheduled should they have been picked up too soon.
        //
        // An example of a triggered task: schedule a synchronisation with the
        // repository (publication server) in case ROAs have been
        // updated.
        ca_store.add_pre_save_listener(tasks.clone());

        // Now also register the `MessageQueue` as a post-save listener. We
        // use this to send best-effort post-save signals to children
        // in case a certificate was updated or a child key was revoked.
        // This is a no-op for remote children (we cannot send a signal over
        // RFC 6492).
        ca_store.add_post_save_listener(tasks.clone());

        // Create TA proxy store if we need it.
        let ta_proxy_store = if config.ta_proxy_enabled() {
            let mut store = AggregateStore::<TrustAnchorProxy>::create(
                &config.storage_uri,
                TA_PROXY_SERVER_NS,
                config.use_history_cache,
            )?;

            // We need a pre-save listener so that we can schedule:
            // - publication on updates
            // - signing by the Trust Anchor Signer when there are requests
            //   [in testbed mode]
            store.add_pre_save_listener(tasks.clone());

            // We need a post-save listener so that we can schedule:
            // - re-sync for local children when the proxy has new responses
            //   AND is saved
            store.add_post_save_listener(tasks.clone());

            Some(store)
        }
        else {
            None
        };

        let ta_signer_store = if config.ta_signer_enabled() {
            Some(AggregateStore::create(
                &config.storage_uri,
                TA_SIGNER_SERVER_NS,
                config.use_history_cache,
            )?)
        }
        else {
            None
        };

        // Create the status store which will maintain the last known
        // connection status between each CA and their parent(s) and
        // repository.
        let status_store = CaStatusStore::create(
            &config.storage_uri, STATUS_NS
        )?;

        Ok(CaManager {
            ca_store,
            ca_objects_store,
            status_store,
            ta_proxy_store,
            ta_signer_store,
            tasks,
            config,
            signer,
            system_actor,
        })
    }

    /// Returns whether testbed mode is enabled.
    pub fn testbed_enabled(&self) -> bool {
        self.config.testbed().is_some()
    }

    /// Processes a command for a CA.
    ///
    /// The command will be processed on the latest version of the CA.
    ///
    /// Upon success, returns the new state of the CA.
    fn process_ca_command(
        &self,
        handle: CaHandle,
        actor: &Actor,
        command: CertAuthCommandDetails,
    ) -> Result<Arc<CertAuth>, KrillError> {
        self.ca_store.command(SentCommand::new(handle, None, command, actor))
    }

    /// Republish the embedded TA and CAs if needed.
    ///
    /// If `force` is `true`, everything will be republished, otherwise only
    /// those objects that are close to expiring.
    ///
    /// Returns all CAs for which objects were republished.
    pub async fn republish_all(
        &self,
        force: bool,
    ) -> KrillResult<Vec<CaHandle>> {
        let mut res = vec![];
        for ca in self.ca_store.list()? {
            match self.ca_objects_store.reissue_if_needed(force, &ca) {
                Err(e) => {
                    error!(
                        "Could not reissue manifest and crl for {ca}.\
                        Error: {e}"
                    );
                }
                Ok(false) => {
                    trace!(
                        "No re-issuance of manifest and crl needed for {ca}"
                    );
                }
                Ok(true) => {
                    debug!("Re-issued manifest(s) and CRL(s) for {ca}");
                    res.push(ca.clone())
                }
            }
        }
        Ok(res)
    }
}

/// # Trust Anchor Support
///
impl CaManager {
    /// Sends a command to the TA proxy.
    ///
    /// Errors if TA support is not enabled.
    fn send_ta_proxy_command(
        &self,
        cmd: TrustAnchorProxyCommand,
    ) -> KrillResult<Arc<TrustAnchorProxy>> {
        self.ta_proxy_store.as_ref().ok_or_else(|| {
            Error::custom("ta_support_enabled is false")
        })?.command(cmd)
    }

    /// Sends a command to the TA signer.
    ///
    /// Errors if TA signer support is not enabled.
    fn send_ta_signer_command(
        &self,
        cmd: TrustAnchorSignerCommand,
    ) -> KrillResult<Arc<TrustAnchorSigner>> {
        self.ta_signer_store.as_ref().ok_or_else(|| {
            Error::custom("ta_signer_enabled is false")
        })?.command(cmd)
    }

    /// Returns the TA proxy.
    ///
    /// Returns an error if the TA proxy support is not nabled or the
    /// TA proxy is uninitialized.
    pub fn get_trust_anchor_proxy(
        &self,
    ) -> KrillResult<Arc<TrustAnchorProxy>> {
        self.ta_proxy_store.as_ref().ok_or_else(|| {
            Error::custom("TA proxy not enabled")
        })?.get_latest(&ta_handle())
    }

    /// Returns the TA signer.
    ///
    /// Returns an error if the TA signer support is not nabled or the
    /// TA signer is uninitialized.
    pub fn get_trust_anchor_signer(
        &self,
    ) -> KrillResult<Arc<TrustAnchorSigner>> {
        self.ta_signer_store.as_ref().ok_or_else(|| {
            Error::custom("TA signer not enabled")
        })?.get_latest(&ta_handle())
    }

    /// Initialises the Trust Anchor proxy.
    ///
    /// Returns an error if TA proxy support is not enabled or the proxy is
    /// alreay initialized.
    pub fn ta_proxy_init(&self) -> KrillResult<()> {
        let ta_handle = ta_handle();

        let ta_proxy_store = self.ta_proxy_store.as_ref().ok_or_else(|| {
            Error::custom("ta_support_enabled must be true in config")
        })?;

        if ta_proxy_store.has(&ta_handle)? {
            return Err(Error::TaAlreadyInitialized)
        }

        ta_proxy_store.add(
            TrustAnchorProxyInitCommand::make(
                ta_handle,
                self.signer.clone(),
                &self.system_actor,
            )
        )?;
        Ok(())
    }

    /// Initialises the embedded TA signer (for testbed).
    ///
    /// This assumes that the local TA proxy exists and is to be associated
    /// with this signer.
    pub fn ta_signer_init(
        &self,
        tal_https: Vec<uri::Https>,
        tal_rsync: uri::Rsync,
        private_key_pem: Option<String>,
    ) -> KrillResult<()> {
        let handle = ta_handle();

        let ta_signer_store = self.ta_signer_store.as_ref().ok_or_else(|| {
            Error::custom("ta_signer_enabled must be true in config")
        })?;

        if ta_signer_store.has(&handle)? {
            return Err(Error::TaAlreadyInitialized)
        }

        // Create Signer
        let repo_contact = self.ta_proxy_repository_contact()?;
        let proxy_id = self.ta_proxy_id()?;

        let details = TrustAnchorSignerInitCommandDetails {
            proxy_id,
            repo_info: repo_contact.repo_info,
            tal_https,
            tal_rsync,
            private_key_pem,
            ta_mft_nr_override: None,
            timing: self.config.ta_timing,
            signer: self.signer.clone(),
        };
        let cmd = TrustAnchorSignerInitCommand::new(
            handle,
            details,
            &self.system_actor,
        );

        ta_signer_store.add(cmd)?;

        Ok(())
    }

    /// Returns the ID certificate used by the TA proxy.
    pub fn ta_proxy_id(&self) -> KrillResult<IdCertInfo> {
        self.get_trust_anchor_proxy().map(|proxy| proxy.id().clone())
    }

    /// Returns the publisher request for the TA proxy.
    ///
    /// Returns an error if the proxy is not initialised.
    pub fn ta_proxy_publisher_request(
        &self,
    ) -> KrillResult<PublisherRequest> {
        self.get_trust_anchor_proxy().map(|proxy| proxy.publisher_request())
    }

    /// Adds a repository to Trust Anchor proxy.
    ///
    /// Returns an error if the proxy is not enabled or already has a
    /// repository.
    pub fn ta_proxy_repository_update(
        &self,
        contact: RepositoryContact,
        actor: &Actor,
    ) -> KrillResult<()> {
        self.send_ta_proxy_command(
            TrustAnchorProxyCommand::add_repo(
                &ta_handle(),
                contact,
                actor,
            )
        )?;
        Ok(())
    }

    /// Returns the repository contact for the proxy.
    ///
    /// Returns an error if there is no proxy, or no repository configured for
    /// it.
    pub fn ta_proxy_repository_contact(
        &self,
    ) -> KrillResult<RepositoryContact> {
        self.get_trust_anchor_proxy()?.repository().cloned().ok_or(
            Error::TaProxyHasNoRepository
        )
    }

    /// Adds the associated signer to the proxy.
    ///
    /// Errors if there is no proxy or the proxy already has a signer.
    pub fn ta_proxy_signer_add(
        &self,
        info: TrustAnchorSignerInfo,
        actor: &Actor,
    ) -> KrillResult<()> {
        self.send_ta_proxy_command(
            TrustAnchorProxyCommand::add_signer(&ta_handle(), info, actor)
        )?;
        Ok(())
    }

<<<<<<< HEAD
    /// Updates the associated signer to the proxy.
    ///
    /// Errors if:
    /// - there is no proxy
    /// - the proxy has no or a different signer
    pub async fn ta_proxy_signer_update(
        &self,
        info: TrustAnchorSignerInfo,
        actor: &Actor,
    ) -> KrillResult<()> {
        let add_signer_cmd =
            TrustAnchorProxyCommand::update_signer(&ta_handle(), info, actor);
        self.send_ta_proxy_command(add_signer_cmd).await?;
        Ok(())
    }

    /// Create a new request for the signer.
=======
    /// Creates a new request for the signer.
>>>>>>> 4acdd84a
    ///
    /// Errors if there is no proxy or the proxy already has a request.
    pub fn ta_proxy_signer_make_request(
        &self,
        actor: &Actor,
    ) -> KrillResult<TrustAnchorSignedRequest> {
        self.send_ta_proxy_command(
            TrustAnchorProxyCommand::make_signer_request(&ta_handle(), actor)
        )?.get_signer_request(self.config.ta_timing, &self.signer)
    }

    /// Returns the current request for the signer.
    pub fn ta_proxy_signer_get_request(
        &self,
    ) -> KrillResult<TrustAnchorSignedRequest> {
        self.get_trust_anchor_proxy()?.get_signer_request(
            self.config.ta_timing, &self.signer
        )
    }

    /// Processes a sign response from the signer.
    pub fn ta_proxy_signer_process_response(
        &self,
        response: TrustAnchorSignedResponse,
        actor: &Actor,
    ) -> KrillResult<()> {
        self.send_ta_proxy_command(
            TrustAnchorProxyCommand::process_signer_response(
                &ta_handle(),
                response,
                actor,
            )
        )?;
        Ok(())
    }

    /// Initializes an embedded trust anchor with all resources.
    pub async fn ta_init_fully_embedded(
        &self,
        ta_aia: uri::Rsync,
        ta_uris: Vec<uri::Https>,
        ta_key_pem: Option<String>,
        repo_manager: &Arc<RepositoryManager>,
        actor: &Actor,
    ) -> KrillResult<()> {
        let ta_handle = ta_handle();

        // Initialise proxy
        self.ta_proxy_init()?;

        // Add repository
        let pub_req = self.ta_proxy_publisher_request()?;

        // Create publisher
        repo_manager.create_publisher(pub_req, actor)?;
        let repository_response =
            repo_manager.repository_response(&ta_handle.convert())?;

        // Add repository to proxy
        let contact = RepositoryContact::try_from_response(
            repository_response
        ).map_err(Error::rfc8183)?;
        self.ta_proxy_repository_update(contact, &self.system_actor)?;

        // Initialise signer
        self.ta_signer_init(ta_uris, ta_aia, ta_key_pem)?;

        // Add signer to proxy
        let signer_info = self.get_trust_anchor_signer()?.get_signer_info();
        self.ta_proxy_signer_add(signer_info, &self.system_actor)?;

        self.sync_ta_proxy_signer_if_possible()?;
        self.cas_repo_sync_single(repo_manager, &ta_handle, 0).await?;

        Ok(())
    }

    /// Renews the embedded testbed TA;
    pub fn ta_renew_testbed_ta(&self) -> KrillResult<()> {
        if self.testbed_enabled() {
            let proxy = self.get_trust_anchor_proxy()?;
            if !proxy.has_open_request() {
                info!("Renew the testbed TA");
                self.sync_ta_proxy_signer_if_possible()?;
            }
        }
        Ok(())
    }
}

/// # CA instances and identity
///
impl CaManager {
    /// Initializes a CA without a repo, no parents, no children, no nothing
    pub fn init_ca(&self, handle: CaHandle) -> KrillResult<()> {
        if handle == ta_handle() || handle.as_str() == "version" {
            return Err(Error::TaNameReserved)
        }
        if self.ca_store.has(&handle)? {
            return Err(Error::CaDuplicate(handle))
        }

        // Initialize the CA in self.ca_store, but note that there is no
        // need to create a new CA entry in
        // self.ca_objects_store or self.status_store, because they will
        // generate empty default entries if needed.
        self.ca_store.add(
            CertAuthInitCommand::new(
                handle,
                CertAuthInitCommandDetails { signer: self.signer.clone() },
                &self.system_actor,
            )
        )?;
        Ok(())
    }

    /// Updates the self-signed ID certificate for a CA.
    ///
    /// Use this with care as RFC 8183 only talks about initial ID exchanges
    /// in the form of XML files. It does not talk about updating identity
    /// certificates and keys. Krill supports that a new ID key pair and
    /// certificate is generated, and has functions to update this for a
    /// parent, a child, a repo and a publisher, but other implementations
    /// may not support that identities are updated after initialization.
    pub fn ca_update_id(
        &self,
        handle: CaHandle,
        actor: &Actor,
    ) -> KrillResult<()> {
        self.process_ca_command(
            handle.clone(), actor,
            CertAuthCommandDetails::GenerateNewIdKey(
                self.signer.clone(),
            )
        )?;
        Ok(())
    }

    /// Returns all known CA handles.
    pub fn ca_handles(&self) -> KrillResult<Vec<CaHandle>> {
        Ok(self.ca_store.list()?)
    }

    /// Returns the CAs that the given policy allows read access to.
    //
    //  XXX This should probably not live here but in krillserver.
    pub fn ca_list(
        &self, auth: &AuthInfo,
    ) -> KrillResult<CertAuthList> {
        Ok(CertAuthList {
            cas: self.ca_store
                .list()?
                .into_iter()
                .filter(|handle| {
                    auth.check_permission(
                        Permission::CaRead, Some(handle)
                    ).is_ok()
                })
                .map(|handle| CertAuthSummary { handle })
                .collect(),
        })
    }

    /// Returns the CA by the given handle.
    ///
    /// Returns an error if the CA does not exist.
    pub fn get_ca(&self, handle: &CaHandle) -> KrillResult<Arc<CertAuth>> {
        self.ca_store.get_latest(handle).map_err(|_| {
            Error::CaUnknown(handle.clone())
        })
    }

    /// Returns whether a CA by the given handle exists.
    pub fn has_ca(&self, handle: &CaHandle) -> KrillResult<bool> {
        self.ca_store
            .has(handle)
            .map_err(Error::AggregateStoreError)
    }

    /// Returns the status of the given CA.
    pub fn get_ca_status(
        &self, ca: &CaHandle
    ) -> KrillResult<CaStatus> {
        if self.has_ca(ca)? {
            Ok(self.status_store.get_ca_status(ca))
        }
        else {
            Err(Error::CaUnknown(ca.clone()))
        }
    }

    /// Returns the repository status of the given CA.
    pub fn get_repo_status(
        &self,
        ca: &CaHandle
    ) -> KrillResult<RepoStatus> {
        Ok(self.get_ca_status(ca)?.repo().clone())
    }

    /// Returns the parent statuses of the given CA.
    pub fn get_parent_statuses(
        &self,
        ca: &CaHandle
    ) -> KrillResult<ParentStatuses> {
        Ok(self.get_ca_status(ca)?.parents().clone())
    }

    /// Returns the issues detected for the given CA.
    pub fn get_ca_issues(
        &self, ca: &CaHandle
    ) -> KrillResult<CertAuthIssues> {
        let ca_status = self.get_ca_status(ca)?;
        let mut issues = CertAuthIssues::default();

        if let Some(error) = ca_status.repo().opt_failure() {
            issues.repo_issue = Some(error)
        }

        for (parent, status) in ca_status.parents().iter() {
            if let Some(error) = status.opt_failure() {
                issues.add_parent_issue(parent.clone(), error)
            }
        }

        Ok(issues)
    }

    /// Deletes a CA.
    ///
    /// Does best effort revocation requests and withdraws all its objects
    /// first. Note that any children of this CA will be left orphaned, and
    /// they will only learn of this sad fact when they choose to call home.
    pub async fn delete_ca(
        &self,
        repo_manager: &RepositoryManager,
        ca_handle: &CaHandle,
        actor: &Actor,
    ) -> KrillResult<()> {
        warn!("Deleting CA '{}' as requested by: {}", ca_handle, actor);

        let ca = self.get_ca(ca_handle)?;

        // Request revocations from all parents - best effort
        info!(
            "Will try to request revocations from all parents CA '{}' \
             before removing it.",
            ca_handle
        );
        for parent in ca.parents() {
            if let Err(e) = self.ca_parent_revoke(ca_handle, parent).await {
                warn!(
                    "Removing CA '{}', but could not send revoke request \
                     to parent '{}': {}",
                    ca_handle, parent, e
                );
            }
        }

        // Clean all repos - again best effort
        info!(
            "Will try to clean up all repositories for CA '{}' before \
             removing it.",
            ca_handle
        );

        // XXX This is quite wasteful. Maybe have a dedicated method to
        //     collect the repository contacts?
        let mut repos: Vec<_> = self.ca_repo_elements(
            ca_handle
        )?.into_keys().collect();

        for deprecated in self.ca_deprecated_repos(ca_handle)? {
            repos.push(deprecated.into_contact());
        }

        for repo_contact in repos {
            if self.ca_repo_sync(
                    repo_manager,
                    ca_handle,
                    ca.id_cert(),
                    &repo_contact,
                    vec![],
            ).await.is_err() {
                info!(
                    "Could not clean up deprecated repository. This is \
                     fine - objects there are no longer referenced."
                );
            }
        }

        self.ca_store.drop_aggregate(ca_handle)?;
        self.ca_objects_store.remove_ca(ca_handle)?;
        self.status_store.remove_ca(ca_handle)?;

        Ok(())
    }
}

/// # CA History
impl CaManager {
    /// Returns the history for a CA.
    pub fn ca_history(
        &self,
        handle: &CaHandle,
        crit: CommandHistoryCriteria,
    ) -> KrillResult<CommandHistory> {
        Ok(self.ca_store.command_history(handle, crit)?)
    }

    /// Returns the details for a CA command.
    pub fn ca_command_details(
        &self,
        handle: &CaHandle,
        version: u64,
    ) -> KrillResult<CommandDetails> {
        self.ca_store.get_command(handle, version).map(|cmd| {
            cmd.to_history_details()
        }).map_err(Error::AggregateStoreError)
    }
}

/// # CAs as parents
impl CaManager {
    /// Adds a child under a CA.
    ///
    /// Returns the response to be sent back to the child.
    ///
    /// If the add child request contains resources not held by this CA,
    /// an error is returned.
    pub fn ca_add_child(
        &self,
        ca: &CaHandle,
        req: AddChildRequest,
        service_uri: &uri::Https,
        actor: &Actor,
    ) -> KrillResult<ParentResponse> {
        info!("CA '{}' process add child request: {}", &ca, &req);
        if ca.as_str() != TA_NAME {
            self.process_ca_command(ca.clone(), actor,
                CertAuthCommandDetails::ChildAdd(
                    req.handle.clone(),
                    req.id_cert.into(),
                    req.resources
                )
            )?;
            self.ca_parent_response(ca, req.handle, service_uri)
        }
        else {
            let child_handle = req.handle.clone();
            let add_child_cmd =
                TrustAnchorProxyCommand::add_child(ca, req, actor);
            self.send_ta_proxy_command(add_child_cmd)?;
            self.ca_parent_response(ca, child_handle, service_uri)
        }
    }

    /// Returns details for a child under the CA.
    pub fn ca_show_child(
        &self,
        ca: &CaHandle,
        child: &ChildHandle,
    ) -> KrillResult<ChildCaInfo> {
        trace!("Finding details for CA: {} under parent: {}", child, ca);
        self.get_ca(ca)?.get_child(child).map(|details| details.to_info())
    }

    /// Exports a child.
    ///
    /// Returns all information to import the child again elsewhere.
    ///
    /// Fails if:
    /// * the child does not exist,
    /// * the child has no received certificate, or
    /// * the child has more than one received certificate or resource class
    ///
    /// This is primarily meant for testing that the child import function
    /// works.
    pub fn ca_child_export(
        &self,
        ca: &CaHandle,
        child_handle: &ChildHandle,
    ) -> KrillResult<ImportChild> {
        trace!("Exporting CA: {} under parent: {}", child_handle, ca);
        self.get_ca(ca)?.child_export(child_handle)
    }

    /// Imports a child under the given CA.
    ///
    /// Fails if:
    /// * the ca does not exist,
    /// * the ca has less than, or more than one resource class,
    /// * the ca does not hold the resources for the child, or
    /// * the child already exists
    pub fn ca_child_import(
        &self,
        ca: &CaHandle,
        import_child: ImportChild,
        actor: &Actor,
    ) -> KrillResult<()> {
        trace!("Importing CA: {} under parent: {}", import_child.name, ca);
        self.process_ca_command(ca.clone(), actor,
            CertAuthCommandDetails::ChildImport(
                import_child,
                self.config.clone(),
                self.signer.clone(),
            )
        )?;
        Ok(())
    }

    /// Returns the contact information for a child.
    pub fn ca_parent_contact(
        &self,
        ca_handle: &CaHandle,
        child_handle: ChildHandle,
        service_uri: &uri::Https,
    ) -> KrillResult<ParentCaContact> {
        let service_uri = Self::service_uri_for_ca(service_uri, ca_handle);
        let ca = self.get_ca(ca_handle)?;

        let server_info = ParentServerInfo {
            service_uri,
            parent_handle: ca_handle.convert(),
            child_handle,
            id_cert: ca.id_cert().clone(),
        };
        Ok(ParentCaContact::Rfc6492(server_info))
    }

    /// Returns an RFC8183 Parent Response for the child.
    pub fn ca_parent_response(
        &self,
        ca_handle: &CaHandle,
        child_handle: ChildHandle,
        service_uri: &uri::Https,
    ) -> KrillResult<ParentResponse> {
        let service_uri = Self::service_uri_for_ca(service_uri, ca_handle);
        let id_cert: publication::Base64 = if ca_handle.as_str() != TA_NAME {
            let ca = self.get_ca(ca_handle)?;
            ca.get_child(&child_handle)?; // ensure the child is known
            ca.id_cert().base64.clone()
        } else {
            let proxy = self.get_trust_anchor_proxy()?;
            proxy.get_child(&child_handle)?;
            proxy.id().base64.clone()
        };

        Ok(ParentResponse::new(
            id_cert,
            ca_handle.convert(),
            child_handle,
            service_uri,
            None,
        ))
    }

    /// Returns the service URI for the CA at a given base URI.
    fn service_uri_for_ca(
        base_uri: &uri::Https,
        ca_handle: &CaHandle,
    ) -> ServiceUri {
        let service_uri = format!("{}rfc6492/{}", base_uri, ca_handle);
        let service_uri = uri::Https::from_string(service_uri).unwrap();
        ServiceUri::Https(service_uri)
    }

    /// Updates a child under this CA.
    ///
    /// The submitted update child request can contain a new ID certificate
    /// or resource set, or both. When resources are updated, the existing
    /// resource entitlements are replaced by the new value - i.e. this is
    /// not a delta and it affects all resource types (IPv4, IPV6, ASN).
    /// Setting resource entitlements beyond the resources held by the parent
    /// CA will return an error.
    pub fn ca_child_update(
        &self,
        ca: &CaHandle,
        child: ChildHandle,
        req: UpdateChildRequest,
        actor: &Actor,
    ) -> KrillResult<()> {
        if let Some(id) = req.id_cert {
            self.process_ca_command(ca.clone(), actor,
                CertAuthCommandDetails::ChildUpdateId(
                    child.clone(),
                    id.into(),
                )
            )?;
        }
        if let Some(resources) = req.resources {
            self.process_ca_command(ca.clone(), actor,
                CertAuthCommandDetails::ChildUpdateResources(
                    child.clone(),
                    resources,
                ),
            )?;
        }
        if let Some(suspend) = req.suspend {
            if suspend {
                self.process_ca_command(
                    ca.clone(), actor,
                    CertAuthCommandDetails::ChildSuspendInactive(
                        child.clone()
                    )
                )?;
            } else {
                self.process_ca_command(
                    ca.clone(), actor,
                    CertAuthCommandDetails::ChildUnsuspend(
                        child.clone(),
                    )
                )?;
            }
        }
        if let Some(mapping) = req.resource_class_name_mapping {
            self.process_ca_command(ca.clone(), actor,
                CertAuthCommandDetails::ChildUpdateResourceClassNameMapping(
                    child, mapping,
                )
            )?;
        }
        Ok(())
    }

    /// Removes a child from this CA.
    ///
    /// This will also ensure that certificates issued to the child are
    /// revoked and withdrawn.
    pub fn ca_child_remove(
        &self,
        ca: &CaHandle,
        child: ChildHandle,
        actor: &Actor,
    ) -> KrillResult<()> {
        self.status_store.remove_child(ca, &child)?;
        self.process_ca_command(ca.clone(), actor,
            CertAuthCommandDetails::ChildRemove(child)
        )?;
        Ok(())
    }

    /// Processes an provisioning protocol request sent by a child CA.
    ///
    /// Parses, validates, and processes the request and creates, signs, and
    /// returns a response to be sent back to the client.
    pub fn rfc6492(
        &self,
        ca_handle: &CaHandle,
        msg_bytes: Bytes,
        user_agent: Option<String>,
        actor: &Actor,
    ) -> KrillResult<Bytes> {
        if ca_handle.as_str() == TA_NAME {
            return Err(Error::custom(
                "Remote RFC 6492 to TA is not supported",
            ));
        }

        let ca = self.get_ca(ca_handle)?;

        let req_msg = self.rfc6492_validate_request(&ca, &msg_bytes)?;

        // Create a logger for CMS (avoid cloning recipient)
        let cms_logger = CmsLogger::for_rfc6492_rcvd(
            self.config.rfc6492_log_dir.as_ref(),
            req_msg.recipient(),
            req_msg.sender(),
        );

        match self.rfc6492_process_request(
            ca_handle, req_msg, user_agent, actor
        ) {
            Ok(msg) => {
                let should_log_cms = !msg.is_list_response();
                let reply_bytes = ca.sign_rfc6492_response(
                    msg, &self.signer
                )?;

                if should_log_cms {
                    cms_logger.received(&msg_bytes)?;
                    cms_logger.reply(&reply_bytes)?;
                }

                Ok(reply_bytes)
            }
            Err(e) => {
                cms_logger.received(&msg_bytes)?;
                cms_logger.err(&e)?;

                Err(e)
            }
        }
    }

    /// Processes a provisioning request and returns an unsigned response.
    fn rfc6492_process_request(
        &self,
        ca_handle: &CaHandle,
        req_msg: provisioning::Message,
        user_agent: Option<String>,
        actor: &Actor,
    ) -> KrillResult<provisioning::Message> {
        let (sender, _recipient, payload) = req_msg.unpack();

        let child_handle = sender.convert();

        // If the child was suspended, because it was inactive, then we can
        // now conclude that it's become active again. So unsuspend it
        // first, before processing the request further.
        //
        // The TA will never suspend children, and does not support it.
        if ca_handle.as_str() != TA_NAME {
            let ca = self.get_ca(ca_handle)?;

            let child_ca = ca.get_child(&child_handle)?;
            if child_ca.state.is_suspended() {
                info!(
                    "Child '{}' under CA '{}' became active again, \
                     will unsuspend it.",
                    child_handle,
                    ca.handle()
                );
                self.ca_child_update(
                    ca.handle(),
                    child_handle.clone(),
                    UpdateChildRequest::unsuspend(),
                    actor,
                )?;
            }
        }

        let res_msg = match payload {
            provisioning::Payload::Revoke(req) => {
                self.rfc6492_revoke(
                    ca_handle, child_handle.clone(), req, actor
                )
            }
            provisioning::Payload::List => {
                self.rfc6492_list(ca_handle, &child_handle)
            }
            provisioning::Payload::Issue(req) => {
                self.rfc6492_issue(
                    ca_handle, child_handle.clone(), req, actor
                )
            }
            _ => Err(Error::custom("Unsupported RFC6492 message")),
        };

        // Set child status
        match &res_msg {
            Ok(_) => {
                self.status_store.set_child_success(
                    ca_handle,
                    &child_handle,
                    user_agent,
                )?;
            }
            Err(e) => {
                self.status_store.set_child_failure(
                    ca_handle,
                    &child_handle,
                    user_agent,
                    e,
                )?;
            }
        }

        res_msg
    }

    /// Unpacks and validates a provisioning protocol request.
    fn rfc6492_validate_request(
        &self,
        ca: &CertAuth,
        msg_bytes: &Bytes,
    ) -> KrillResult<provisioning::Message> {
        match ProvisioningCms::decode(msg_bytes.as_ref()) {
            Ok(msg) => ca.verify_rfc6492(msg),
            Err(e) => Err(Error::custom(format!(
                "Could not decode RFC6492 message for: {}, err: {}",
                ca.handle(),
                e
            ))),
        }
    }

    /// Processes a provisioning protocol list request.
    ///
    /// Returns a response listing the entitlements for the child.
    fn rfc6492_list(
        &self,
        ca_handle: &CaHandle,
        child: &ChildHandle,
    ) -> KrillResult<provisioning::Message> {
        let list_response = if ca_handle.as_str() != TA_NAME {
            self.get_ca(ca_handle)?.list(child, &self.config.issuance_timing)
        }
        else {
            self.get_trust_anchor_proxy()?.entitlements(
                child, &self.config.ta_timing
            ).map(|entitlements| {
                ResourceClassListResponse::new(vec![entitlements])
            })
        }?;

        Ok(provisioning::Message::list_response(
            ca_handle.convert(),
            child.convert(),
            list_response,
        ))
    }

    /// Processes a provisioning protocol issuance request.
    ///
    /// Issues a certificate and returns an unsigned response message.
    fn rfc6492_issue(
        &self,
        ca_handle: &CaHandle,
        child_handle: ChildHandle,
        issue_req: IssuanceRequest,
        actor: &Actor,
    ) -> KrillResult<provisioning::Message> {
        if ca_handle.as_str() == TA_NAME {
            let request = ProvisioningRequest::Issuance(issue_req);
            self.ta_slow_rfc6492_request(
                ca_handle,
                child_handle,
                request,
                actor,
            )
        }
        else {
            let child_rcn = issue_req.class_name();
            let pub_key = issue_req.csr().public_key();

            let ca = self.process_ca_command(
                ca_handle.clone(), actor,
                CertAuthCommandDetails::ChildCertify(
                    child_handle.clone(),
                    issue_req.clone(),
                    self.config.clone(),
                    self.signer.clone(),
                )
            )?;

            // The updated CA will now include the newly issued certificate.
            let child = ca.get_child(&child_handle)?;
            let my_rcn = child.parent_name_for_rcn(child_rcn);

            let response = ca.issuance_response(
                &child_handle,
                &my_rcn,
                pub_key,
                &self.config.issuance_timing,
            )?;

            Ok(provisioning::Message::issue_response(
                ca_handle.convert(),
                child_handle.into_converted(),
                response,
            ))
        }
    }

    /// Processes a provisioning protocol revocation request.
    fn rfc6492_revoke(
        &self,
        ca_handle: &CaHandle,
        child: ChildHandle,
        revoke_request: RevocationRequest,
        actor: &Actor,
    ) -> KrillResult<provisioning::Message> {
        if ca_handle.as_str() == TA_NAME {
            let request = ProvisioningRequest::Revocation(revoke_request);
            self.ta_slow_rfc6492_request(ca_handle, child, request, actor)
        }
        else {
            let res = RevocationResponse::from(&revoke_request);
            let msg = provisioning::Message::revoke_response(
                ca_handle.convert(),
                child.convert(),
                res,
            );
            self.process_ca_command(ca_handle.clone(), actor,
                CertAuthCommandDetails::ChildRevokeKey(child, revoke_request)
            )?;
            Ok(msg)
        }
    }

    /// Processes a 'slow' provisioning protocol request to the TA.
    ///
    /// Because processing will require the TA signer, processing may be
    /// delayed and the correct error response returned.
    fn ta_slow_rfc6492_request(
        &self,
        ta_handle: &CaHandle,
        child: ChildHandle,
        request: ProvisioningRequest,
        actor: &Actor,
    ) -> KrillResult<provisioning::Message> {
        let proxy = self.get_trust_anchor_proxy()?;
        if let Some(response) = proxy.response_for_child(&child, &request)? {
            // Great, we have a pending response. We can give the response to
            // the child and remove it from the proxy.
            let response = response.clone().to_provisioning_message(
                ta_handle.convert(),
                child.convert(),
            );

            self.send_ta_proxy_command(
                TrustAnchorProxyCommand::give_child_response(
                    ta_handle,
                    child,
                    request.key_identifier(),
                    actor,
                )
            )?;

            Ok(response)
        }
        else if proxy.matching_open_request(&child, &request)? {
            // Already scheduled. This should not happen with Krill children
            // but return 1101 just in case.
            provisioning::Message::not_performed_response(
                ta_handle.convert(),
                child.convert(),
                provisioning::NotPerformedResponse::err_1101(),
            )
            .map_err(|_| {
                Error::custom(
                    "creation of not performed response should never fail",
                )
            })
        }
        else {
            // We will need schedule this one and return a 1104 not performed
            // response
            self.send_ta_proxy_command(
                TrustAnchorProxyCommand::add_child_request(
                    ta_handle,
                    child.clone(),
                    request,
                    actor,
                )
            )?;

            provisioning::Message::not_performed_response(
                ta_handle.convert(),
                child.into_converted(),
                provisioning::NotPerformedResponse::err_1104(),
            )
            .map_err(|_| {
                Error::custom(
                    "creation of not performed response should never fail",
                )
            })
        }
    }
}

/// # CAs as children
///
impl CaManager {
    /// Adds a new parent, or updates an existing parent of a CA.
    ///
    /// Adding a parent will trigger that the CA connects to this new parent
    /// in order to learn its resource entitlements and set up the resource
    /// class(es) under it, and request certificate(s).
    pub fn ca_parent_add_or_update(
        &self,
        handle: CaHandle,
        parent_req: ParentCaReq,
        actor: &Actor,
    ) -> KrillResult<()> {
        let ca = self.get_ca(&handle)?;

        let contact = ParentCaContact::try_from_rfc8183_parent_response(
            parent_req.response
        ).map_err(|e| {
            Error::CaParentResponseInvalid(handle.clone(), e.to_string())
        })?;

        let cmd = if !ca.has_parent(&parent_req.handle) {
            CertAuthCommandDetails::AddParent(
                parent_req.handle, contact,
            )
        } else {
            CertAuthCommandDetails::UpdateParentContact(
                parent_req.handle, contact,
            )
        };
        self.process_ca_command(handle.clone(), actor, cmd)?;
        Ok(())
    }

    /// Removes a parent from a CA.
    ///
    /// This will trigger that best effort revocations of existing keys under
    /// this parent are requested. Any resource classes under the parent will
    /// be removed and all relevant content will be withdrawn from the
    /// repository.
    pub async fn ca_parent_remove(
        &self,
        handle: CaHandle,
        parent: ParentHandle,
        actor: &Actor,
    ) -> KrillResult<()> {
        // Best effort, request revocations for any remaining keys under this
        // parent.
        if let Err(e) = self.ca_parent_revoke(&handle, &parent).await {
            warn!(
                "Removing parent '{}' from CA '{}', but could not send \
                 revoke requests: {}",
                parent, handle, e
            );
        }

        self.status_store.remove_parent(&handle, &parent)?;
        self.process_ca_command(
            handle.clone(), actor,
            CertAuthCommandDetails::RemoveParent(parent),
        )?;
        Ok(())
    }

    /// Sends revocation requests for a parent of a CA.
    async fn ca_parent_revoke(
        &self,
        handle: &CaHandle,
        parent: &ParentHandle,
    ) -> KrillResult<()> {
        let ca = self.get_ca(handle)?;
        let revoke_requests = ca.revoke_under_parent(parent, &self.signer)?;
        self.send_revoke_requests(handle, parent, revoke_requests)
            .await?;
        Ok(())
    }

    /// Schedules refreshing all CAs as soon as possible:
    ///
    /// Note: this function can be called manually through the API, but
    /// normally the CA refresh process is replanned on the task
    /// queue automatically.
    pub fn cas_schedule_refresh_all(&self) -> KrillResult<()> {
        if let Ok(cas) = self.ca_store.list() {
            for ca_handle in cas {
                self.cas_schedule_refresh_single(ca_handle)?;
            }
        }
        Ok(())
    }

    /// Refresh a single CA with its parents.
    ///
    /// This possibly also suspend inactive children.
    pub fn cas_schedule_refresh_single(
        &self,
        ca_handle: CaHandle,
    ) -> KrillResult<()> {
        self.ca_schedule_sync_parents(&ca_handle)
    }

    /// Schedules an immediate check suspending all inactive children.
    ///
    /// This check will suspend all children of all CAs that have not been
    /// contacting the CA for a certain time if suspension is enabled.
    ///
    /// While this function can be called manually through the API, it is
    /// normally replanned on the task queue automatically if suspension is
    /// enabled.
    pub fn cas_schedule_suspend_all(&self) -> KrillResult<()> {
        if self.config.suspend_child_after_inactive_seconds().is_some() {
            if let Ok(cas) = self.ca_store.list() {
                for ca in cas {
                    self.tasks.schedule(
                        Task::SuspendChildrenIfNeeded { ca_handle: ca },
                        now(),
                    )?;
                }
            }
        }
        Ok(())
    }

    /// Suspends inactive child CAs of the given CA.
    ///
    /// This method is called by the scheduler in response to the scheduled
    /// event.
    //
    //  XXX PANICS
    pub fn ca_suspend_inactive_children(
        &self, ca_handle: &CaHandle, started: Timestamp, actor: &Actor
    ) {
        // Set threshold hours if it was configured AND this server has been
        // started longer ago than the hours specified. Otherwise we
        // risk that *all* children without prior recorded status are
        // suspended on upgrade, or that *all* children are suspended
        // if the server had been down for more than the threshold hours.
        let threshold_seconds =
            self.config.suspend_child_after_inactive_seconds()
            .filter(|secs| started < Timestamp::now_minus_seconds(*secs));

        // suspend inactive children, if so configured
        if let Some(threshold_seconds) = threshold_seconds {
            if let Ok(ca_status) = self.get_ca_status(ca_handle) {
                let connections = ca_status.get_children_connection_stats();

                for child in connections.suspension_candidates(
                    threshold_seconds
                ) {
                    if log::log_enabled!(log::Level::Info) {
                        let threshold_string = if threshold_seconds >= 3600 {
                            format!("{} hours", threshold_seconds / 3600)
                        } else {
                            format!("{} seconds", threshold_seconds)
                        };

                        info!(
                            "Child '{}' under CA '{}' was inactive for more \
                             than {}. Will suspend it.",
                            child, ca_handle, threshold_string
                        );
                    }
                    if let Err(e) =
                        self.status_store.set_child_suspended(
                            ca_handle, &child
                        )
                    {
                        panic!(
                            "System level error encountered while updating \
                             ca status: {e}"
                        );
                    }

                    let req = UpdateChildRequest::suspend();
                    if let Err(e) = self.ca_child_update(
                        ca_handle, child, req, actor
                    ) {
                        error!(
                            "Could not suspend inactive child, error: {}",
                            e
                        );
                    }
                }
            }
        }
    }

    /// Synchronizes a CA with its parents up to the configured batch size.
    ///
    /// The remaining parents will be done in a future run.
    fn ca_schedule_sync_parents(
        &self,
        ca_handle: &CaHandle,
    ) -> KrillResult<()> {
        let Ok(ca) = self.get_ca(ca_handle) else {
            return Ok(())
        };

        if ca.nr_parents() <= self.config.ca_refresh_parents_batch_size {
            // Nr of parents is below batch size, so just process all
            // of them
            for parent in ca.parents() {
                self.tasks.schedule(
                    Task::SyncParent {
                        ca_handle: ca_handle.clone(),
                        ca_version: 0,
                        parent: parent.clone(),
                    },
                    now(),
                )?;
            }
        }
        else {
            // more parents than the batch size exist, so get
            // candidates based on
            // the known parent statuses for this CA.
            let status = self.status_store.get_ca_status(ca_handle);

            for parent in status.parents().sync_candidates(
                ca.parents().collect(),
                self.config.ca_refresh_parents_batch_size,
            ) {
                self.tasks.schedule(
                    Task::SyncParent {
                        ca_handle: ca_handle.clone(),
                        ca_version: 0,
                        parent,
                    },
                    now(),
                )?;
            }
        }
        Ok(())
    }

    /// Synchronizes a CA with one of its parents.
    ///
    /// Send pending requests if present; otherwise gets and processes
    /// updated entitlements.
    ///
    /// The `min_ca_version` argument allows syncing only if the CA has
    /// reached this version yet. If it hasn’t, the method returns
    /// `Ok(false)`. To sync in any case, request version 0.
    ///
    /// If a sync has successfully happened, returns `Ok(true)`.
    ///
    /// Note that if new request events are generated as a result of
    /// processing updated entitlements they will trigger that this
    /// synchronization is called again so that the pending requests
    /// can be sent.
    ///
    /// This method is called by the scheduler in response to the scheduled
    /// sync as well as `KrillServer` when importing a CA.
    pub async fn ca_sync_parent(
        &self,
        handle: &CaHandle,
        min_ca_version: u64, // set this 0 if it does not matter
        parent: &ParentHandle,
        actor: &Actor,
    ) -> KrillResult<bool> {
        let ca = self.get_ca(handle)?;

        trace!(
            "CA version: {}, asked to wait until: {}",
            ca.version(), min_ca_version
        );

        if ca.version() < min_ca_version {
            Ok(false)
        }
        else {
            if ca.has_pending_requests(parent) {
                self.send_requests(handle, parent, actor).await?;
            }
            else {
                self.get_updates_from_parent(handle, parent, actor).await?;
            }
            Ok(true)
        }
    }

    /// Synchronizes the TA proxy with a local TA signer.
    ///
    /// If the TA signer is remote, logs a warning suggesting doing a
    /// manual synchronization, assuming that this method is only ever called
    /// if the TA proxy requires synchronization.
    pub fn sync_ta_proxy_signer_if_possible(&self) -> KrillResult<()> {
        let ta_handle = ta_handle();

        if self.get_trust_anchor_proxy().is_err() {
            debug!(
                "Sync TA proxy signer was called without a TA proxy. \
                 This is rather odd ..."
            );
            return Ok(())
        };

        if self.get_trust_anchor_signer().is_err() {
            warn!(
                "There is at least one pending request for the TA signer. \
                 Plan a signing session!"
            );
            return Ok(())
        };

        // Make sign request in proxy.
        let proxy = self.send_ta_proxy_command(
            TrustAnchorProxyCommand::make_signer_request(
                &ta_handle,
                &self.system_actor,
            )
        )?;

        // Get sign request for signer.
        let signed_request = proxy.get_signer_request(
            self.config.ta_timing,
            &self.signer,
        )?;

        // Remember the noce of the request so we can retrieve it.
        let request_nonce = signed_request.content().nonce.clone();

        // Let signer process request.
        let signer = self.send_ta_signer_command(
            TrustAnchorSignerCommand::make_process_request_command(
                &ta_handle,
                signed_request,
                self.config.ta_timing,
                None, // do not override next manifest number
                self.signer.clone(),
                &self.system_actor,
            )
        )?;

        // Get the response from the signer and give it to the proxy.
        let exchange = signer.get_exchange(&request_nonce).unwrap();
        self.send_ta_proxy_command(
            TrustAnchorProxyCommand::process_signer_response(
                &ta_handle,
                exchange.clone().response,
                &self.system_actor,
            )
        )?;
        Ok(())
    }

    /// Tries to get updates from a specific parent of a CA.
    ///
    /// Quietly does nothing for the TA CA.
    async fn get_updates_from_parent(
        &self,
        handle: &CaHandle,
        parent: &ParentHandle,
        actor: &Actor,
    ) -> KrillResult<()> {
        if handle == &ta_handle() {
            return Ok(())
        }

        let ca = self.get_ca(handle)?;

        // Return an error if the repository was not configured yet.
        ca.repository_contact()?;

        // XXX Any reason we get this twice?
        let ca = self.get_ca(handle)?;
        let parent_contact = ca.parent(parent)?;
        let entitlements = self.get_entitlements_from_contact(
            handle, parent, parent_contact, true,
        ).await?;

        self.update_entitlements(
            handle, parent.clone(), entitlements, actor,
        )?;

        Ok(())
    }

    /// Sends requests to a specific parent for the CA matching handle.
    ///
    /// First sends all open revoke requests, then sends all open
    /// certificate requests.
    async fn send_requests(
        &self, handle: &CaHandle, parent: &ParentHandle, actor: &Actor,
    ) -> KrillResult<()> {
        self.send_revoke_requests_handle_responses(
            handle, parent, actor
        ).await?;
        self.send_cert_requests_handle_responses(
            handle, parent, actor
        ).await
    }

    /// Sends all open revocation requests and handles the responses.
    async fn send_revoke_requests_handle_responses(
        &self, handle: &CaHandle, parent: &ParentHandle, actor: &Actor,
    ) -> KrillResult<()> {
        let child = self.get_ca(handle)?;
        let requests = child.revoke_requests(parent);

        let revoke_responses = self.send_revoke_requests(
            handle, parent, requests
        ).await?;

        for (rcn, revoke_responses) in revoke_responses {
            for response in revoke_responses {
                self.process_ca_command(
                    handle.clone(), actor,
                    CertAuthCommandDetails::KeyRollFinish(
                        rcn.clone(),
                        response,
                    )
                )?;
            }
        }

        Ok(())
    }

    /// Sends the given revoke requests to a parent.
    ///
    /// Returns the responses for the requests.
    pub async fn send_revoke_requests(
        &self,
        handle: &CaHandle,
        parent: &ParentHandle,
        revoke_requests: HashMap<ResourceClassName, Vec<RevocationRequest>>,
    ) -> KrillResult<HashMap<ResourceClassName, Vec<RevocationResponse>>> {
        let child = self.get_ca(handle)?;
        let server_info = child.parent(parent)?.parent_server_info();

        match self.send_revoke_requests_rfc6492(
            revoke_requests,
            &child.id_cert().public_key.key_identifier(),
            server_info,
        ) .await {
            Err(e) => {
                self.status_store.set_parent_failure(
                    handle, parent, &server_info.service_uri, &e
                )?;
                Err(e)
            }
            Ok(res) => {
                self.status_store.set_parent_last_updated(
                    handle, parent, &server_info.service_uri
                )?;
                Ok(res)
            }
        }
    }

    /// Sends a revoke request for an unexpected key.
    pub async fn send_revoke_unexpected_key(
        &self,
        handle: &CaHandle,
        rcn: ResourceClassName,
        revocation: RevocationRequest,
    ) -> KrillResult<HashMap<ResourceClassName, Vec<RevocationResponse>>>
    {
        let child = self.ca_store.get_latest(handle)?;
        let parent = child.parent_for_rc(&rcn)?;
        let mut requests = HashMap::new();
        requests.insert(rcn, vec![revocation]);

        self.send_revoke_requests(handle, parent, requests).await
    }

    /// Sends revoke requests using the provisioning protocol.
    async fn send_revoke_requests_rfc6492(
        &self,
        revoke_requests: HashMap<ResourceClassName, Vec<RevocationRequest>>,
        signing_key: &KeyIdentifier,
        server_info: &ParentServerInfo,
    ) -> KrillResult<HashMap<ResourceClassName, Vec<RevocationResponse>>> {
        let mut revoke_map = HashMap::new();

        for (rcn, revoke_requests) in revoke_requests {
            let mut revocations = Vec::new();
            for req in revoke_requests {
                let sender = server_info.child_handle.convert();
                let recipient = server_info.parent_handle.convert();

                let revoke = provisioning::Message::revoke(
                    sender, recipient, req.clone(),
                );

                let response = self.send_rfc6492_and_validate_response(
                    revoke, server_info, signing_key
                ) .await?;

                let payload = response.into_payload();
                let payload_type = payload.payload_type();

                match payload {
                    provisioning::Payload::RevokeResponse(
                        revoke_response,
                    ) => {
                        revocations.push(revoke_response)
                    }
                    provisioning::Payload::ErrorResponse(e) => {
                        if e.status() == 1101 || e.status() == 1104 {
                            // If we get one of the following responses:
                            //    1101         already processing request
                            //    1104         request scheduled for
                            // processing
                            //
                            // Then we asked the parent, but don't have a
                            // revocation response yet.
                            //
                            // This is okay. There is nothing to do but ask
                            // again later. This should really only happen
                            // for a CA that operates under the *local* Trust
                            // Anchor. The Krill TA uses a 'proxy' part for
                            // online functions, such as talking to children,
                            // and a 'signer' part for signing, which may
                            // happen offline - and much later.
                            //
                            // By not adding any response to the returned hash
                            // we ensure that the old key
                            // remains in use (for a manifest and CRL only)
                            // until we get the revocation response
                            // when we ask later.
                            //
                            // When the local TA 'proxy' receives new signed
                            // responses from the 'signer' then it
                            // will trigger all local children to sync again.
                            // That time, they should see a response.
                        }
                        else if e.status() == 1301 || e.status() == 1302 {
                            // If we get one of the following responses:
                            //    1301         revoke - no such resource class
                            //    1302         revoke - no such key
                            //
                            // Then we can consider this revocation redundant
                            // from the parent side, so just add it
                            // as revoked to this CA and move on. While this
                            // may be unexpected this is unlikely to
                            // be a problem. If we would keep insisting that
                            // the parent revokes a key they already
                            // revoked, then we can end up in a stuck loop.
                            //
                            // More importantly we should re-sync things if we
                            // get 12** errors to certificate sign
                            // requests, but that is done in another function.
                            let revoke_response = (&req).into();
                            revocations.push(revoke_response)
                        }
                        else {
                            return Err(Error::Rfc6492NotPerformed(e));
                        }
                    }
                    _ => {
                        return Err(Error::custom(format!(
                            "Got unexpected response '{}' to revoke query",
                            payload_type
                        )))
                    }
                }
            }

            revoke_map.insert(rcn, revocations);
        }

        Ok(revoke_map)
    }

    /// Sends certification requests to a parent CA and proceses the response.
    async fn send_cert_requests_handle_responses(
        &self, ca_handle: &CaHandle, parent: &ParentHandle, actor: &Actor,
    ) -> KrillResult<()> {
        let ca = self.get_ca(ca_handle)?;
        let requests = ca.cert_requests(parent);
        let signing_key = ca.id_cert().public_key.key_identifier();
        let server_info = ca.parent(parent)?.parent_server_info();

        // We may need to do work for multiple resource class and there may
        // therefore be multiple errors. We want to keep track of
        // those, rather than bailing out on the first error, because
        // an issue in one resource class does not necessarily mean
        // that there should be an issue in the the others.
        //
        // Of course for most CAs there will only be one resource class under
        // a parent, but we need to be prepared to deal with N
        // classes.
        let mut errors = vec![];

        for (rcn, requests) in requests {
            // We could have multiple requests in a single resource class
            // (multiple keys during rollover)
            for req in requests {
                let sender = server_info.child_handle.convert();
                let recipient = server_info.parent_handle.convert();

                match self.send_rfc6492_and_validate_response(
                    provisioning::Message::issue(
                        sender, recipient, req
                    ),
                    server_info,
                    &signing_key,
                ).await {
                    Err(e) => {
                        // If any of the requests for an RC results in an
                        // error, then record the
                        // error and break the loop. We will sync again.
                        errors.push(Error::CaParentSyncError(
                            ca_handle.clone(),
                            parent.clone(),
                            rcn.clone(),
                            e.to_string(),
                        ));
                        break;
                    }
                    Ok(response) => {
                        if let Err(err) = self.handle_cert_response(
                            ca_handle, parent, &rcn, actor, response
                        ) {
                            errors.push(err);
                            break;
                        }
                    }
                }
            }
        }

        let uri = &server_info.service_uri;
        if errors.is_empty() {
            self.status_store
                .set_parent_last_updated(ca_handle, parent, uri)?;

            Ok(())
        } else {
            let e = if errors.len() == 1 {
                errors.pop().unwrap()
            } else {
                Error::Multiple(errors)
            };

            self.status_store
                .set_parent_failure(ca_handle, parent, uri, &e)?;

            Err(e)
        }
    }

    /// Processes a response to a certification request.
    fn handle_cert_response(
        &self,
        ca_handle: &CaHandle,
        parent: &ParentHandle,
        rcn: &ResourceClassName,
        actor: &Actor,
        response: provisioning::Message,
    ) -> KrillResult<()> {
        let payload = response.into_payload();
        let payload_type = payload.payload_type();

        match payload {
            provisioning::Payload::IssueResponse(response) => {
                // Update the received certificate.
                //
                // In a typical exchange we will only have one
                // key under an RC under a
                // parent. During a key roll there may be
                // multiple keys and requests. It
                // is still fine to update the received
                // certificate for key "A" even if we
                // would get an error for the request for key
                // "B". The reason is such an
                // *unlikely* failure would still trigger an
                // appropriate response at
                // the resource class level in the next loop
                // iteration below.
                let issued = response.into_issued();
                let (uri, limit, cert) = issued.unpack();

                let resources = match ResourceSet::try_from(&cert) {
                    Ok(resources) => resources,
                    Err(e) => {
                        // Cannot get resources from the
                        // issued certificate. This should
                        // never happen, but it would occur if
                        // the parent gave us a certificate
                        // with 'inherited' resources. This
                        // may be allowed under RFC 6492 –
                        // or rather it's not strictly
                        // disallowed as perhaps it should be?
                        //
                        // In any case, report the error –
                        // but we do not expect that this
                        // will happen in the wild.
                        return Err(Error::CaParentSyncError(
                            ca_handle.clone(),
                            parent.clone(),
                            rcn.clone(),
                            format!(
                                "cannot parse resources on received \
                                certificate, error: {e}"
                            ),
                        ));
                    }
                };

                let rcvd_cert = match ReceivedCert::create(
                    cert, uri, resources, limit,
                ) {
                    Ok(cert) => cert,
                    Err(e) => {
                        return Err(Error::CaParentSyncError(
                            ca_handle.clone(),
                            parent.clone(),
                            rcn.clone(),
                            format!(
                                "cannot use issued certificate, \
                                error: {e}"
                            ),
                        ));
                    }
                };

                if let Err(e) = self.process_ca_command(
                    ca_handle.clone(), actor,
                    CertAuthCommandDetails::UpdateRcvdCert(
                        rcn.clone(),
                        rcvd_cert,
                        self.config.clone(),
                        self.signer.clone(),
                    )
                ) {
                    // Note that sending the command to update a received
                    // certificate cannot fail unless there are bigger issues
                    // like this being the wrong response for this resource
                    // class. This would be extremely odd because
                    // we only just asked the resource class which request to
                    // send. Still, in order to handle this the most graceful
                    // way we can, we should just drop this resource class
                    // and report an error. If there are are still resource
                    // entitlements under the parent for this resource class,
                    // then a new class will be automatically created when we
                    // synchronize the entitlements again.

                    let reason = format!(
                        "cannot process received certificate! error: {e}"
                    );

                    self.process_ca_command(
                        ca_handle.clone(), actor,
                        CertAuthCommandDetails::DropResourceClass(
                            rcn.clone(),
                            reason.clone(),
                            self.signer.clone(),
                        )
                    )?;

                    return Err(Error::CaParentSyncError(
                        ca_handle.clone(),
                        parent.clone(),
                        rcn.clone(),
                        reason,
                    ));
                }
            }
            provisioning::Payload::ErrorResponse(
                not_performed,
            ) => {
                match not_performed.status() {
                    1101 | 1104 => {
                        // If we get one of the following
                        // responses:
                        //    1101         already processing request
                        //    1104         request scheduled for processing
                        //
                        // Then we asked the parent, but don't have a signed
                        // certificate yet.
                        //
                        // This is okay, there is nothing to do but ask again
                        // later. This should really only happen for a CA
                        // that operates under the *local* Trust Anchor. The
                        // Krill TA uses a 'proxy' part for online functions, 
                        // such as talking to children, and a 'signer' part
                        // for signing, which may happen offline - and much
                        // later.
                        //
                        // If the local TA 'proxy' receives new signed
                        // responses from the 'signer' then it will trigger
                        // all local children to sync again. That time, they
                        // should see a response.
                    }
                    1201 | 1202 => {
                        // Okay, so it looks like the parent *just* told the
                        // CA that it was entitled to certain resources in a
                        // resource class and now in response to certificate
                        // sign request they say the resource class is gone
                        // (1201), or there are no resources in it (1202).
                        // This can happen as a result of a race condition if
                        // the child CA was asking the entitlements just
                        // moments before the parent removed them.

                        let reason =
                            "parent removed entitlement to resource class";

                        self.process_ca_command(
                            ca_handle.clone(), actor,
                            CertAuthCommandDetails::DropResourceClass(
                                rcn.clone(),
                                reason.to_string(),
                                self.signer.clone(),
                            )
                        )?;

                        // Push the error for reporting, this will also
                        // trigger that the CA will sync with its parent
                        // again - and then it will just find revocation
                        // requests for this RC - which are sent on a best
                        // effort basis
                        return Err(Error::CaParentSyncError(
                            ca_handle.clone(),
                            parent.clone(),
                            rcn.clone(),
                            reason.to_string(),
                        ));
                    }
                    1204 => {
                        // The parent says that the CA is re-using a key
                        // across RCs. Krill CAs never re-use keys - so this
                        // is extremely unlikely. Still there seems to be a
                        // disagreement and in this case the parent has the
                        // last word. Recovering by dropping all keys in the
                        // RC and making a new pending key should be possible,
                        // but it's complicated with regards to corner cases:
                        // e.g. what if we were in the middle of key roll.
                        //
                        // So, the most straightforward way to deal with this
                        // is by dropping this current RC altogether. Then the
                        // CA will find its resource entitlements in a future
                        // synchronization with the parent and just create a
                        // new RC - and issue all eligible certificates and
                        // ROAs under it.

                        let reason = "parent claims we are re-using keys";
                        self.process_ca_command(
                            ca_handle.clone(), actor,
                            CertAuthCommandDetails::DropResourceClass(
                                rcn.clone(),
                                reason.to_string(),
                                self.signer.clone(),
                            )
                        )?;

                        // Push the error for reporting, this will also
                        // trigger that the CA will sync with its parent
                        // again - and then it will just find revocation
                        // requests for this RC - which are sent on a best
                        // effort basis
                        return Err(Error::CaParentSyncError(
                            ca_handle.clone(),
                            parent.clone(),
                            rcn.clone(),
                            reason.to_string(),
                        ));
                    }
                    _ => {
                        // Other not performed responses can be due to
                        // temporary issues at the parent (e.g. it had an
                        // internal error of some kind), or because of
                        // protocol version mismatches and such (in future
                        // maybe?).
                        //
                        // In any event we cannot take any action to recover,
                        // so just report them and let the schedular try to
                        // sync with the parent again.
                        let issue = format!(
                            "parent returned not performed response to \
                             certificate request: {not_performed}",
                        );
                        return Err(Error::CaParentSyncError(
                            ca_handle.clone(),
                            parent.clone(),
                            rcn.clone(),
                            issue,
                        ));
                    }
                }
            }
            _ => {
                let issue = format!(
                    "unexpected response type '{payload_type}' to a \
                     certificate request"
                );
                return Err(Error::CaParentSyncError(
                    ca_handle.clone(),
                    parent.clone(),
                    rcn.clone(),
                    issue,
                ));
            }
        }
        Ok(())
    }

    /// Updates the CA resource classes with new entitlements.
    ///
    /// Returns `Ok(true)` in case there were any updates, implying that
    /// there will be open requests for the parent CA.
    fn update_entitlements(
        &self,
        ca: &CaHandle,
        parent: ParentHandle,
        entitlements: ResourceClassListResponse,
        actor: &Actor,
    ) -> KrillResult<bool> {
        let current_version = self.get_ca(ca)?.version();
        let new_version = self.process_ca_command(
            ca.clone(), actor,
            CertAuthCommandDetails::UpdateEntitlements(
                parent,
                entitlements,
                self.signer.clone(),
            ),
        )?.version();
        Ok(new_version > current_version)
    }

    /// Requests the entitlements from the parent.
    pub async fn get_entitlements_from_contact(
        &self,
        ca: &CaHandle,
        parent: &ParentHandle,
        contact: &ParentCaContact,
        existing_parent: bool,
    ) -> KrillResult<ResourceClassListResponse> {
        let server_info = contact.parent_server_info();
        let uri = &server_info.service_uri;

        let result = self.get_entitlements_rfc6492(ca, server_info).await;

        match &result {
            Err(error) => {
                if existing_parent {
                    // only update the status store with errors for existing
                    // parents otherwise we end up with
                    // entries if a new parent is rejected because
                    // of the error.
                    self.status_store.set_parent_failure(
                        ca, parent, uri, error
                    )?;
                }
            }
            Ok(entitlements) => {
                self.status_store.set_parent_entitlements(
                    ca,
                    parent,
                    uri,
                    entitlements,
                )?;
            }
        }
        result
    }

    /// Performs the provisioning protocol exchange for entitlements.
    async fn get_entitlements_rfc6492(
        &self,
        handle: &CaHandle,
        server_info: &ParentServerInfo,
    ) -> KrillResult<ResourceClassListResponse> {
        debug!(
            "Getting entitlements for CA '{}' from parent '{}'",
            handle,
            server_info.parent_handle
        );

        let child = self.ca_store.get_latest(handle)?;

        // create a list request
        let list = provisioning::Message::list(
            server_info.child_handle.convert(),
            server_info.parent_handle.convert(),
        );

        let response = self.send_rfc6492_and_validate_response(
            list,
            server_info,
            &child.id_cert().public_key.key_identifier(),
        ).await?;

        let payload = response.into_payload();
        let payload_type = payload.payload_type();

        match payload {
            provisioning::Payload::ListResponse(response) => Ok(response),
            provisioning::Payload::ErrorResponse(np) => {
                Err(Error::Custom(format!("Not performed: {}", np)))
            }
            _ => {
                Err(Error::custom(format!(
                    "Got unexpected response type '{}' to list query",
                    payload_type
                )))
            }
        }
    }

    /// Sends a provisioning message and validates the response.
    async fn send_rfc6492_and_validate_response(
        &self,
        message: provisioning::Message,
        server_info: &ParentServerInfo,
        signing_key: &KeyIdentifier,
    ) -> KrillResult<provisioning::Message> {
        let service_uri = &server_info.service_uri;
        if let Some(parent) = Self::local_parent(
            service_uri, &self.config.service_uri()
        ) {
            let ca_handle = parent.into_converted();
            let user_agent = Some("local-child".to_string());

            self.rfc6492_process_request(
                &ca_handle,
                message,
                user_agent,
                &self.system_actor,
            )
        }
        else {
            // Set up a logger for CMS exchanges. Note that this logger is
            // always set up and used, but.. it will only actually
            // save files in case the given rfc6492_log_dir is
            // Some.
            let sender = message.sender().clone();
            let recipient = message.recipient().clone();

            let cms_logger = CmsLogger::for_rfc6492_sent(
                self.config.rfc6492_log_dir.as_ref(),
                &sender,
                &recipient,
            );

            let cms = self.signer.create_rfc6492_cms(
                message, signing_key
            )?.to_bytes();

            let res_bytes = self.post_protocol_cms_binary(
                &cms,
                service_uri,
                provisioning::CONTENT_TYPE,
                &cms_logger,
            ).await?;

            match ProvisioningCms::decode(&res_bytes) {
                Err(e) => {
                    error!(
                        "Could not decode response from parent (handle): \
                         {}, for ca (handle): {}, at URI: {}. Error: {}",
                        recipient, sender, service_uri, e
                    );
                    cms_logger.err(format!("Could not decode CMS: {}", e))?;
                    Err(Error::Rfc6492(e))
                }
                Ok(cms) => {
                    match cms.validate(&server_info.id_cert.public_key)
                    {
                        Ok(()) => Ok(cms.into_message()),
                        Err(e) => {
                            error!(
                                "Could not validate response from parent \
                                (handle): {}, for ca (handle): {}, \
                                at URI: {}. Error: {}",
                                recipient, sender, service_uri, e
                            );
                            cms_logger.err(
                                format!("Response invalid: {}", e)
                            )?;
                            Err(Error::Rfc6492(e))
                        }
                    }
                }
            }
        }
    }

    /// Posts a protocol message via HTTP and receives a response.
    async fn post_protocol_cms_binary(
        &self,
        msg: &Bytes,
        service_uri: &ServiceUri,
        content_type: &str,
        cms_logger: &CmsLogger,
    ) -> KrillResult<Bytes> {
        cms_logger.sent(msg)?;

        let timeout = self.config.post_protocol_msg_timeout_seconds;

        match httpclient::post_binary_with_full_ua(
            service_uri.as_str(),
            msg,
            content_type,
            timeout,
        ).await {
            Err(e) => {
                cms_logger.err(format!(
                    "Error posting CMS to {}: {}", service_uri, e
                ))?;
                Err(Error::HttpClientError(e))
            }
            Ok(bytes) => {
                cms_logger.reply(&bytes)?;
                Ok(bytes)
            }
        }
    }

    /// Returns the handle for the parent if it is local.
    ///
    /// A parent is local if its `service_uri` is under `base_uri` and
    /// follows the format Krill is using.
    pub fn local_parent(
        service_uri: &ServiceUri,
        base_uri: &uri::Https,
    ) -> Option<ParentHandle> {
        match &service_uri {
            ServiceUri::Http(_) => None,
            ServiceUri::Https(service_uri) => {
                let service_uri = service_uri.as_str();
                let base_uri = base_uri.as_str();

                if let Some(path) = service_uri.strip_prefix(base_uri) {
                    if let Some(ca_name) = path.strip_prefix("rfc6492/") {
                        return ParentHandle::from_str(ca_name).ok();
                    }
                }

                None
            }
        }
    }
}

/// # Publishing
///
impl CaManager {
    /// Schedules synchronizing all CAs with their repositories.
    pub fn cas_schedule_repo_sync_all(
        &self, auth: &AuthInfo,
    ) -> KrillResult<()> {
        for ca in &self.ca_list(auth)?.cas {
            self.cas_schedule_repo_sync(ca.handle.clone())?;
        }
        Ok(())
    }

    /// Schedules synchronizing a CA with its repositories.
    pub fn cas_schedule_repo_sync(
        &self,
        ca_handle: CaHandle,
    ) -> KrillResult<()> {
        // no need to wait for an updated CA to be committed. 
        let ca_version = 0;
        self.tasks.schedule(
            Task::SyncRepo {
                ca_handle,
                ca_version,
            },
            now(),
        )
    }

    /// Synchronizes a CA with its repositories.
    ///
    /// Returns `Ok(true)` in case the synchronization was successful,
    /// `Ok(false)` in case it was premature wrt to given CA version, and
    /// an error in case of any issues.
    ///
    /// Note typically a CA will have only one active repository, but in case
    /// there are multiple during a migration, this function will ensure that
    /// they are all synchronized.
    ///
    /// In case the CA had deprecated repositories, then a clean up will be
    /// attempted. I.e. the CA will try to withdraw all objects from the
    /// deprecated repository. If this clean up fails then the number of
    /// clean-up attempts for the repository in question is incremented,
    /// and this function will fail. When there have been 5 failed
    /// attempts, then the old repository is assumed to be unreachable and
    /// it will be dropped - i.e. the CA will no longer try to clean up
    /// objects.
    pub async fn cas_repo_sync_single(
        &self,
        repo_manager: &RepositoryManager,
        ca_handle: &CaHandle,
        ca_version: u64,
    ) -> KrillResult<bool> {
        // Note that this is a no-op for new CAs which do not yet have any
        // repository configured.
        if ca_handle.as_str() == TA_NAME {
            let proxy = self.get_trust_anchor_proxy()?;
            if proxy.version() < ca_version {
                Ok(false)
            }
            else {
                let id = proxy.id();
                let repo = proxy.repository().ok_or(
                    Error::TaProxyHasNoRepository
                )?;
                let objects = proxy.get_trust_anchor_objects()?
                                .publish_elements()?;
                self.ca_repo_sync(
                    repo_manager, ca_handle, id, repo, objects
                ).await?;
                Ok(true)
            }
        }
        else if !self.has_ca(ca_handle)? {
            debug!(
                "Dropping task to sync removed CA '{ca_handle}' with \
                its repository."
            );
            Ok(true)
        }
        else {
            let ca = self.get_ca(ca_handle)?;

            if ca.version() < ca_version {
                Ok(false)
            }
            else {
                for (repo_contact, objects) in
                    self.ca_repo_elements(ca_handle)?
                {
                    self.ca_repo_sync(
                        repo_manager,
                        ca_handle,
                        ca.id_cert(),
                        &repo_contact,
                        objects,
                    ).await?;
                }

                // Clean-up of old repos
                for deprecated in self.ca_deprecated_repos(ca_handle)? {
                    info!(
                        "Will try to clean up deprecated repository '{}' \
                        for CA '{}'",
                        deprecated.contact(),
                        ca_handle
                    );

                    if let Err(e) = self.ca_repo_sync(
                        repo_manager,
                        ca_handle,
                        ca.id_cert(),
                        deprecated.contact(),
                        vec![],
                    ).await {
                        warn!(
                            "Could not clean up deprecated repository: {}",
                            e
                        );

                        if deprecated.clean_attempts() < 5 {
                            self.ca_deprecated_repo_increment_clean_attempts(
                                ca_handle,
                                deprecated.contact(),
                            )?;
                            return Err(e);
                        }
                    }

                    self.ca_deprecated_repo_remove(
                        ca_handle,
                        deprecated.contact(),
                    )?;
                }

                Ok(true)
            }
        }
    }

    /// Synchronizes with the repository.
    async fn ca_repo_sync(
        &self,
        repo_manager: &RepositoryManager,
        ca_handle: &CaHandle,
        id_cert: &IdCertInfo,
        repo_contact: &RepositoryContact,
        publish_elements: Vec<PublishedFile>,
    ) -> KrillResult<()> {
        debug!("CA '{}' sends list query to repo", ca_handle);
        let list_reply = self.send_rfc8181_list(
            repo_manager,
            ca_handle,
            id_cert,
            &repo_contact.server_info,
        ).await?;

        // XXX Do we really need hash maps here? In particular, this will
        //     quietly overwrite double URLs which we should probably catch?
        let elements: HashMap<_, _> = list_reply
            .into_elements()
            .into_iter()
            .map(|el| el.unpack())
            .collect();

        let mut all_objects: HashMap<_, _> =
            publish_elements.into_iter()
                .map(|el| (el.uri, el.base64)).collect();

        let mut delta = PublishDelta::empty();

        for (uri, hash) in elements {
            match all_objects.remove(&uri) {
                Some(base64) => {
                    if base64.to_hash() != hash {
                        delta.add_update(Update::new(None, uri, base64, hash))
                    }
                }
                None => delta.add_withdraw(Withdraw::new(None, uri, hash)),
            }
        }

        for (uri, base64) in all_objects {
            delta.add_publish(Publish::new(None, uri, base64));
        }

        if !delta.is_empty() {
            debug!("CA '{}' sends delta", ca_handle);
            self.send_rfc8181_delta(
                repo_manager,
                ca_handle,
                id_cert,
                &repo_contact.server_info,
                delta,
            ).await?;
            debug!("CA '{}' sent delta", ca_handle);
        }
        else {
            debug!("CA '{}' has nothing to publish", ca_handle);
        }

        Ok(())
    }

    /// Returns the current objects for a CA for each repository.
    ///
    /// Typically a CA will use only one repository, but during
    /// migrations there may be multiple.
    ///
    /// The object may not have been published (yet) - check via
    /// `ca_repo_status`.
    fn ca_repo_elements(
        &self,
        ca: &CaHandle,
    ) -> KrillResult<HashMap<RepositoryContact, Vec<PublishedFile>>> {
        Ok(self.ca_objects_store.ca_objects(ca)?.repo_elements_map())
    }

    /// Returns the deprecated repositories so that they can be cleaned.
    fn ca_deprecated_repos(
        &self,
        ca: &CaHandle,
    ) -> KrillResult<Vec<DeprecatedRepository>> {
        Ok(self
            .ca_objects_store
            .ca_objects(ca)?
            .deprecated_repos()
            .cloned()
            .collect()
        )
    }

    /// Removes a deprecated repo
    pub fn ca_deprecated_repo_remove(
        &self,
        ca: &CaHandle,
        to_remove: &RepositoryContact,
    ) -> KrillResult<()> {
        self.ca_objects_store.with_ca_objects(ca, |objects| {
            objects.deprecated_repo_remove(to_remove);
            Ok(())
        })
    }

    /// Increases the clean attempt counter for a deprecated repository
    pub fn ca_deprecated_repo_increment_clean_attempts(
        &self,
        ca: &CaHandle,
        contact: &RepositoryContact,
    ) -> KrillResult<()> {
        self.ca_objects_store.with_ca_objects(ca, |objects| {
            objects.deprecated_repo_inc_clean_attempts(contact);
            Ok(())
        })
    }

    /// Updates the repository where a CA publishes.
    ///
    /// If `check_repo` is `true`, checks that the repository can be reached
    /// and returns an error if not.
    pub async fn update_repo(
        &self,
        repo_manager: &RepositoryManager,
        ca_handle: CaHandle,
        new_contact: RepositoryContact,
        check_repo: bool,
        actor: &Actor,
    ) -> KrillResult<()> {
        let ca = self.get_ca(&ca_handle)?;
        if check_repo {
            // First verify that this repository can be reached and responds
            // to a list request.
            self.send_rfc8181_list(
                repo_manager,
                &ca_handle,
                ca.id_cert(),
                &new_contact.server_info,
            ).await.map_err(|e| {
                Error::CaRepoIssue(ca_handle.clone(), e.to_string())
            })?;
        }
        self.process_ca_command(
            ca_handle, actor,
            CertAuthCommandDetails::RepoUpdate(
                new_contact,
                self.signer.clone(),
            )
        )?;
        Ok(())
    }

    /// Sends a publication protocol list request and returns the reply.
    async fn send_rfc8181_list(
        &self,
        repo_manager: &RepositoryManager,
        ca_handle: &CaHandle,
        id_cert: &IdCertInfo,
        server_info: &PublicationServerInfo,
    ) -> KrillResult<ListReply> {
        let signing_key = id_cert.public_key.key_identifier();

        let message = publication::Message::list_query();

        let reply = match self.send_rfc8181_and_validate_response(
            repo_manager,
            message,
            server_info,
            ca_handle,
            &signing_key,
        ).await {
            Ok(reply) => reply,
            Err(e) => {
                self.status_store.set_status_repo_failure(
                    ca_handle,
                    server_info.service_uri.clone(),
                    &e,
                )?;
                return Err(e);
            }
        };

        match reply {
            publication::Reply::List(list_reply) => {
                self.status_store.set_status_repo_success(
                    ca_handle, server_info.service_uri.clone()
                )?;
                Ok(list_reply)
            }
            publication::Reply::Success => {
                let err = Error::custom("Got success reply to list query?!");
                self.status_store.set_status_repo_failure(
                    ca_handle,
                    server_info.service_uri.clone(),
                    &err,
                )?;
                Err(err)
            }
            publication::Reply::ErrorReply(e) => {
                let err = Error::Custom(format!("Got error reply: {}", e));
                self.status_store.set_status_repo_failure(
                    ca_handle,
                    server_info.service_uri.clone(),
                    &err,
                )?;
                Err(err)
            }
        }
    }

    /// Sends a publication protocol delta request.
    async fn send_rfc8181_delta(
        &self,
        repo_manager: &RepositoryManager,
        ca_handle: &CaHandle,
        id_cert: &IdCertInfo,
        server_info: &PublicationServerInfo,
        delta: PublishDelta,
    ) -> KrillResult<()> {
        let signing_key = id_cert.public_key.key_identifier();

        let message = publication::Message::delta(delta.clone());

        let reply = match self.send_rfc8181_and_validate_response(
            repo_manager,
            message,
            server_info,
            ca_handle,
            &signing_key,
        ).await {
            Ok(reply) => reply,
            Err(e) => {
                self.status_store.set_status_repo_failure(
                    ca_handle,
                    server_info.service_uri.clone(),
                    &e,
                )?;
                return Err(e);
            }
        };

        match reply {
            publication::Reply::Success => {
                self.status_store.set_status_repo_published(
                    ca_handle,
                    server_info.service_uri.clone(),
                    delta,
                )?;
                Ok(())
            }
            publication::Reply::ErrorReply(e) => {
                let err = Error::Custom(format!("Got error reply: {}", e));
                self.status_store.set_status_repo_failure(
                    ca_handle,
                    server_info.service_uri.clone(),
                    &err,
                )?;
                Err(err)
            }
            publication::Reply::List(_) => {
                let err = Error::custom("Got list reply to delta query?!");
                self.status_store.set_status_repo_failure(
                    ca_handle,
                    server_info.service_uri.clone(),
                    &err,
                )?;
                Err(err)
            }
        }
    }

    /// Sends a publication protocol request and validates the response.
    async fn send_rfc8181_and_validate_response(
        &self,
        repo_manager: &RepositoryManager,
        message: publication::Message,
        server_info: &PublicationServerInfo,
        ca_handle: &CaHandle,
        signing_key: &KeyIdentifier,
    ) -> KrillResult<publication::Reply> {
        let repo_service_uri = &server_info.service_uri;

        if repo_service_uri.as_str().starts_with(
            self.config.service_uri().as_str()
        ) {
            // this maps back to *this* Krill instance
            let query = message.as_query()?;
            let publisher_handle = ca_handle.convert();
            let response = repo_manager.rfc8181_message(
                &publisher_handle, query
            )?;
            response.as_reply().map_err(Error::Rfc8181)
        }
        else {
            // Set up a logger for CMS exchanges.
            let cms_logger = CmsLogger::for_rfc8181_sent(
                self.config.rfc8181_log_dir.as_ref(),
                ca_handle,
            );

            let cms = self.signer.create_rfc8181_cms(
                message, signing_key
            )?.to_bytes();

            let res_bytes = self.post_protocol_cms_binary(
                &cms,
                repo_service_uri,
                publication::CONTENT_TYPE,
                &cms_logger,
            ).await?;

            match publication::PublicationCms::decode(&res_bytes) {
                Err(e) => {
                    error!(
                        "Could not decode response from publication server \
                         at: {}, for ca: {}. Error: {}",
                        repo_service_uri, ca_handle, e
                    );
                    cms_logger.err(format!("Could not decode CMS: {}", e))?;
                    Err(Error::Rfc8181(e))
                }
                Ok(cms) => match cms.validate(&server_info.public_key) {
                    Err(e) => {
                        error!(
                            "Could not validate response from publication \
                            server at: {}, for ca: {}. Error: {}",
                            repo_service_uri, ca_handle, e
                        );
                        cms_logger.err(format!("Response invalid: {}", e))?;
                        Err(Error::Rfc8181(e))
                    }
                    Ok(()) => {
                        cms.into_message().as_reply().map_err(Error::Rfc8181)
                    }
                },
            }
        }
    }
}

/// # ASPA
///
impl CaManager {
    /// Returns the current ASPA definitions for this CA.
    pub fn ca_aspas_definitions_show(
        &self,
        ca: CaHandle,
    ) -> KrillResult<AspaDefinitionList> {
        Ok(self.get_ca(&ca)?.aspas_definitions_show())
    }

    /// Adds a new ASPA definition for this CA.
    pub fn ca_aspas_definitions_update(
        &self,
        ca: CaHandle,
        updates: AspaDefinitionUpdates,
        actor: &Actor,
    ) -> KrillResult<()> {
        self.process_ca_command(
            ca.clone(), actor,
            CertAuthCommandDetails::AspasUpdate(
                updates,
                self.config.clone(),
                self.signer.clone(),
            ),
        )?;
        Ok(())
    }

    /// Updates the ASPA providers for a given customer ASN in a CA.
    pub fn ca_aspas_update_aspa_providers(
        &self,
        ca: CaHandle,
        customer: CustomerAsn,
        update: AspaProvidersUpdate,
        actor: &Actor,
    ) -> KrillResult<()> {
        self.process_ca_command(
            ca.clone(), actor,
            CertAuthCommandDetails::AspasUpdateExisting(
                customer,
                update,
                self.config.clone(),
                self.signer.clone(),
            )
        )?;
        Ok(())
    }
}

/// # BGPSec functions
impl CaManager {
    /// Returns the BGPsec definitions for a CA.
    pub fn ca_bgpsec_definitions_show(
        &self,
        ca: CaHandle,
    ) -> KrillResult<BgpSecCsrInfoList> {
        Ok(self.get_ca(&ca)?.bgpsec_definitions_show())
    }

    /// Updates the BGPsec definitions for a CA.
    pub fn ca_bgpsec_definitions_update(
        &self,
        ca: CaHandle,
        updates: BgpSecDefinitionUpdates,
        actor: &Actor,
    ) -> KrillResult<()> {
        self.process_ca_command(
            ca.clone(), actor,
            CertAuthCommandDetails::BgpSecUpdateDefinitions(
                updates,
                self.config.clone(),
                self.signer.clone(),
            ),
        )?;
        Ok(())
    }
}

/// # ROAs
///
impl CaManager {
    /// Updates the ROA configuratoin for a CA.
    ///
    /// This will trigger that ROAs are made in the resource classes that
    /// contain the prefixes. If the update is rejected, e.g. because the CA
    /// does not have the necessary prefixes then an error will be returned.
    /// If the update is successful, new manifest(s) and CRL(s) will be
    /// created, and resynchronization between the CA and its repository
    /// will be triggered. Finally note that ROAs may be issues on a per
    /// prefix basis, or aggregated by ASN based on the defaults or values
    /// configured.
    pub fn ca_routes_update(
        &self,
        ca: CaHandle,
        updates: RoaConfigurationUpdates,
        actor: &Actor,
    ) -> KrillResult<()> {
        self.process_ca_command(
            ca.clone(), actor,
            CertAuthCommandDetails::RouteAuthorizationsUpdate(
                updates,
                self.config.clone(),
                self.signer.clone(),
            ),
        )?;
        Ok(())
    }

    /// Re-issues objects of all CAs that are about to expire.
    ///
    /// This is a no-op in case no object needs re-issuance. If new objects
    /// are created they will also be published. An event will trigger that
    /// manifests and CRL are also made and the CA in question
    /// synchronizes with its repository.
    ///
    /// Note that this does not re-issue issued CA certificates, because child
    /// CAs are expected to note extended validity eligibility and request
    /// updated certificates themselves.
    pub fn renew_objects_all(
        &self, actor: &Actor
    ) -> KrillResult<()> {
        for ca in self.ca_store.list()? {
            if let Err(e) = self.process_ca_command(
                ca.clone(), actor,
                CertAuthCommandDetails::RouteAuthorizationsRenew(
                    self.config.clone(),
                    self.signer.clone(),
                )
            ) {
                error!(
                    "Renewing ROAs for CA '{}' failed with error: {}",
                    ca, e
                );
            }

            if let Err(e) = self.process_ca_command(
                ca.clone(), actor,
                CertAuthCommandDetails::AspasRenew(
                    self.config.clone(),
                    self.signer.clone(),
                ),
            ) {
                error!(
                    "Renewing ASPAs for CA '{}' failed with error: {}",
                    ca, e
                );
            }

            if let Err(e) = self.process_ca_command(
                ca.clone(), actor,
                CertAuthCommandDetails::BgpSecRenew(
                    self.config.clone(),
                    self.signer.clone(),
                ),
            ) {
                error!(
                    "Renewing BGPsec certificates for CA '{ca}' \
                     failed with error: {e}"
                );
            }
        }
        Ok(())
    }

    /// Forces the re-issuance of all ROAs in all CAs.
    ///
    /// This function was added because we need to re-issue ROAs in Krill
    /// 0.9.3 to force that a short subject CN is used for the EE
    /// certificate: i.e. the SKI rather than the full public key. But there
    /// may also be other cases in future where forcing to re-issue ROAs may
    /// be useful.
    pub fn force_renew_roas_all(
        &self,
        actor: &Actor,
    ) -> KrillResult<()> {
        for ca in self.ca_store.list()? {
            if let Err(e) = self.process_ca_command(
                ca.clone(), actor,
                CertAuthCommandDetails::RouteAuthorizationsForceRenew(
                    self.config.clone(),
                    self.signer.clone(),
                ),
            ) {
                error!(
                    "Renewing ROAs for CA '{}' failed with error: {}",
                    ca, e
                );
            }
        }
        Ok(())
    }
}

/// # RTA
///
impl CaManager {
    /// Sign a one-off single-signed RTA
    pub fn rta_sign(
        &self,
        ca: CaHandle,
        name: RtaName,
        request: RtaContentRequest,
        actor: &Actor,
    ) -> KrillResult<()> {
        self.process_ca_command(
            ca.clone(), actor,
            CertAuthCommandDetails::RtaSign(
                name,
                request,
                self.signer.clone(),
            )
        )?;
        Ok(())
    }

    /// Prepare a multi-singed RTA
    pub fn rta_multi_prep(
        &self,
        ca: &CaHandle,
        name: RtaName,
        request: RtaPrepareRequest,
        actor: &Actor,
    ) -> KrillResult<()> {
        self.process_ca_command(
            ca.clone(), actor,
            CertAuthCommandDetails::RtaMultiPrepare(
                name,
                request,
                self.signer.clone(),
            )
        )?;
        Ok(())
    }

    /// Co-sign an existing RTA
    pub fn rta_multi_cosign(
        &self,
        ca: CaHandle,
        name: RtaName,
        rta: ResourceTaggedAttestation,
        actor: &Actor,
    ) -> KrillResult<()> {
        self.process_ca_command(
            ca.clone(), actor,
            CertAuthCommandDetails::RtaCoSign(
                name,
                rta,
                self.signer.clone(),
            )
        )?;
        Ok(())
    }
}

/// CA Key Roll
impl CaManager {
    /// Initiates an key roll for all old active keys in a CA.
    ///
    /// A key roll is started for all keys in the given CA that are older
    /// than `max_age`.
    pub fn ca_keyroll_init(
        &self,
        handle: CaHandle,
        max_age: Duration,
        actor: &Actor,
    ) -> KrillResult<()> {
        self.process_ca_command(
            handle.clone(), actor,
            CertAuthCommandDetails::KeyRollInitiate(
                max_age,
                self.signer.clone(),
            )
        )?;
        Ok(())
    }

    /// Activates a new key, as part of the key roll process.
    ///
    /// Only new keys that have an age equal to or greater than the staging
    /// period are promoted. The RFC mandates a staging period of 24
    /// hours, but we may use a shorter period for testing and/or emergency
    /// manual key rolls.
    pub fn ca_keyroll_activate(
        &self,
        handle: CaHandle,
        staging: Duration,
        actor: &Actor,
    ) -> KrillResult<()> {
        self.process_ca_command(
            handle.clone(), actor,
            CertAuthCommandDetails::KeyRollActivate(
                staging,
                self.config.clone(),
                self.signer.clone(),
            )
        )?;
        Ok(())
    }
}
<|MERGE_RESOLUTION|>--- conflicted
+++ resolved
@@ -500,8 +500,10 @@
 
     /// Adds the associated signer to the proxy.
     ///
-    /// Errors if there is no proxy or the proxy already has a signer.
-    pub fn ta_proxy_signer_add(
+    /// Errors if:
+    /// - there is no proxy
+    /// - the proxy has a signer
+    pub async fn ta_proxy_signer_add(
         &self,
         info: TrustAnchorSignerInfo,
         actor: &Actor,
@@ -512,7 +514,6 @@
         Ok(())
     }
 
-<<<<<<< HEAD
     /// Updates the associated signer to the proxy.
     ///
     /// Errors if:
@@ -522,17 +523,14 @@
         &self,
         info: TrustAnchorSignerInfo,
         actor: &Actor,
-    ) -> KrillResult<()> {
-        let add_signer_cmd =
-            TrustAnchorProxyCommand::update_signer(&ta_handle(), info, actor);
-        self.send_ta_proxy_command(add_signer_cmd).await?;
-        Ok(())
-    }
-
-    /// Create a new request for the signer.
-=======
+    ) -> KrillResult<()> {            
+        self.send_ta_proxy_command(
+            TrustAnchorProxyCommand::update_signer(&ta_handle(), info, actor)
+        )?;
+        Ok(())
+    }
+
     /// Creates a new request for the signer.
->>>>>>> 4acdd84a
     ///
     /// Errors if there is no proxy or the proxy already has a request.
     pub fn ta_proxy_signer_make_request(
@@ -602,7 +600,7 @@
 
         // Add signer to proxy
         let signer_info = self.get_trust_anchor_signer()?.get_signer_info();
-        self.ta_proxy_signer_add(signer_info, &self.system_actor)?;
+        self.ta_proxy_signer_add(signer_info, &self.system_actor).await?;
 
         self.sync_ta_proxy_signer_if_possible()?;
         self.cas_repo_sync_single(repo_manager, &ta_handle, 0).await?;
