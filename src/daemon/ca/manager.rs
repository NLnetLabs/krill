--- conflicted
+++ resolved
@@ -327,12 +327,7 @@
             self.ca_store
                 .list()?
                 .into_iter()
-                .filter(|handle| {
-                    matches!(
-                        actor.is_allowed(Permission::CA_READ, Handle::from(handle)),
-                        Ok(true)
-                    )
-                })
+                .filter(|handle| matches!(actor.is_allowed(Permission::CA_READ, Handle::from(handle)), Ok(true)))
                 .map(CertAuthSummary::new)
                 .collect(),
         ))
@@ -1550,14 +1545,7 @@
         debug!("CA '{}' sends list query to repo", ca_handle);
         let list_reply = self.send_rfc8181_list(ca_handle, repo_contact.response()).await?;
 
-<<<<<<< HEAD
-        debug!("CA '{}' calculates delta", ca_handle);
-        #[allow(clippy::mutable_key_type)]
-        let delta = {
-            let elements: HashMap<_, _> = list_reply.into_elements().into_iter().map(|el| el.unpack()).collect();
-=======
         let elements: HashMap<_, _> = list_reply.into_elements().into_iter().map(|el| el.unpack()).collect();
->>>>>>> 330da84d
 
         let mut all_objects: HashMap<_, _> = publish_elements.into_iter().map(|el| el.unpack()).collect();
 
