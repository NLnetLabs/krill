--- conflicted
+++ resolved
@@ -10,11 +10,7 @@
 
 use crate::{
     commons::{
-<<<<<<< HEAD
-        api::{ChildCaInfo, ChildState, DelegatedCertificate, IdCertInfo, SuspendedCert, UnsuspendedCert},
-=======
         api::{ChildCaInfo, ChildState, IdCertInfo, IssuedCertificate, SuspendedCert, UnsuspendedCert},
->>>>>>> 55549e1b
         crypto::{KrillSigner, SignSupport},
         error::Error,
         KrillResult,
@@ -162,11 +158,7 @@
         self.issued.is_empty() && self.suspended.is_empty()
     }
 
-<<<<<<< HEAD
-    pub fn certificate_issued(&mut self, issued: DelegatedCertificate) {
-=======
     pub fn certificate_issued(&mut self, issued: IssuedCertificate) {
->>>>>>> 55549e1b
         let ki = issued.key_identifier();
         self.issued.insert(ki, issued);
     }
@@ -286,16 +278,9 @@
         signing_key: &CertifiedKey,
         issuance_timing: &IssuanceTimingConfig,
         signer: &KrillSigner,
-<<<<<<< HEAD
-    ) -> KrillResult<DelegatedCertificate> {
-        // let (_uri, limit, resource_set, cert) = previous.clone().unpack();
-        let csr_info = previous.csr_info().clone();
-        let resource_set = updated_resources.unwrap_or(previous.resources().clone());
-=======
     ) -> KrillResult<IssuedCertificate> {
         let csr_info = previous.csr_info().clone();
         let resource_set = updated_resources.unwrap_or_else(|| previous.resources().clone());
->>>>>>> 55549e1b
         let limit = previous.limit().clone();
 
         let re_issued = SignSupport::make_issued_cert(
