use chrono::Duration;
use serde::{Deserialize, Serialize};

use rpki::{
    ca::{
        idexchange::{CaHandle, ParentHandle, RepoInfo},
        provisioning::{
            IssuanceRequest, RequestResourceLimit, ResourceClassEntitlements, ResourceClassName, RevocationRequest,
        },
    },
    crypto::KeyIdentifier,
    repository::{
        cert::Cert,
        resources::ResourceSet,
        x509::{Time, Validity},
    },
};

use crate::{
    commons::{
        api::{DelegatedCertificate, RcvdCert, ResourceClassInfo, SuspendedCert, UnsuspendedCert},
        crypto::{CsrInfo, KrillSigner, SignSupport},
        error::Error,
        KrillResult,
    },
    daemon::{
        ca::events::RoaUpdates,
        ca::{
            self, ta_handle, AspaObjects, AspaObjectsUpdates, CaEvtDet, CertifiedKey, ChildCertificates, CurrentKey,
            KeyState, NewKey, OldKey, PendingKey, Roas, Routes,
        },
        config::{Config, IssuanceTimingConfig},
    },
};

use super::{AspaDefinitions, BgpSecCertificateUpdates, BgpSecCertificates, BgpSecDefinitions};

//------------ ResourceClass -----------------------------------------------

/// A CA may have multiple parents, e.g. two RIRs, and it may not get all its
/// resource entitlements in one set, but in a number of so-called "resource
/// classes".
///
/// Each ResourceClass has a namespace, which can be anything, but for Krill
/// is based on the name of the parent ca, and the name of the resource class
/// under that parent.
///
/// Furthermore a resource class manages the key life cycle, and certificates
/// for each key, as well as products that need to be issued by the 'current'
/// key for this class.
#[derive(Clone, Debug, Deserialize, Eq, PartialEq, Serialize)]
pub struct ResourceClass {
    name: ResourceClassName,
    name_space: String,

    parent_handle: ParentHandle,
    parent_rc_name: ResourceClassName,

    #[serde(skip_serializing_if = "Roas::is_empty", default)]
    roas: Roas,

    #[serde(skip_serializing_if = "AspaObjects::is_empty", default)]
    aspas: AspaObjects,

    #[serde(skip_serializing_if = "BgpSecCertificates::is_empty", default)]
    bgpsec_certificates: BgpSecCertificates,

    #[serde(skip_serializing_if = "ChildCertificates::is_empty", default)]
    certificates: ChildCertificates,

    last_key_change: Time,
    key_state: KeyState,
}

/// # Creating new instances
///
impl ResourceClass {
    /// Creates a new ResourceClass with a single pending key only.
    pub fn create(
        name: ResourceClassName,
        name_space: String,
        parent_handle: ParentHandle,
        parent_rc_name: ResourceClassName,
        pending_key: KeyIdentifier,
    ) -> Self {
        ResourceClass {
            name,
            name_space,
            parent_handle,
            parent_rc_name,
            roas: Roas::default(),
            aspas: AspaObjects::default(),
            certificates: ChildCertificates::default(),
            bgpsec_certificates: BgpSecCertificates::default(),
            last_key_change: Time::now(),
            key_state: KeyState::create(pending_key),
        }
    }

    pub fn for_ta(parent_rc_name: ResourceClassName, pending_key: KeyIdentifier) -> Self {
        ResourceClass {
            name: parent_rc_name.clone(),
            name_space: parent_rc_name.to_string(),
            parent_handle: ta_handle().into_converted(),
            parent_rc_name,
            roas: Roas::default(),
            aspas: AspaObjects::default(),
            certificates: ChildCertificates::default(),
            bgpsec_certificates: BgpSecCertificates::default(),
            last_key_change: Time::now(),
            key_state: KeyState::create(pending_key),
        }
    }
}

/// # Data Access
///
impl ResourceClass {
    pub fn name_space(&self) -> &str {
        &self.name_space
    }

    /// Returns the name of the parent where we got this RC from.
    pub fn parent_handle(&self) -> &ParentHandle {
        &self.parent_handle
    }

    /// Returns the name that the parent uses for this RC.
    pub fn parent_rc_name(&self) -> &ResourceClassName {
        &self.parent_rc_name
    }

    /// Adds a request to an existing key for future reference.
    pub fn add_request(&mut self, key_id: KeyIdentifier, req: IssuanceRequest) {
        self.key_state.add_request(key_id, req);
    }

    /// Returns the current certificate, if there is any
    pub fn current_certificate(&self) -> Option<&RcvdCert> {
        self.current_key().map(|k| k.incoming_cert())
    }

    /// Returns the current resources for this resource class
    pub fn current_resources(&self) -> Option<&ResourceSet> {
        self.current_certificate().map(|c| c.resources())
    }

    /// Returns a reference to current key for this RC, if there is any.
    pub fn current_key(&self) -> Option<&CurrentKey> {
        match &self.key_state {
            KeyState::Active(current)
            | KeyState::RollPending(_, current)
            | KeyState::RollNew(_, current)
            | KeyState::RollOld(current, _) => Some(current),
            _ => None,
        }
    }

    pub fn get_current_key(&self) -> KrillResult<&CurrentKey> {
        self.current_key().ok_or(Error::KeyUseNoCurrentKey)
    }

    pub fn key_roll_possible(&self) -> bool {
        matches!(&self.key_state, KeyState::Active(_))
    }

    /// Gets the new key for a key roll, or returns an error if there is none.
    pub fn get_new_key(&self) -> KrillResult<&NewKey> {
        if let KeyState::RollNew(new_key, _) = &self.key_state {
            Ok(new_key)
        } else {
            Err(Error::KeyUseNoNewKey)
        }
    }

    /// Returns a ResourceClassInfo for this, which contains all the
    /// same data, but which does not have any behavior.
    pub fn as_info(&self) -> ResourceClassInfo {
        ResourceClassInfo::new(
            self.name_space.clone(),
            self.parent_handle.clone(),
            self.key_state.as_info(),
        )
    }
}

/// # Support repository migrations
///
impl ResourceClass {
    pub fn set_old_repo(&mut self, repo: RepoInfo) {
        self.key_state.set_old_repo_if_in_active_state(repo);
    }
}

/// # Request certificates
///
impl ResourceClass {
    /// Returns event details for receiving the certificate.
    #[allow(clippy::too_many_arguments)]
    pub fn update_received_cert(
        &self,
        handle: &CaHandle,
        rcvd_cert: RcvdCert,
        all_routes: &Routes,
        all_aspas: &AspaDefinitions,
        all_bgpsecs: &BgpSecDefinitions,
        config: &Config,
        signer: &KrillSigner,
    ) -> KrillResult<Vec<CaEvtDet>> {
        // If this is for a pending key, then we need to promote this key

        let rcvd_cert_ki = rcvd_cert.key_identifier();

        match &self.key_state {
            KeyState::Pending(pending) => {
                if rcvd_cert_ki != pending.key_id() {
                    Err(Error::KeyUseNoMatch(rcvd_cert_ki))
                } else {
                    info!(
                        "Received certificate for CA '{}' under RC '{}', with resources: '{}' valid until: '{}'",
                        handle,
                        self.name,
                        rcvd_cert.resources(),
                        rcvd_cert.validity().not_after().to_rfc3339()
                    );

                    let current_key = CertifiedKey::create(rcvd_cert);

                    let roa_updates = self.roas.update(all_routes, &current_key, config, signer)?;
                    let aspa_updates = self.aspas.update(all_aspas, &current_key, config, signer)?;
                    let bgpsec_updates = self
                        .bgpsec_certificates
                        .update(all_bgpsecs, &current_key, config, signer)?;

                    let mut events = vec![CaEvtDet::KeyPendingToActive {
                        resource_class_name: self.name.clone(),
                        current_key,
                    }];

                    if roa_updates.contains_changes() {
                        events.push(CaEvtDet::RoasUpdated {
                            resource_class_name: self.name.clone(),
                            updates: roa_updates,
                        })
                    }

                    if aspa_updates.contains_changes() {
                        events.push(CaEvtDet::AspaObjectsUpdated {
                            resource_class_name: self.name.clone(),
                            updates: aspa_updates,
                        })
                    }

                    if bgpsec_updates.contains_changes() {
                        events.push(CaEvtDet::BgpSecCertificatesUpdated {
                            resource_class_name: self.name.clone(),
                            updates: bgpsec_updates,
                        })
                    }

                    Ok(events)
                }
            }
            KeyState::Active(current) => self.update_rcvd_cert_current(
                handle,
                current,
                rcvd_cert,
                all_routes,
                all_aspas,
                all_bgpsecs,
                config,
                signer,
            ),
            KeyState::RollPending(pending, current) => {
                if rcvd_cert_ki == pending.key_id() {
                    let new_key = CertifiedKey::create(rcvd_cert);
                    Ok(vec![CaEvtDet::KeyPendingToNew {
                        resource_class_name: self.name.clone(),
                        new_key,
                    }])
                } else {
                    self.update_rcvd_cert_current(
                        handle,
                        current,
                        rcvd_cert,
                        all_routes,
                        all_aspas,
                        all_bgpsecs,
                        config,
                        signer,
                    )
                }
            }
            KeyState::RollNew(new, current) => {
                if rcvd_cert_ki == new.key_id() {
                    Ok(vec![CaEvtDet::CertificateReceived {
                        resource_class_name: self.name.clone(),
                        ki: rcvd_cert_ki,
                        rcvd_cert,
                    }])
                } else {
                    self.update_rcvd_cert_current(
                        handle,
                        current,
                        rcvd_cert,
                        all_routes,
                        all_aspas,
                        all_bgpsecs,
                        config,
                        signer,
                    )
                }
            }
            KeyState::RollOld(current, _old) => {
                // We will never request a new certificate for an old key
                self.update_rcvd_cert_current(
                    handle,
                    current,
                    rcvd_cert,
                    all_routes,
                    all_aspas,
                    all_bgpsecs,
                    config,
                    signer,
                )
            }
        }
    }

    #[allow(clippy::too_many_arguments)]
    fn update_rcvd_cert_current(
        &self,
        handle: &CaHandle,
        current_key: &CurrentKey,
        rcvd_cert: RcvdCert,
        all_routes: &Routes,
        all_aspas: &AspaDefinitions,
        all_bgpsecs: &BgpSecDefinitions,
        config: &Config,
        signer: &KrillSigner,
    ) -> KrillResult<Vec<CaEvtDet>> {
        let ki = rcvd_cert.key_identifier();
        if ki != current_key.key_id() {
            return Err(ca::Error::KeyUseNoMatch(ki));
        }

        let rcvd_resources = rcvd_cert.resources();

        let mut res = vec![CaEvtDet::CertificateReceived {
            resource_class_name: self.name.clone(),
            ki,
            rcvd_cert: rcvd_cert.clone(),
        }];

        let rcvd_resources_diff = rcvd_resources.difference(current_key.incoming_cert().resources());

        if !rcvd_resources_diff.is_empty() {
            info!(
                "Received new certificate under CA '{}' under RC '{}' with changed resources: '{}', valid until: {}",
                handle,
                self.name,
                rcvd_resources_diff,
                rcvd_cert.validity().not_after().to_rfc3339()
            );

            // Prep certified key for updated received certificate
            let updated_key = CertifiedKey::create(rcvd_cert);

            // Shrink any overclaiming child certificates
            let updates = self
                .certificates
                .shrink_overclaiming(&updated_key, &config.issuance_timing, signer)?;
            if !updates.is_empty() {
                res.push(CaEvtDet::ChildCertificatesUpdated {
                    resource_class_name: self.name.clone(),
                    updates,
                });
            }

            // Re-issue ROAs based on updated resources.
            // Note that route definitions will not have changed in this case, but the decision logic is all the same.
            {
                let updates = self.roas.update(all_routes, &updated_key, config, signer)?;
                if !updates.is_empty() {
                    res.push(CaEvtDet::RoasUpdated {
                        resource_class_name: self.name.clone(),
                        updates,
                    });
                }
            }

            // Re-issue ASPA objects based on updated resources.
            // Note that aspa definitions will not have changed in this case, but the decision logic is all the same.
            {
                let updates = self.aspas.update(all_aspas, &updated_key, config, signer)?;
                if !updates.is_empty() {
                    res.push(CaEvtDet::AspaObjectsUpdated {
                        resource_class_name: self.name.clone(),
                        updates,
                    })
                }
            }

            // Re-issue BGPSec certificates based on updated resources.
            // Note that definitions will not have changed in this case, but the decision logic is all the same.
            {
                let updates = self
                    .bgpsec_certificates
                    .update(all_bgpsecs, &updated_key, config, signer)?;
                if !updates.is_empty() {
                    res.push(CaEvtDet::BgpSecCertificatesUpdated {
                        resource_class_name: self.name.clone(),
                        updates,
                    })
                }
            }
        } else {
            info!(
                "Received new certificate for CA '{}' under RC '{}', valid until: {}",
                handle,
                self.name,
                rcvd_cert.validity().not_after().to_rfc3339()
            )
        }

        Ok(res)
    }

    /// Request certificates for any key that needs it.
    /// Also, create revocation events for any unexpected keys to recover from
    /// issues where the parent believes we have keys that we do not know. This
    /// can happen in corner cases where re-initialization of Krill as a child
    /// is done without proper revocation at the parent, or as is the case with
    /// ARIN - Krill is sometimes told to just drop all resources.
    pub fn make_entitlement_events(
        &self,
        handle: &CaHandle,
        entitlement: &ResourceClassEntitlements,
        base_repo: &RepoInfo,
        signer: &KrillSigner,
    ) -> KrillResult<Vec<CaEvtDet>> {
        self.key_state.make_entitlement_events(
            handle,
            self.name.clone(),
            entitlement,
            base_repo,
            &self.name_space,
            signer,
        )
    }

    /// Request new certificates for all keys when the base repo changes.
    pub fn make_request_events_new_repo(
        &self,
        base_repo: &RepoInfo,
        signer: &KrillSigner,
    ) -> KrillResult<Vec<CaEvtDet>> {
        self.key_state
            .request_certs_new_repo(self.name.clone(), base_repo, &self.name_space, signer)
    }

    /// This function returns all current certificate requests.
    pub fn cert_requests(&self) -> Vec<IssuanceRequest> {
        self.key_state.cert_requests()
    }

    /// Returns the revocation request for the old key, if it exists.
    pub fn revoke_request(&self) -> Option<&RevocationRequest> {
        self.key_state.revoke_request()
    }

    pub fn has_pending_requests(&self) -> bool {
        !self.cert_requests().is_empty() || self.revoke_request().is_some()
    }
}

/// # Removing a resource class
///
impl ResourceClass {
    /// Returns revocation requests for all certified keys in this resource class.
    pub fn revoke(&self, signer: &KrillSigner) -> KrillResult<Vec<RevocationRequest>> {
        self.key_state.revoke(self.parent_rc_name.clone(), signer)
    }
}

/// # Key Life Cycle and Receiving Certificates
///
impl ResourceClass {
    /// This function marks a certificate as received.
    pub fn received_cert(&mut self, key_id: KeyIdentifier, cert: RcvdCert) {
        // if there is a pending key, then we need to do some promotions..
        match &mut self.key_state {
            KeyState::Pending(_pending) => panic!("Would have received KeyPendingToActive event"),
            KeyState::Active(current) => {
                current.set_incoming_cert(cert);
            }
            KeyState::RollPending(_pending, current) => {
                current.set_incoming_cert(cert);
            }
            KeyState::RollNew(new, current) => {
                if new.key_id() == &key_id {
                    new.set_incoming_cert(cert);
                } else {
                    current.set_incoming_cert(cert);
                }
            }
            KeyState::RollOld(current, old) => {
                if current.key_id() == &key_id {
                    current.set_incoming_cert(cert);
                } else {
                    old.set_incoming_cert(cert);
                }
            }
        }
    }

    /// Adds a pending key.
    pub fn pending_key_id_added(&mut self, key_id: KeyIdentifier) {
        match &self.key_state {
            KeyState::Active(current) => {
                let pending = PendingKey::new(key_id);
                self.key_state = KeyState::RollPending(pending, current.clone())
            }
            _ => panic!("Should never create event to add key when roll in progress"),
        }
    }

    /// Moves a pending key to new
    pub fn pending_key_to_new(&mut self, new: CertifiedKey) {
        match &self.key_state {
            KeyState::RollPending(_pending, current) => {
                self.key_state = KeyState::RollNew(new, current.clone());
            }
            _ => panic!("Cannot move pending to new, if state is not roll pending"),
        }
    }

    /// Moves a pending key to current
    pub fn pending_key_to_active(&mut self, new: CertifiedKey) {
        match &self.key_state {
            KeyState::Pending(_pending) => {
                self.key_state = KeyState::Active(new);
            }
            _ => panic!("Cannot move pending to active, if state is not pending"),
        }
    }

    /// Activates the new key
    pub fn new_key_activated(&mut self, revoke_req: RevocationRequest) {
        match &self.key_state {
            KeyState::RollNew(new, current) => {
                let old_key = OldKey::new(current.clone(), revoke_req);
                self.key_state = KeyState::RollOld(new.clone(), old_key);
            }
            _ => panic!("Should never create event to activate key when no roll in progress"),
        }
    }

    /// Removes the old key, we return the to the state where there is one active key.
    pub fn old_key_removed(&mut self) {
        match &self.key_state {
            KeyState::RollOld(current, _old) => {
                self.key_state = KeyState::Active(current.clone());
            }
            _ => panic!("Should never create event to remove old key, when there is none"),
        }
    }

    /// Initiate a key roll
    pub fn keyroll_initiate(
        &self,
        base_repo: &RepoInfo,
        duration: Duration,
        signer: &KrillSigner,
    ) -> KrillResult<Vec<CaEvtDet>> {
        if duration > Duration::seconds(0) && self.last_key_change + duration > Time::now() {
            return Ok(vec![]);
        }

        self.key_state.keyroll_initiate(
            self.name.clone(),
            self.parent_rc_name.clone(),
            base_repo,
            &self.name_space,
            signer,
        )
    }

    /// Activate a new key, if it's been longer than the staging period.
    pub fn keyroll_activate(
        &self,
        staging_time: Duration,
        issuance_timing: &IssuanceTimingConfig,
        signer: &KrillSigner,
    ) -> KrillResult<Vec<CaEvtDet>> {
        if let Some(new_key) = self.key_state.new_key() {
            if staging_time > Duration::seconds(0) && self.last_key_change + staging_time > Time::now() {
                Ok(vec![])
            } else {
                let key_activated =
                    self.key_state
                        .keyroll_activate(self.name.clone(), self.parent_rc_name.clone(), signer)?;

                let mut events = vec![key_activated];

                let roa_updates = self.roas.renew(true, new_key, issuance_timing, signer)?;
                if !roa_updates.is_empty() {
                    let roas_updated = CaEvtDet::RoasUpdated {
                        resource_class_name: self.name.clone(),
                        updates: roa_updates,
                    };
                    events.push(roas_updated);
                }

                let aspa_updates = self.aspas.renew(new_key, None, issuance_timing, signer)?;
                if !aspa_updates.is_empty() {
                    let aspas_updated = CaEvtDet::AspaObjectsUpdated {
                        resource_class_name: self.name.clone(),
                        updates: aspa_updates,
                    };
                    events.push(aspas_updated);
                }

                let cert_updates = self.certificates.activate_key(new_key, issuance_timing, signer)?;
                if !cert_updates.is_empty() {
                    let certs_updated = CaEvtDet::ChildCertificatesUpdated {
                        resource_class_name: self.name.clone(),
                        updates: cert_updates,
                    };
                    events.push(certs_updated);
                }

                let bgpsec_updates = self.bgpsec_certificates.renew(new_key, None, issuance_timing, signer)?;
                if !bgpsec_updates.is_empty() {
                    events.push(CaEvtDet::BgpSecCertificatesUpdated {
                        resource_class_name: self.name.clone(),
                        updates: bgpsec_updates,
                    });
                }

                Ok(events)
            }
        } else {
            Ok(vec![])
        }
    }

    /// Finish a key roll, withdraw the old key
    pub fn keyroll_finish(&self) -> KrillResult<CaEvtDet> {
        match &self.key_state {
            KeyState::RollOld(_current, _old) => Ok(CaEvtDet::KeyRollFinished {
                resource_class_name: self.name.clone(),
            }),
            _ => Err(Error::KeyUseNoOldKey),
        }
    }
}

/// # Issuing certificates
///
impl ResourceClass {
    /// Makes a single CA certificate and wraps it in an issuance response.
    ///
    /// Will use the intersection of the requested child resources, and the
    /// resources actually held by the this resource class. An error will be
    /// returned if a ResourceRequestLimit was used that includes resources
    /// that are not in this intersection.
    ///
    /// Note that this certificate still needs to be added to this RC by
    /// calling the update_certs function.
    pub fn issue_cert(
        &self,
        csr: CsrInfo,
        child_resources: &ResourceSet,
        limit: RequestResourceLimit,
        issuance_timing: &IssuanceTimingConfig,
        signer: &KrillSigner,
    ) -> KrillResult<DelegatedCertificate> {
        let signing_key = self.get_current_key()?;
        let parent_resources = signing_key.incoming_cert().resources();
        let resources = parent_resources.intersection(child_resources);

        let issued = SignSupport::make_issued_cert(
            csr,
            &resources,
            limit,
            signing_key,
            issuance_timing.timing_child_certificate_valid_weeks,
            signer,
        )?;

        Ok(issued)
    }

    /// Stores an [IssuedCert](krill_commons.api.ca.IssuedCert)
    pub fn certificate_issued(&mut self, issued: DelegatedCertificate) {
        self.certificates.certificate_issued(issued);
    }

    pub fn certificate_unsuspended(&mut self, unsuspended: UnsuspendedCert) {
        self.certificates.certificate_unsuspended(unsuspended);
    }

    pub fn certificate_suspended(&mut self, suspended: SuspendedCert) {
        self.certificates.certificate_suspended(suspended);
    }

    /// Returns an issued certificate for a key, if it exists
    pub fn delegated(&self, ki: &KeyIdentifier) -> Option<&DelegatedCertificate> {
        self.certificates.get_issued(ki)
    }

    /// Returns a suspended certificate for a key, if it exists
    pub fn suspended(&self, ki: &KeyIdentifier) -> Option<&SuspendedCert> {
        self.certificates.get_suspended(ki)
    }

    /// Removes a revoked key.
    pub fn key_revoked(&mut self, key: &KeyIdentifier) {
        self.certificates.key_revoked(key);
    }
}

/// # ROAs
///
impl ResourceClass {
    /// Renew all ROAs under the current for which the not-after time closer
    /// than the given number of weeks
    pub fn renew_roas(
        &self,
        force: bool,
        issuance_timing: &IssuanceTimingConfig,
        signer: &KrillSigner,
    ) -> KrillResult<RoaUpdates> {
        if let Ok(key) = self.get_current_key() {
            self.roas.renew(force, key, issuance_timing, signer)
        } else {
            debug!("no ROAs to renew - resource class has no current key");
            Ok(RoaUpdates::default())
        }
    }

    /// Publish all ROAs under the new key
    pub fn active_key_roas(
        &self,
        issuance_timing: &IssuanceTimingConfig,
        signer: &KrillSigner,
    ) -> KrillResult<RoaUpdates> {
        let key = self.get_new_key()?;
        self.roas.renew(true, key, issuance_timing, signer)
    }

    /// Updates the ROAs in accordance with the current authorizations
    pub fn update_roas(&self, routes: &Routes, config: &Config, signer: &KrillSigner) -> KrillResult<RoaUpdates> {
        if let Ok(key) = self.get_current_key() {
            let resources = key.incoming_cert().resources();
            let routes = routes.filter(resources);
            self.roas.update(&routes, key, config, signer)
        } else {
            debug!("no ROAs to update - resource class has no current key");
            Ok(RoaUpdates::default())
        }
    }

    /// Marks the ROAs as updated from a RoaUpdated event.
    pub fn roas_updated(&mut self, updates: RoaUpdates) {
        self.roas.updated(updates);
    }
}

/// # Autonomous System Provider Authorization
///
impl ResourceClass {
    /// Renew all ASPA objects under the current for which the not-after time
    /// is closer than the given number of weeks
    pub fn renew_aspas(
        &self,
        issuance_timing: &IssuanceTimingConfig,
        signer: &KrillSigner,
    ) -> KrillResult<AspaObjectsUpdates> {
        if let Ok(key) = self.get_current_key() {
            let renew_threshold = Some(Time::now() + Duration::weeks(issuance_timing.timing_aspa_reissue_weeks_before));
            self.aspas.renew(key, renew_threshold, issuance_timing, signer)
        } else {
            debug!("no ASPAs to renew - resource class has no current key");
            Ok(AspaObjectsUpdates::default())
        }
    }

    /// Updates the ASPA objects in accordance with the supplied definitions
    pub fn update_aspas(
        &self,
        all_aspas: &AspaDefinitions,
        config: &Config,
        signer: &KrillSigner,
    ) -> KrillResult<AspaObjectsUpdates> {
        if let Ok(key) = self.get_current_key() {
            self.aspas.update(all_aspas, key, config, signer)
        } else {
            debug!("no ASPAs to update - resource class has no current key");
            Ok(AspaObjectsUpdates::default())
        }
    }

    /// Apply ASPA object changes from events
    pub fn aspa_objects_updated(&mut self, updates: AspaObjectsUpdates) {
        self.aspas.updated(updates)
    }
}

/// # BGPSec
///
impl ResourceClass {
    /// Updates the BGPSec certificates in accordance with the supplied definitions
    /// and the resources (still) held in this resource class
    pub fn update_bgpsec_certs(
        &self,
        definitions: &BgpSecDefinitions,
        config: &Config,
        signer: &KrillSigner,
    ) -> KrillResult<BgpSecCertificateUpdates> {
        if let Ok(key) = self.get_current_key() {
            self.bgpsec_certificates.update(definitions, key, config, signer)
        } else {
            debug!("no BGPSec certificates to update - resource class has no current key");
            Ok(BgpSecCertificateUpdates::default())
        }
    }

    /// Renew BGPSec certificates that would expire otherwise.
    pub fn renew_bgpsec_certs(
        &self,
        issuance_timing: &IssuanceTimingConfig,
        signer: &KrillSigner,
    ) -> KrillResult<BgpSecCertificateUpdates> {
        if let Ok(key) = self.get_current_key() {
            let renew_threshold =
                Some(Time::now() + Duration::weeks(issuance_timing.timing_bgpsec_reissue_weeks_before));

            self.bgpsec_certificates
                .renew(key, renew_threshold, issuance_timing, signer)
        } else {
<<<<<<< HEAD
            debug!("no ASPAs to renew - resource class has no current key");
=======
            debug!("no BGPSec certificates to renew - resource class has no current key");
>>>>>>> d68c07b5
            Ok(BgpSecCertificateUpdates::default())
        }
    }

    /// Apply BGPSec Certificate changes from events
    pub fn bgpsec_certificates_updated(&mut self, updates: BgpSecCertificateUpdates) {
        self.bgpsec_certificates.updated(updates)
    }
}

/// # Resource Tagged Attestations (RTA)
///
impl ResourceClass {
    /// Create an EE certificate to be used on an RTA,
    /// returns None if there is no overlap in resources
    /// between the desired resources on the RTA and this
    /// ResourceClass current resources.
    pub fn create_rta_ee(
        &self,
        resources: &ResourceSet,
        validity: Validity,
        key: KeyIdentifier,
        signer: &KrillSigner,
    ) -> KrillResult<Cert> {
        let current = self
            .current_key()
            .ok_or_else(|| Error::custom("No current key to sign RTA with"))?;

        if !current.incoming_cert().resources().contains(resources) {
            return Err(Error::custom("Resources for RTA not held"));
        }

        let pub_key = signer.get_key_info(&key).map_err(Error::signer)?;
        let ee = SignSupport::make_rta_ee_cert(resources, current, validity, pub_key, signer)?;

        Ok(ee)
    }
}<|MERGE_RESOLUTION|>--- conflicted
+++ resolved
@@ -840,11 +840,7 @@
             self.bgpsec_certificates
                 .renew(key, renew_threshold, issuance_timing, signer)
         } else {
-<<<<<<< HEAD
-            debug!("no ASPAs to renew - resource class has no current key");
-=======
             debug!("no BGPSec certificates to renew - resource class has no current key");
->>>>>>> d68c07b5
             Ok(BgpSecCertificateUpdates::default())
         }
     }
