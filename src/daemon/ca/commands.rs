use std::{fmt, sync::Arc};

use chrono::Duration;

use rpki::{
    ca::{
        idexchange::{CaHandle, ChildHandle, ParentHandle},
        provisioning::{
            IssuanceRequest, ResourceClassListResponse as Entitlements, ResourceClassName, RevocationRequest,
            RevocationResponse,
        },
    },
    repository::resources::ResourceSet,
    uri,
};

use crate::{
    commons::{
        actor::Actor,
        api::{
            AspaCustomer, AspaDefinitionUpdates, AspaProvidersUpdate, BgpSecDefinitionUpdates, IdCertInfo,
<<<<<<< HEAD
            ParentCaContact, RcvdCert, RepositoryContact, RtaName, StorableCaCommand, StorableRcEntitlement,
=======
            ParentCaContact, ReceivedCert, RepositoryContact, RtaName, StorableCaCommand, StorableRcEntitlement,
>>>>>>> 77facbb3
        },
        crypto::KrillSigner,
        eventsourcing::{self, StoredCommand},
    },
    daemon::{
        ca::{CaEvt, ResourceTaggedAttestation, RouteAuthorizationUpdates, RtaContentRequest, RtaPrepareRequest},
        config::Config,
    },
};

//------------ StoredCaCommand ---------------------------------------------

pub type StoredCaCommand = StoredCommand<StorableCaCommand>;

//------------ Command -----------------------------------------------------

pub type Cmd = eventsourcing::SentCommand<CmdDet>;

pub type DropReason = String;

//------------ CommandDetails ----------------------------------------------

#[derive(Clone, Debug)]
#[allow(clippy::large_enum_variant)]
pub enum CmdDet {
    // ------------------------------------------------------------
    // Being a TA
    // ------------------------------------------------------------
    MakeTrustAnchor(Vec<uri::Https>, uri::Rsync, Arc<KrillSigner>),

    // ------------------------------------------------------------
    // Being a parent
    // ------------------------------------------------------------

    // Add a new child under this parent CA
    ChildAdd(ChildHandle, IdCertInfo, ResourceSet),

    // Update the resource entitlements for an existing child.
    ChildUpdateResources(ChildHandle, ResourceSet),

    // Update the IdCert used by the child for the RFC 6492 RPKI
    // provisioning protocol.
    ChildUpdateId(ChildHandle, IdCertInfo),

    // Process an issuance request sent by an existing child.
    ChildCertify(ChildHandle, IssuanceRequest, Arc<Config>, Arc<KrillSigner>),

    // Process a revoke request by an existing child.
    ChildRevokeKey(ChildHandle, RevocationRequest),

    // Remove child (also revokes, and removes issued certs, and republishes)
    ChildRemove(ChildHandle),

    // Suspend a child (done by a background process which checks for inactive children)
    // When a child is inactive it is assumed that they no longer maintain their repository.
    // The certificate(s) issued to the child will be removed (and revoked) until
    // the child is seen again and unsuspended (see below).
    ChildSuspendInactive(ChildHandle),

    // Unsuspend a child (when it contacts the server again). I.e. mark it as active once
    // again and republish existing certificates provided that they are not expired, or
    // about to expire, and do not claim resources no longer associated with this child.
    ChildUnsuspend(ChildHandle),

    // ------------------------------------------------------------
    // Being a child (only allowed if this CA is not self-signed)
    // ------------------------------------------------------------

    // Update our own ID key and cert. Note that this will break
    // communications with RFC6492 parents. This command is added,
    // because we need it for testing that we can update this ID
    // for parents, and children. In practice however, one may not
    // want to use this until RFC8183 is extended with some words
    // on how to re-do the ID exchange.
    GenerateNewIdKey(Arc<KrillSigner>),

    // Add a parent to this CA. Can have multiple parents.
    AddParent(ParentHandle, ParentCaContact),
    // Update a parent's contact
    UpdateParentContact(ParentHandle, ParentCaContact),
    // Remove a parent, freeing up its handle for future (re-)use.
    RemoveParent(ParentHandle),

    // Process new entitlements from a parent and remove/create/update
    // ResourceClasses and certificate requests or key revocation requests
    // as needed.
    UpdateEntitlements(ParentHandle, Entitlements, Arc<KrillSigner>),

    // Process a new certificate received from a parent.
    UpdateRcvdCert(ResourceClassName, ReceivedCert, Arc<Config>, Arc<KrillSigner>),

    // Drop a resource class under a parent because of issues
    // obtaining a certificate for it.
    DropResourceClass(ResourceClassName, DropReason, Arc<KrillSigner>),

    // ------------------------------------------------------------
    // Key rolls
    // ------------------------------------------------------------

    // Initiate a key roll for all resource classes under each parent, where there is
    // a current active key only, i.e. there is no roll in progress, and this key's age
    // exceeds the given duration.
    KeyRollInitiate(Duration, Arc<KrillSigner>),

    // For all resource classes with a 'new' key with an age exceeding the duration:
    //  - Promote the new key to current key
    //  - Publish all objects under the new current key
    //  - Promote the current key to old key
    //  - Publish a mft and crl only under the old key
    //  - Issue a revoke request for the old key
    //
    // RFC6489 dictates that 24 hours MUST be observed. However, shorter time frames can
    // be used for testing, and in case of emergency rolls.
    KeyRollActivate(Duration, Arc<Config>, Arc<KrillSigner>),

    // Finish the keyroll after the parent confirmed that a key for a parent and resource
    // class has been revoked. I.e. remove the old key, and withdraw the crl and mft for it.
    KeyRollFinish(ResourceClassName, RevocationResponse),

    // ------------------------------------------------------------
    // ROA Support
    // ------------------------------------------------------------

    // Update the authorizations for a CA.
    // Note: ROA *objects* will be created by the CA itself. The command just
    // contains the intent for which announcements should be authorized.
    RouteAuthorizationsUpdate(RouteAuthorizationUpdates, Arc<Config>, Arc<KrillSigner>),

    // Re-issue any and all ROA objects which would otherwise expire in
    // some time (default 4 weeks, configurable). Note that this command
    // is intended to be sent by the scheduler - once a day is fine - and
    // will only be stored if there are any updates to be done.
    RouteAuthorizationsRenew(Arc<Config>, Arc<KrillSigner>),

    // Re-issue all ROA objects regardless of their expiration time.
    RouteAuthorizationsForceRenew(Arc<Config>, Arc<KrillSigner>),

    // ------------------------------------------------------------
    // ASPA Support
    // ------------------------------------------------------------

    // Update AspaDefinitions, adding new, replacing existing, or
    // removing surplus.
    AspasUpdate(AspaDefinitionUpdates, Arc<Config>, Arc<KrillSigner>),

    // Updates an existing AspaProviders for the given AspaCustomer
    AspasUpdateExisting(AspaCustomer, AspaProvidersUpdate, Arc<Config>, Arc<KrillSigner>),

    // Re-issue any and all ASPA objects which would otherwise expire in
    // some time (default 4 weeks, configurable). Note that this command
    // is intended to be sent by the scheduler - once a day is fine - and
    // will only be stored if there are any updates to be done.
    AspasRenew(Arc<Config>, Arc<KrillSigner>),

    // ------------------------------------------------------------
    // BGPSec Support
    // ------------------------------------------------------------

    // Update BgpSecDefinitions
    BgpSecUpdateDefinitions(BgpSecDefinitionUpdates, Arc<Config>, Arc<KrillSigner>),

    // Re-issue any and all BgpSec certificates which would otherwise
    // expire in some time.
    BgpSecRenew(Arc<Config>, Arc<KrillSigner>),

    // ------------------------------------------------------------
    // Publishing
    // ------------------------------------------------------------

    // Update the repository where this CA publishes
    RepoUpdate(RepositoryContact, Arc<KrillSigner>),

    // ------------------------------------------------------------
    // Resource Tagged Attestations
    // ------------------------------------------------------------

    // Sign a new RTA
    RtaSign(RtaName, RtaContentRequest, Arc<KrillSigner>),

    // Prepare a multi-signed RTA
    RtaMultiPrepare(RtaName, RtaPrepareRequest, Arc<KrillSigner>),

    // Co-sign an existing multi-signed RTA
    RtaCoSign(RtaName, ResourceTaggedAttestation, Arc<KrillSigner>),
}

impl eventsourcing::CommandDetails for CmdDet {
    type Event = CaEvt;
    type StorableDetails = StorableCaCommand;

    fn store(&self) -> Self::StorableDetails {
        self.clone().into()
    }
}

impl fmt::Display for CmdDet {
    fn fmt(&self, f: &mut fmt::Formatter) -> fmt::Result {
        StorableCaCommand::from(self.clone()).fmt(f)
    }
}

impl From<CmdDet> for StorableCaCommand {
    fn from(d: CmdDet) -> Self {
        match d {
            // ------------------------------------------------------------
            // Being a TA
            // ------------------------------------------------------------
            CmdDet::MakeTrustAnchor(_, _, _) => StorableCaCommand::MakeTrustAnchor,

            // ------------------------------------------------------------
            // Being a parent
            // ------------------------------------------------------------
            CmdDet::ChildAdd(child, id_cert, resources) => StorableCaCommand::ChildAdd {
                child,
                ski: id_cert.public_key().key_identifier().to_string(),
                resources,
            },
            CmdDet::ChildUpdateResources(child, resources) => {
                StorableCaCommand::ChildUpdateResources { child, resources }
            }
            CmdDet::ChildUpdateId(child, id_cert) => StorableCaCommand::ChildUpdateId {
                child,
                ski: id_cert.public_key().key_identifier().to_string(),
            },
            CmdDet::ChildCertify(child, req, _, _) => {
                let (resource_class_name, limit, csr) = req.unpack();
                let ki = csr.public_key().key_identifier();
                StorableCaCommand::ChildCertify {
                    child,
                    resource_class_name,
                    limit,
                    ki,
                }
            }
            CmdDet::ChildRevokeKey(child, revoke_req) => StorableCaCommand::ChildRevokeKey { child, revoke_req },
            CmdDet::ChildRemove(child) => StorableCaCommand::ChildRemove { child },
            CmdDet::ChildSuspendInactive(child) => StorableCaCommand::ChildSuspendInactive { child },
            CmdDet::ChildUnsuspend(child) => StorableCaCommand::ChildUnsuspend { child },

            // ------------------------------------------------------------
            // Being a child
            // ------------------------------------------------------------
            CmdDet::GenerateNewIdKey(_) => StorableCaCommand::GenerateNewIdKey,
            CmdDet::AddParent(parent, contact) => StorableCaCommand::AddParent {
                parent,
                contact: contact.into(),
            },
            CmdDet::UpdateParentContact(parent, contact) => StorableCaCommand::UpdateParentContact {
                parent,
                contact: contact.into(),
            },
            CmdDet::RemoveParent(parent) => StorableCaCommand::RemoveParent { parent },
            CmdDet::UpdateEntitlements(parent, cmd_entitlements, _) => {
                let mut entitlements = vec![];
                for entitlement in cmd_entitlements.classes() {
                    entitlements.push(StorableRcEntitlement {
                        resource_class_name: entitlement.class_name().clone(),
                        resources: entitlement.resource_set().clone(),
                    });
                }

                StorableCaCommand::UpdateResourceEntitlements { parent, entitlements }
            }
            CmdDet::UpdateRcvdCert(resource_class_name, rcvd_cert, _, _) => StorableCaCommand::UpdateRcvdCert {
                resource_class_name,
                resources: rcvd_cert.resources().clone(),
            },
            CmdDet::DropResourceClass(resource_class_name, reason, _) => StorableCaCommand::DropResourceClass {
                resource_class_name,
                reason,
            },

            // ------------------------------------------------------------
            // Key rolls
            // ------------------------------------------------------------
            CmdDet::KeyRollInitiate(older_than, _) => StorableCaCommand::KeyRollInitiate {
                older_than_seconds: older_than.num_seconds(),
            },
            CmdDet::KeyRollActivate(staged_for, _, _) => StorableCaCommand::KeyRollActivate {
                staged_for_seconds: staged_for.num_seconds(),
            },
            CmdDet::KeyRollFinish(resource_class_name, _) => StorableCaCommand::KeyRollFinish { resource_class_name },

            // ------------------------------------------------------------
            // ROA Support
            // ------------------------------------------------------------
            CmdDet::RouteAuthorizationsUpdate(updates, _, _) => StorableCaCommand::RoaDefinitionUpdates {
                updates: updates.into(),
            },
            CmdDet::RouteAuthorizationsRenew(_, _) => StorableCaCommand::ReissueBeforeExpiring,
            CmdDet::RouteAuthorizationsForceRenew(_, _) => StorableCaCommand::ForceReissue,

            // ------------------------------------------------------------
            // ASPA Support
            // ------------------------------------------------------------
            CmdDet::AspasUpdate(updates, _, _) => StorableCaCommand::AspasUpdate { updates },
            CmdDet::AspasUpdateExisting(customer, update, _, _) => {
                StorableCaCommand::AspasUpdateExisting { customer, update }
            }
            CmdDet::AspasRenew(_, _) => StorableCaCommand::ReissueBeforeExpiring,

            // ------------------------------------------------------------
            // BGPSec Support
            // ------------------------------------------------------------
            CmdDet::BgpSecUpdateDefinitions(_, _, _) => StorableCaCommand::BgpSecDefinitionUpdates,
            CmdDet::BgpSecRenew(_, _) => StorableCaCommand::ReissueBeforeExpiring,

            // ------------------------------------------------------------
            // Publishing
            // ------------------------------------------------------------
            CmdDet::RepoUpdate(contact, _) => StorableCaCommand::RepoUpdate {
                service_uri: contact.server_info().service_uri().clone(),
            },

            // ------------------------------------------------------------
            // Resource Tagged Attestations
            // ------------------------------------------------------------
            CmdDet::RtaMultiPrepare(name, _, _) => StorableCaCommand::RtaPrepare { name },
            CmdDet::RtaSign(name, _, _) => StorableCaCommand::RtaSign { name },
            CmdDet::RtaCoSign(name, _, _) => StorableCaCommand::RtaCoSign { name },
        }
    }
}

impl CmdDet {
    /// Turns this CA into a TrustAnchor
    pub fn make_trust_anchor(
        handle: &CaHandle,
        uris: Vec<uri::Https>,
        rsync_uri: uri::Rsync,
        signer: Arc<KrillSigner>,
        actor: &Actor,
    ) -> Cmd {
        eventsourcing::SentCommand::new(handle, None, CmdDet::MakeTrustAnchor(uris, rsync_uri, signer), actor)
    }

    /// Adds a child to this CA. Will return an error in case you try
    /// to give the child resources not held by the CA.
    pub fn child_add(
        handle: &CaHandle,
        child_handle: ChildHandle,
        id_cert: IdCertInfo,
        resources: ResourceSet,
        actor: &Actor,
    ) -> Cmd {
        eventsourcing::SentCommand::new(handle, None, CmdDet::ChildAdd(child_handle, id_cert, resources), actor)
    }

    pub fn child_update_resources(
        handle: &CaHandle,
        child_handle: ChildHandle,
        resources: ResourceSet,
        actor: &Actor,
    ) -> Cmd {
        eventsourcing::SentCommand::new(
            handle,
            None,
            CmdDet::ChildUpdateResources(child_handle, resources),
            actor,
        )
    }

    pub fn child_update_id(handle: &CaHandle, child_handle: ChildHandle, id_cert: IdCertInfo, actor: &Actor) -> Cmd {
        eventsourcing::SentCommand::new(handle, None, CmdDet::ChildUpdateId(child_handle, id_cert), actor)
    }

    /// Certify a child. Will return an error in case the child is
    /// unknown, or in case resources are not held by the child.
    pub fn child_certify(
        handle: &CaHandle,
        child_handle: ChildHandle,
        request: IssuanceRequest,
        config: Arc<Config>,
        signer: Arc<KrillSigner>,
        actor: &Actor,
    ) -> Cmd {
        eventsourcing::SentCommand::new(
            handle,
            None,
            CmdDet::ChildCertify(child_handle, request, config, signer),
            actor,
        )
    }

    /// Revoke a key for a child.
    pub fn child_revoke_key(
        handle: &CaHandle,
        child_handle: ChildHandle,
        request: RevocationRequest,
        actor: &Actor,
    ) -> Cmd {
        eventsourcing::SentCommand::new(handle, None, CmdDet::ChildRevokeKey(child_handle, request), actor)
    }

    pub fn child_remove(handle: &CaHandle, child_handle: ChildHandle, actor: &Actor) -> Cmd {
        eventsourcing::SentCommand::new(handle, None, CmdDet::ChildRemove(child_handle), actor)
    }

    pub fn child_suspend_inactive(handle: &CaHandle, child_handle: ChildHandle, actor: &Actor) -> Cmd {
        eventsourcing::SentCommand::new(handle, None, CmdDet::ChildSuspendInactive(child_handle), actor)
    }

    pub fn child_unsuspend(handle: &CaHandle, child_handle: ChildHandle, actor: &Actor) -> Cmd {
        eventsourcing::SentCommand::new(handle, None, CmdDet::ChildUnsuspend(child_handle), actor)
    }

    pub fn update_id(handle: &CaHandle, signer: Arc<KrillSigner>, actor: &Actor) -> Cmd {
        eventsourcing::SentCommand::new(handle, None, CmdDet::GenerateNewIdKey(signer), actor)
    }

    pub fn add_parent(handle: &CaHandle, parent: ParentHandle, info: ParentCaContact, actor: &Actor) -> Cmd {
        eventsourcing::SentCommand::new(handle, None, CmdDet::AddParent(parent, info), actor)
    }

    pub fn update_parent(handle: &CaHandle, parent: ParentHandle, info: ParentCaContact, actor: &Actor) -> Cmd {
        eventsourcing::SentCommand::new(handle, None, CmdDet::UpdateParentContact(parent, info), actor)
    }

    pub fn remove_parent(handle: &CaHandle, parent: ParentHandle, actor: &Actor) -> Cmd {
        eventsourcing::SentCommand::new(handle, None, CmdDet::RemoveParent(parent), actor)
    }

    pub fn update_entitlements(
        handle: &CaHandle,
        parent: ParentHandle,
        entitlements: Entitlements,
        signer: Arc<KrillSigner>,
        actor: &Actor,
    ) -> Cmd {
        eventsourcing::SentCommand::new(
            handle,
            None,
            CmdDet::UpdateEntitlements(parent, entitlements, signer),
            actor,
        )
    }

    pub fn upd_received_cert(
        handle: &CaHandle,
        class_name: ResourceClassName,
        cert: ReceivedCert,
        config: Arc<Config>,
        signer: Arc<KrillSigner>,
        actor: &Actor,
    ) -> Cmd {
        eventsourcing::SentCommand::new(
            handle,
            None,
            CmdDet::UpdateRcvdCert(class_name, cert, config, signer),
            actor,
        )
    }

    pub fn drop_resource_class(
        handle: &CaHandle,
        class_name: ResourceClassName,
        reason: DropReason,
        signer: Arc<KrillSigner>,
        actor: &Actor,
    ) -> Cmd {
        eventsourcing::SentCommand::new(
            handle,
            None,
            CmdDet::DropResourceClass(class_name, reason, signer),
            actor,
        )
    }

    //-------------------------------------------------------------------------------
    // Key Rolls
    //-------------------------------------------------------------------------------

    pub fn key_roll_init(handle: &CaHandle, duration: Duration, signer: Arc<KrillSigner>, actor: &Actor) -> Cmd {
        eventsourcing::SentCommand::new(handle, None, CmdDet::KeyRollInitiate(duration, signer), actor)
    }

    pub fn key_roll_activate(
        handle: &CaHandle,
        staging: Duration,
        config: Arc<Config>,
        signer: Arc<KrillSigner>,
        actor: &Actor,
    ) -> Cmd {
        eventsourcing::SentCommand::new(handle, None, CmdDet::KeyRollActivate(staging, config, signer), actor)
    }

    pub fn key_roll_finish(handle: &CaHandle, rcn: ResourceClassName, res: RevocationResponse, actor: &Actor) -> Cmd {
        eventsourcing::SentCommand::new(handle, None, CmdDet::KeyRollFinish(rcn, res), actor)
    }

    pub fn update_repo(handle: &CaHandle, contact: RepositoryContact, signer: Arc<KrillSigner>, actor: &Actor) -> Cmd {
        eventsourcing::SentCommand::new(handle, None, CmdDet::RepoUpdate(contact, signer), actor)
    }

    //-------------------------------------------------------------------------------
    // Route Authorizations
    //-------------------------------------------------------------------------------
    pub fn route_authorizations_update(
        handle: &CaHandle,
        updates: RouteAuthorizationUpdates,
        config: Arc<Config>,
        signer: Arc<KrillSigner>,
        actor: &Actor,
    ) -> Cmd {
        eventsourcing::SentCommand::new(
            handle,
            None,
            CmdDet::RouteAuthorizationsUpdate(updates, config, signer),
            actor,
        )
    }

    //-------------------------------------------------------------------------------
    // Autonomous System Provider Authorization
    //-------------------------------------------------------------------------------
    pub fn aspas_definitions_update(
        ca: &CaHandle,
        updates: AspaDefinitionUpdates,
        config: Arc<Config>,
        signer: Arc<KrillSigner>,
        actor: &Actor,
    ) -> Cmd {
        eventsourcing::SentCommand::new(ca, None, CmdDet::AspasUpdate(updates, config, signer), actor)
    }

    pub fn aspas_update_aspa(
        ca: &CaHandle,
        customer: AspaCustomer,
        update: AspaProvidersUpdate,
        config: Arc<Config>,
        signer: Arc<KrillSigner>,
        actor: &Actor,
    ) -> Cmd {
        eventsourcing::SentCommand::new(
            ca,
            None,
            CmdDet::AspasUpdateExisting(customer, update, config, signer),
            actor,
        )
    }

    //-------------------------------------------------------------------------------
    // BGPSec
    //-------------------------------------------------------------------------------
    pub fn bgpsec_update_definitions(
        ca: &CaHandle,
        updates: BgpSecDefinitionUpdates,
        config: Arc<Config>,
        signer: Arc<KrillSigner>,
        actor: &Actor,
    ) -> Cmd {
        eventsourcing::SentCommand::new(
            ca,
            None,
            CmdDet::BgpSecUpdateDefinitions(updates, config, signer),
            actor,
        )
    }

    //-------------------------------------------------------------------------------
    // Resource Tagged Attestations
    //-------------------------------------------------------------------------------
    pub fn rta_sign(
        handle: &CaHandle,
        name: RtaName,
        request: RtaContentRequest,
        signer: Arc<KrillSigner>,
        actor: &Actor,
    ) -> Cmd {
        eventsourcing::SentCommand::new(handle, None, CmdDet::RtaSign(name, request, signer), actor)
    }

    pub fn rta_multi_prep(
        handle: &CaHandle,
        name: RtaName,
        request: RtaPrepareRequest,
        signer: Arc<KrillSigner>,
        actor: &Actor,
    ) -> Cmd {
        eventsourcing::SentCommand::new(handle, None, CmdDet::RtaMultiPrepare(name, request, signer), actor)
    }

    pub fn rta_multi_sign(
        handle: &CaHandle,
        name: RtaName,
        rta: ResourceTaggedAttestation,
        signer: Arc<KrillSigner>,
        actor: &Actor,
    ) -> Cmd {
        eventsourcing::SentCommand::new(handle, None, CmdDet::RtaCoSign(name, rta, signer), actor)
    }
}<|MERGE_RESOLUTION|>--- conflicted
+++ resolved
@@ -19,11 +19,7 @@
         actor::Actor,
         api::{
             AspaCustomer, AspaDefinitionUpdates, AspaProvidersUpdate, BgpSecDefinitionUpdates, IdCertInfo,
-<<<<<<< HEAD
-            ParentCaContact, RcvdCert, RepositoryContact, RtaName, StorableCaCommand, StorableRcEntitlement,
-=======
             ParentCaContact, ReceivedCert, RepositoryContact, RtaName, StorableCaCommand, StorableRcEntitlement,
->>>>>>> 77facbb3
         },
         crypto::KrillSigner,
         eventsourcing::{self, StoredCommand},
