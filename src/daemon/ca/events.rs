--- conflicted
+++ resolved
@@ -12,13 +12,8 @@
 use crate::{
     commons::{
         api::{
-<<<<<<< HEAD
             AspaCustomer, AspaDefinition, AspaProvidersUpdate, BgpSecAsnKey, DelegatedCertificate, IdCertInfo,
             ObjectName, ParentCaContact, RcvdCert, RepositoryContact, RoaAggregateKey, RtaName, SuspendedCert,
-=======
-            AspaCustomer, AspaDefinition, AspaProvidersUpdate, BgpSecAsnKey, DelegatedCertificate, ObjectName,
-            ParentCaContact, RcvdCert, RepositoryContact, RevokedObject, RoaAggregateKey, RtaName, SuspendedCert,
->>>>>>> d68c07b5
             TaCertDetails, UnsuspendedCert,
         },
         crypto::KrillSigner,
@@ -30,7 +25,6 @@
 
 use super::{BgpSecCertInfo, StoredBgpSecCsr};
 
-<<<<<<< HEAD
 //------------ Rfc8183Id ---------------------------------------------------
 
 #[derive(Clone, Debug, Deserialize, Eq, PartialEq, Serialize)]
@@ -54,8 +48,6 @@
     }
 }
 
-=======
->>>>>>> d68c07b5
 //------------ Ini -----------------------------------------------------------
 
 pub type Ini = StoredEvent<IniDet>;
@@ -1035,11 +1027,7 @@
             CaEvtDet::BgpSecDefinitionAdded { key, .. } => {
                 write!(
                     f,
-<<<<<<< HEAD
-                    "added BGPSec config for ASN: {} and key id: {}",
-=======
                     "added BGPSec definition for ASN: {} and key id: {}",
->>>>>>> d68c07b5
                     key.asn(),
                     key.key_identifier()
                 )
@@ -1047,11 +1035,7 @@
             CaEvtDet::BgpSecDefinitionUpdated { key, .. } => {
                 write!(
                     f,
-<<<<<<< HEAD
-                    "updated CSR for BGPSec config for ASN: {} and key id: {}",
-=======
                     "updated CSR for BGPSec definition for ASN: {} and key id: {}",
->>>>>>> d68c07b5
                     key.asn(),
                     key.key_identifier()
                 )
@@ -1059,11 +1043,7 @@
             CaEvtDet::BgpSecDefinitionRemoved { key } => {
                 write!(
                     f,
-<<<<<<< HEAD
-                    "removed BGPSec config for ASN: {} and key id: {}",
-=======
                     "removed BGPSec definition for ASN: {} and key id: {}",
->>>>>>> d68c07b5
                     key.asn(),
                     key.key_identifier()
                 )
