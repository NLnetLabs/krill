use std::io;
use std::io::Read;
use std::net::{IpAddr, Ipv4Addr, SocketAddr};
use std::path::PathBuf;
use std::str::FromStr;
use std::{env, fmt};
use std::{fs::File, path::Path};

use clap::{App, Arg};
use log::{error, LevelFilter};
use serde::de;
use serde::{Deserialize, Deserializer};
#[cfg(unix)]
use syslog::Facility;

use rpki::uri;

use crate::commons::{util::ext_serde};
#[cfg(feature = "hsm")]
use crate::commons::crypto::ConfigSignerOpenSsl;
#[cfg(feature = "hsm")]
use crate::commons::crypto::ConfigSignerKmip;
use crate::commons::{
    api::{PublicationServerUris, PublisherHandle, Token},
    error::KrillIoError,
};
use crate::constants::*;
use crate::daemon::http::tls_keys;

#[cfg(feature = "multi-user")]
use crate::daemon::auth::providers::config_file::config::ConfigAuthUsers;
#[cfg(feature = "multi-user")]
use crate::daemon::auth::providers::openid_connect::ConfigAuthOpenIDConnect;
#[cfg(feature = "hsm")]
use crate::commons::crypto::ConfigSignerPkcs11;

//------------ ConfigDefaults ------------------------------------------------

pub struct ConfigDefaults;

impl ConfigDefaults {
    fn ip() -> IpAddr {
        IpAddr::V4(Ipv4Addr::new(127, 0, 0, 1))
    }
    fn port() -> u16 {
        3000
    }

    fn https_mode() -> HttpsMode {
        HttpsMode::Generate
    }
    fn data_dir() -> PathBuf {
        PathBuf::from("./data")
    }

    fn always_recover_data() -> bool {
        env::var(KRILL_ENV_FORCE_RECOVER).is_ok()
    }

    fn log_level() -> LevelFilter {
        match env::var(KRILL_ENV_LOG_LEVEL) {
            Ok(level) => match LevelFilter::from_str(&level) {
                Ok(level) => level,
                Err(_) => {
                    eprintln!("Unrecognized value for log level in env var {}", KRILL_ENV_LOG_LEVEL);
                    ::std::process::exit(1);
                }
            },
            _ => LevelFilter::Info,
        }
    }

    fn log_type() -> LogType {
        LogType::File
    }

    fn log_file() -> PathBuf {
        PathBuf::from("./krill.log")
    }

    fn syslog_facility() -> String {
        "daemon".to_string()
    }

    fn auth_type() -> AuthType {
        AuthType::AdminToken
    }

    fn admin_token() -> Token {
        match env::var(KRILL_ENV_ADMIN_TOKEN) {
            Ok(token) => Token::from(token),
            Err(_) => match env::var(KRILL_ENV_ADMIN_TOKEN_DEPRECATED) {
                Ok(token) => Token::from(token),
                Err(_) => {
                    eprintln!("You MUST provide a value for the \"admin token\", either by setting \"admin_token\" in the config file, or by setting the KRILL_ADMIN_TOKEN environment variable.");
                    ::std::process::exit(1);
                }
            },
        }
    }

    #[cfg(feature = "multi-user")]
    fn auth_policies() -> Vec<PathBuf> {
        vec![]
    }

    #[cfg(feature = "multi-user")]
    fn auth_private_attributes() -> Vec<String> {
        vec![]
    }

    fn ca_refresh_seconds() -> u32 {
        600
    }

    fn post_limit_api() -> u64 {
        256 * 1024 // 256kB
    }

    fn post_limit_rfc8181() -> u64 {
        32 * 1024 * 1024 // 32MB (roughly 8000 issued certificates, so a key roll for nicbr and 100% uptake should be okay)
    }

    fn rfc8181_log_dir() -> Option<PathBuf> {
        None
    }

    fn post_limit_rfc6492() -> u64 {
        1024 * 1024 // 1MB (for ref. the NIC br cert is about 200kB)
    }

    fn rfc6492_log_dir() -> Option<PathBuf> {
        None
    }

    fn bgp_risdumps_enabled() -> bool {
        true
    }

    fn bgp_risdumps_v4_uri() -> String {
        "http://www.ris.ripe.net/dumps/riswhoisdump.IPv4.gz".to_string()
    }

    fn bgp_risdumps_v6_uri() -> String {
        "http://www.ris.ripe.net/dumps/riswhoisdump.IPv6.gz".to_string()
    }

    fn roa_aggregate_threshold() -> usize {
        if let Ok(from_env) = env::var("KRILL_ROA_AGGREGATE_THRESHOLD") {
            if let Ok(nr) = usize::from_str(&from_env) {
                return nr;
            }
        }
        100
    }

    fn roa_deaggregate_threshold() -> usize {
        if let Ok(from_env) = env::var("KRILL_ROA_DEAGGREGATE_THRESHOLD") {
            if let Ok(nr) = usize::from_str(&from_env) {
                return nr;
            }
        }
        90
    }

    fn timing_publish_next_hours() -> i64 {
        24
    }

    fn timing_publish_hours_before_next() -> i64 {
        8
    }

    fn timing_child_certificate_valid_weeks() -> i64 {
        52
    }

    fn timing_child_certificate_reissue_weeks_before() -> i64 {
        4
    }

    fn timing_roa_valid_weeks() -> i64 {
        52
    }

    fn timing_roa_reissue_weeks_before() -> i64 {
        4
    }
}

//------------ Config --------------------------------------------------------

/// Global configuration for the Krill Server.
///
/// This will parse a default config file ('./defaults/krill.conf') unless
/// another file is explicitly specified. Command line arguments may be used
/// to override any of the settings in the config file.
#[derive(Clone, Debug, Deserialize)]
pub struct Config {
    #[serde(default = "ConfigDefaults::ip")]
    ip: IpAddr,

    #[serde(default = "ConfigDefaults::port")]
    pub port: u16,

    #[serde(default = "ConfigDefaults::https_mode")]
    https_mode: HttpsMode,

    #[serde(default = "ConfigDefaults::data_dir")]
    pub data_dir: PathBuf,

    #[serde(default = "ConfigDefaults::always_recover_data")]
    pub always_recover_data: bool,

    pub pid_file: Option<PathBuf>,

    service_uri: Option<uri::Https>,

    #[serde(
        default = "ConfigDefaults::log_level",
        deserialize_with = "ext_serde::de_level_filter"
    )]
    log_level: LevelFilter,

    #[serde(default = "ConfigDefaults::log_type")]
    log_type: LogType,

    #[serde(default = "ConfigDefaults::log_file")]
    log_file: PathBuf,

    #[serde(default = "ConfigDefaults::syslog_facility")]
    syslog_facility: String,

    #[serde(default = "ConfigDefaults::admin_token", alias = "auth_token")]
    pub admin_token: Token,

    #[serde(default = "ConfigDefaults::auth_type")]
    pub auth_type: AuthType,

    #[cfg(feature = "multi-user")]
    #[serde(default = "ConfigDefaults::auth_policies")]
    pub auth_policies: Vec<PathBuf>,

    #[cfg(feature = "multi-user")]
    #[serde(default = "ConfigDefaults::auth_private_attributes")]
    pub auth_private_attributes: Vec<String>,

    #[cfg(feature = "multi-user")]
    pub auth_users: Option<ConfigAuthUsers>,

    #[cfg(feature = "multi-user")]
    pub auth_openidconnect: Option<ConfigAuthOpenIDConnect>,

<<<<<<< HEAD
    #[cfg(feature = "hsm")]
    pub signers: Option<Vec<ConfigSigner>>,

    #[serde(default = "ConfigDefaults::ca_refresh")]
    pub ca_refresh: u32,
=======
    #[serde(default = "ConfigDefaults::ca_refresh_seconds", alias = "ca_refresh")]
    pub ca_refresh_seconds: u32,

    pub suspend_child_after_inactive_hours: Option<i64>,
>>>>>>> 12d802a9

    #[serde(default = "ConfigDefaults::post_limit_api")]
    pub post_limit_api: u64,

    #[serde(default = "ConfigDefaults::post_limit_rfc8181")]
    pub post_limit_rfc8181: u64,

    #[serde(default = "ConfigDefaults::rfc8181_log_dir")]
    pub rfc8181_log_dir: Option<PathBuf>,

    #[serde(default = "ConfigDefaults::post_limit_rfc6492")]
    pub post_limit_rfc6492: u64,

    #[serde(default = "ConfigDefaults::rfc6492_log_dir")]
    pub rfc6492_log_dir: Option<PathBuf>,

    // RIS BGP
    #[serde(default = "ConfigDefaults::bgp_risdumps_enabled")]
    pub bgp_risdumps_enabled: bool,
    #[serde(default = "ConfigDefaults::bgp_risdumps_v4_uri")]
    pub bgp_risdumps_v4_uri: String,
    #[serde(default = "ConfigDefaults::bgp_risdumps_v6_uri")]
    pub bgp_risdumps_v6_uri: String,

    // ROA Aggregation per ASN
    #[serde(default = "ConfigDefaults::roa_aggregate_threshold")]
    pub roa_aggregate_threshold: usize,

    #[serde(default = "ConfigDefaults::roa_deaggregate_threshold")]
    pub roa_deaggregate_threshold: usize,

    #[serde(flatten)]
    pub issuance_timing: IssuanceTimingConfig,

    #[serde(flatten)]
    pub repository_retention: RepositoryRetentionConfig,

    pub testbed: Option<TestBed>,
}

#[derive(Clone, Debug, Deserialize)]
pub struct IssuanceTimingConfig {
    #[serde(default = "ConfigDefaults::timing_publish_next_hours")]
    pub timing_publish_next_hours: i64,
    #[serde(default = "ConfigDefaults::timing_publish_hours_before_next")]
    pub timing_publish_hours_before_next: i64,
    #[serde(default = "ConfigDefaults::timing_child_certificate_valid_weeks")]
    pub timing_child_certificate_valid_weeks: i64,
    #[serde(default = "ConfigDefaults::timing_child_certificate_reissue_weeks_before")]
    pub timing_child_certificate_reissue_weeks_before: i64,
    #[serde(default = "ConfigDefaults::timing_roa_valid_weeks")]
    pub timing_roa_valid_weeks: i64,
    #[serde(default = "ConfigDefaults::timing_roa_reissue_weeks_before")]
    pub timing_roa_reissue_weeks_before: i64,
}

#[derive(Clone, Debug, Deserialize)]
pub struct RepositoryRetentionConfig {
    #[serde(default = "RepositoryRetentionConfig::dflt_retention_old_notification_files_seconds")]
    pub retention_old_notification_files_seconds: i64,
    #[serde(default = "RepositoryRetentionConfig::dflt_retention_delta_files_min_nr")]
    pub retention_delta_files_min_nr: usize,
    #[serde(default = "RepositoryRetentionConfig::dflt_retention_delta_files_min_seconds")]
    pub retention_delta_files_min_seconds: i64,
    #[serde(default = "RepositoryRetentionConfig::dflt_retention_delta_files_max_nr")]
    pub retention_delta_files_max_nr: usize,
    #[serde(default = "RepositoryRetentionConfig::dflt_retention_delta_files_max_seconds")]
    pub retention_delta_files_max_seconds: i64,
    #[serde(default = "RepositoryRetentionConfig::dflt_retention_archive")]
    pub retention_archive: bool,
}

impl RepositoryRetentionConfig {
    // Time to keep any files still referenced by notification
    // files updated up to X seconds ago. We should not delete these
    // files too eagerly or we would risk that RPs with an old
    // notification file try to retrieve them, without success.
    //
    // Default: 10 min (just to be safe, 1 min is prob. fine)
    fn dflt_retention_old_notification_files_seconds() -> i64 {
        600
    }

    // Keep at least X (default 5) delta files in the notification
    // file, even if they would be too old. Their impact on the notification
    // file size is not too bad.
    fn dflt_retention_delta_files_min_nr() -> usize {
        5
    }

    // Minimum time to keep deltas. Defaults to 20 minutes, which
    // is double a commonly used update interval, allowing the vast
    // majority of RPs to update using deltas.
    fn dflt_retention_delta_files_min_seconds() -> i64 {
        1200 // 20 minutes
    }

    // Maximum time to keep deltas. Defaults to two hours meaning,
    // which is double to slowest normal update interval seen used
    // by a minority of RPs.
    fn dflt_retention_delta_files_max_seconds() -> i64 {
        7200 // 2 hours
    }

    // For files older than the min seconds specified (default 20 mins),
    // and younger than max seconds (2 hours), keep at most up to a total
    // nr of files X (default 50).
    fn dflt_retention_delta_files_max_nr() -> usize {
        50
    }

    // If set to true, we will archive - rather than delete - old
    // snapshot and delta files. The can then be backed up and/deleted
    // at the repository operator's discretion.
    fn dflt_retention_archive() -> bool {
        false
    }
}

#[derive(Clone, Debug, Deserialize)]
pub struct TestBed {
    ta_aia: uri::Rsync,
    ta_uri: uri::Https,
    rrdp_base_uri: uri::Https,
    rsync_jail: uri::Rsync,
}

impl TestBed {
    pub fn new(ta_aia: uri::Rsync, ta_uri: uri::Https, rrdp_base_uri: uri::Https, rsync_jail: uri::Rsync) -> Self {
        TestBed {
            ta_aia,
            ta_uri,
            rrdp_base_uri,
            rsync_jail,
        }
    }

    pub fn ta_aia(&self) -> &uri::Rsync {
        &self.ta_aia
    }

    pub fn ta_uri(&self) -> &uri::Https {
        &self.ta_uri
    }

    pub fn publication_server_uris(&self) -> PublicationServerUris {
        PublicationServerUris::new(self.rrdp_base_uri.clone(), self.rsync_jail.clone())
    }
}

/// # Accessors
impl Config {
    pub fn set_data_dir(&mut self, data_dir: PathBuf) {
        self.data_dir = data_dir;
    }

    pub fn socket_addr(&self) -> SocketAddr {
        SocketAddr::new(self.ip, self.port)
    }

    pub fn test_ssl(&self) -> bool {
        self.https_mode == HttpsMode::Generate
    }

    pub fn https_cert_file(&self) -> PathBuf {
        let mut path = self.data_dir.clone();
        path.push(tls_keys::HTTPS_SUB_DIR);
        path.push(tls_keys::CERT_FILE);
        path
    }

    pub fn https_key_file(&self) -> PathBuf {
        let mut path = self.data_dir.clone();
        path.push(tls_keys::HTTPS_SUB_DIR);
        path.push(tls_keys::KEY_FILE);
        path
    }

    pub fn service_uri(&self) -> uri::Https {
        match &self.service_uri {
            None => {
                if self.ip == ConfigDefaults::ip() {
                    uri::Https::from_string(format!("https://localhost:{}/", self.port)).unwrap()
                } else {
                    uri::Https::from_string(format!("https://{}:{}/", self.ip, self.port)).unwrap()
                }
            }
            Some(uri) => uri.clone(),
        }
    }

    pub fn rfc8181_uri(&self, publisher: &PublisherHandle) -> uri::Https {
        uri::Https::from_string(format!("{}rfc8181/{}/", self.service_uri(), publisher)).unwrap()
    }

    pub fn pid_file(&self) -> PathBuf {
        match &self.pid_file {
            None => {
                let mut path = self.data_dir.clone();
                path.push("krill.pid");
                path
            }
            Some(file) => file.clone(),
        }
    }

    pub fn republish_hours(&self) -> i64 {
        if self.issuance_timing.timing_publish_hours_before_next < self.issuance_timing.timing_publish_next_hours {
            self.issuance_timing.timing_publish_next_hours - self.issuance_timing.timing_publish_hours_before_next
        } else {
            0
        }
    }

    pub fn testbed(&self) -> Option<&TestBed> {
        self.testbed.as_ref()
    }
}

/// # Create
impl Config {
    fn test_config(data_dir: &Path, enable_testbed: bool, enable_ca_refresh: bool) -> Self {
        use crate::test;

        let ip = ConfigDefaults::ip();
        let port = ConfigDefaults::port();
        let pid_file = None;

        let https_mode = HttpsMode::Generate;
        let data_dir = data_dir.to_path_buf();
        let always_recover_data = false;

        let log_level = LevelFilter::Debug;
        let log_type = LogType::Stderr;
        let mut log_file = data_dir.clone();
        log_file.push("krill.log");
        let syslog_facility = ConfigDefaults::syslog_facility();
        let auth_type = AuthType::AdminToken;
        let admin_token = Token::from("secret");
        #[cfg(feature = "multi-user")]
        let auth_policies = vec![];
        #[cfg(feature = "multi-user")]
        let auth_private_attributes = vec![];
        #[cfg(feature = "multi-user")]
        let auth_users = None;
        #[cfg(feature = "multi-user")]
        let auth_openidconnect = None;
<<<<<<< HEAD
        #[cfg(feature = "hsm")]
        let signers = None;
        let ca_refresh = 1;
=======
        let ca_refresh_seconds = if enable_ca_refresh { 1 } else { 86400 };
>>>>>>> 12d802a9
        let post_limit_api = ConfigDefaults::post_limit_api();
        let post_limit_rfc8181 = ConfigDefaults::post_limit_rfc8181();
        let rfc8181_log_dir = {
            let mut dir = data_dir.clone();
            dir.push("rfc8181");
            Some(dir)
        };
        let post_limit_rfc6492 = ConfigDefaults::post_limit_rfc6492();
        let rfc6492_log_dir = {
            let mut dir = data_dir.clone();
            dir.push("rfc6492");
            Some(dir)
        };

        let bgp_risdumps_enabled = false;
        let bgp_risdumps_v4_uri = ConfigDefaults::bgp_risdumps_v4_uri();
        let bgp_risdumps_v6_uri = ConfigDefaults::bgp_risdumps_v6_uri();

        let roa_aggregate_threshold = 3;
        let roa_deaggregate_threshold = 2;

        let timing_publish_next_hours = ConfigDefaults::timing_publish_next_hours();
        let timing_publish_hours_before_next = ConfigDefaults::timing_publish_hours_before_next();
        let timing_child_certificate_valid_weeks = ConfigDefaults::timing_child_certificate_valid_weeks();
        let timing_child_certificate_reissue_weeks_before =
            ConfigDefaults::timing_child_certificate_reissue_weeks_before();
        let timing_roa_valid_weeks = ConfigDefaults::timing_roa_valid_weeks();
        let timing_roa_reissue_weeks_before = ConfigDefaults::timing_roa_reissue_weeks_before();

        let issuance_timing = IssuanceTimingConfig {
            timing_publish_next_hours,
            timing_publish_hours_before_next,
            timing_child_certificate_valid_weeks,
            timing_child_certificate_reissue_weeks_before,
            timing_roa_valid_weeks,
            timing_roa_reissue_weeks_before,
        };

        let repository_retention = RepositoryRetentionConfig {
            retention_old_notification_files_seconds: 1,
            retention_delta_files_min_seconds: 0,
            retention_delta_files_min_nr: 5,
            retention_delta_files_max_seconds: 1,
            retention_delta_files_max_nr: 50,
            retention_archive: false,
        };

        let testbed = if enable_testbed {
            Some(TestBed::new(
                test::rsync("rsync://localhost/ta/ta.cer"),
                test::https("https://localhost/ta/ta.cer"),
                test::https("https://localhost/rrdp/"),
                test::rsync("rsync://localhost/repo/"),
            ))
        } else {
            None
        };

        Config {
            ip,
            port,
            https_mode,
            data_dir,
            always_recover_data,
            pid_file,
            service_uri: None,
            log_level,
            log_type,
            log_file,
            syslog_facility,
            admin_token,
            auth_type,
            #[cfg(feature = "multi-user")]
            auth_policies,
            #[cfg(feature = "multi-user")]
            auth_private_attributes,
            #[cfg(feature = "multi-user")]
            auth_users,
            #[cfg(feature = "multi-user")]
            auth_openidconnect,
<<<<<<< HEAD
            #[cfg(feature = "hsm")]
            signers,
            ca_refresh,
=======
            ca_refresh_seconds,
            suspend_child_after_inactive_hours: None,
>>>>>>> 12d802a9
            post_limit_api,
            post_limit_rfc8181,
            rfc8181_log_dir,
            post_limit_rfc6492,
            rfc6492_log_dir,
            bgp_risdumps_enabled,
            bgp_risdumps_v4_uri,
            bgp_risdumps_v6_uri,
            roa_aggregate_threshold,
            roa_deaggregate_threshold,
            issuance_timing,
            repository_retention,
            testbed,
        }
    }

    pub fn test(data_dir: &Path, enable_testbed: bool, enable_ca_refresh: bool) -> Self {
        Self::test_config(data_dir, enable_testbed, enable_ca_refresh)
    }

    pub fn pubd_test(data_dir: &Path) -> Self {
        let mut config = Self::test_config(data_dir, false, false);
        config.port = 3001;
        config
    }

    pub fn get_config_filename() -> String {
        let matches = App::new(KRILL_SERVER_APP)
            .version(KRILL_VERSION)
            .arg(
                Arg::with_name("config")
                    .short("c")
                    .long("config")
                    .value_name("FILE")
                    .help("Override the path to the config file (default: './defaults/krill.conf')")
                    .required(false),
            )
            .get_matches();

        let config_file = matches.value_of("config").unwrap_or(KRILL_DEFAULT_CONFIG_FILE);

        config_file.to_string()
    }

    /// Creates the config (at startup). Panics in case of issues.
    pub fn create() -> Result<Self, ConfigError> {
        let config_file = Self::get_config_filename();

        let mut config = match Self::read_config(&config_file) {
            Err(e) => {
                if config_file == KRILL_DEFAULT_CONFIG_FILE {
                    Err(ConfigError::other(
                        "Cannot find config file. Please use --config to specify its location.",
                    ))
                } else {
                    Err(ConfigError::Other(format!(
                        "Error parsing config file: {}, error: {}",
                        config_file, e
                    )))
                }
            }
            Ok(config) => {
                config.init_logging()?;
                info!("{} uses configuration file: {}", KRILL_SERVER_APP, config_file);
                Ok(config)
            }
        }?;

        if config.ca_refresh_seconds < CA_REFRESH_SECONDS_MIN {
            warn!(
                "The value for 'ca_refresh_seconds' was below the minimum value, changing it to {} seconds",
                CA_REFRESH_SECONDS_MIN
            );
            config.ca_refresh_seconds = CA_REFRESH_SECONDS_MIN;
        }

        if config.ca_refresh_seconds > CA_REFRESH_SECONDS_MAX {
            warn!(
                "The value for 'ca_refresh_seconds' was above the maximum value, changing it to {} seconds",
                CA_REFRESH_SECONDS_MAX
            );
            config.ca_refresh_seconds = CA_REFRESH_SECONDS_MAX;
        }

        config
            .verify()
            .map_err(|e| ConfigError::Other(format!("Error parsing config file: {}, error: {}", config_file, e)))?;
        Ok(config)
    }

    pub fn verify(&self) -> Result<(), ConfigError> {
        if env::var(KRILL_ENV_ADMIN_TOKEN_DEPRECATED).is_ok() {
            warn!("The environment variable for setting the admin token has been updated from '{}' to '{}', please update as the old value may not be supported in future releases", KRILL_ENV_ADMIN_TOKEN_DEPRECATED, KRILL_ENV_ADMIN_TOKEN)
        }

        if self.port < 1024 {
            return Err(ConfigError::other("Port number must be >1024"));
        }

        if let Some(service_uri) = &self.service_uri {
            if !service_uri.as_str().ends_with('/') {
                return Err(ConfigError::other("service URI must end with '/'"));
            } else if service_uri.as_str().matches('/').count() != 3 {
                return Err(ConfigError::other(
                    "Service URI MUST specify a host name only, e.g. https://rpki.example.com:3000/",
                ));
            }
        }

        if self.issuance_timing.timing_publish_next_hours < 2 {
            return Err(ConfigError::other("timing_publish_next_hours must be at least 2"));
        }

        if self.issuance_timing.timing_publish_hours_before_next < 1 {
            return Err(ConfigError::other(
                "timing_publish_hours_before_next must be at least 1",
            ));
        }

        if self.issuance_timing.timing_publish_hours_before_next >= self.issuance_timing.timing_publish_next_hours {
            return Err(ConfigError::other(
                "timing_publish_hours_before_next must be smaller than timing_publish_hours",
            ));
        }

        if self.issuance_timing.timing_child_certificate_valid_weeks < 2 {
            return Err(ConfigError::other(
                "timing_child_certificate_valid_weeks must be at least 2",
            ));
        }

        if self.issuance_timing.timing_child_certificate_reissue_weeks_before < 1 {
            return Err(ConfigError::other(
                "timing_child_certificate_reissue_weeks_before must be at least 1",
            ));
        }

        if self.issuance_timing.timing_child_certificate_reissue_weeks_before
            >= self.issuance_timing.timing_child_certificate_valid_weeks
        {
            return Err(ConfigError::other("timing_child_certificate_reissue_weeks_before must be smaller than timing_child_certificate_valid_weeks"));
        }

        if self.issuance_timing.timing_roa_valid_weeks < 2 {
            return Err(ConfigError::other("timing_roa_valid_weeks must be at least 2"));
        }

        if self.issuance_timing.timing_roa_reissue_weeks_before < 1 {
            return Err(ConfigError::other("timing_roa_reissue_weeks_before must be at least 1"));
        }

        if self.issuance_timing.timing_roa_reissue_weeks_before >= self.issuance_timing.timing_roa_valid_weeks {
            return Err(ConfigError::other(
                "timing_roa_reissue_weeks_before must be smaller than timing_roa_valid_week",
            ));
        }

        Ok(())
    }

    pub fn read_config(file: &str) -> Result<Self, ConfigError> {
        let mut v = Vec::new();
        let mut f =
            File::open(file).map_err(|e| KrillIoError::new(format!("Could not read open file '{}'", file), e))?;
        f.read_to_end(&mut v)
            .map_err(|e| KrillIoError::new(format!("Could not read config file '{}'", file), e))?;

        let c: Config = toml::from_slice(v.as_slice())?;
        Ok(c)
    }

    pub fn init_logging(&self) -> Result<(), ConfigError> {
        match self.log_type {
            LogType::File => self.file_logger(&self.log_file),
            LogType::Stderr => self.stderr_logger(),
            LogType::Syslog => {
                let facility = Facility::from_str(&self.syslog_facility)
                    .map_err(|_| ConfigError::other("Invalid syslog_facility"))?;
                self.syslog_logger(facility)
            }
        }
    }

    /// Creates a stderr logger.
    fn stderr_logger(&self) -> Result<(), ConfigError> {
        self.fern_logger()
            .chain(io::stderr())
            .apply()
            .map_err(|e| ConfigError::Other(format!("Failed to init stderr logging: {}", e)))
    }

    /// Creates a file logger using the file provided by `path`.
    fn file_logger(&self, path: &Path) -> Result<(), ConfigError> {
        let file = match fern::log_file(path) {
            Ok(file) => file,
            Err(err) => {
                let error_string = format!("Failed to open log file '{}': {}", path.display(), err);
                error!("{}", error_string.as_str());
                return Err(ConfigError::Other(error_string));
            }
        };
        self.fern_logger()
            .chain(file)
            .apply()
            .map_err(|e| ConfigError::Other(format!("Failed to init file logging: {}", e)))
    }

    /// Creates a syslog logger and configures correctly.
    #[cfg(unix)]
    fn syslog_logger(&self, facility: syslog::Facility) -> Result<(), ConfigError> {
        let process = env::current_exe()
            .ok()
            .and_then(|path| {
                path.file_name()
                    .and_then(std::ffi::OsStr::to_str)
                    .map(ToString::to_string)
            })
            .unwrap_or_else(|| String::from("krill"));
        let pid = unsafe { libc::getpid() };
        let formatter = syslog::Formatter3164 {
            facility,
            hostname: None,
            process,
            pid,
        };
        let logger = syslog::unix(formatter.clone())
            .or_else(|_| syslog::tcp(formatter.clone(), ("127.0.0.1", 601)))
            .or_else(|_| syslog::udp(formatter, ("127.0.0.1", 0), ("127.0.0.1", 514)));
        match logger {
            Ok(logger) => self
                .fern_logger()
                .chain(logger)
                .apply()
                .map_err(|e| ConfigError::Other(format!("Failed to init syslog: {}", e))),
            Err(err) => {
                let msg = format!("Cannot connect to syslog: {}", err);
                Err(ConfigError::Other(msg))
            }
        }
    }

    /// Creates and returns a fern logger with log level tweaks
    fn fern_logger(&self) -> fern::Dispatch {
        // suppress overly noisy logging
        let framework_level = self.log_level.min(LevelFilter::Warn);
        let krill_framework_level = self.log_level.min(LevelFilter::Debug);

        // disable Oso logging unless the Oso specific POLAR_LOG environment
        // variable is set, it's too noisy otherwise
        let oso_framework_level = if env::var("POLAR_LOG").is_ok() {
            self.log_level.min(LevelFilter::Trace)
        } else {
            self.log_level.min(LevelFilter::Info)
        };

        let show_target = self.log_level == LevelFilter::Trace || self.log_level == LevelFilter::Debug;
        fern::Dispatch::new()
            .format(move |out, message, record| {
                if show_target {
                    out.finish(format_args!(
                        "{} [{}] [{}] {}",
                        chrono::Local::now().format("%Y-%m-%d %H:%M:%S"),
                        record.level(),
                        record.target(),
                        message
                    ))
                } else {
                    out.finish(format_args!(
                        "{} [{}] {}",
                        chrono::Local::now().format("%Y-%m-%d %H:%M:%S"),
                        record.level(),
                        message
                    ))
                }
            })
            .level(self.log_level)
            .level_for("rustls", framework_level)
            .level_for("hyper", framework_level)
            .level_for("mio", framework_level)
            .level_for("reqwest", framework_level)
            .level_for("tokio_reactor", framework_level)
            .level_for("tokio_util::codec::framed_read", framework_level)
            .level_for("want", framework_level)
            .level_for("tracing::span", framework_level)
            .level_for("h2", framework_level)
            .level_for("oso", oso_framework_level)
            .level_for("krill::commons::eventsourcing", krill_framework_level)
            .level_for("krill::commons::util::file", krill_framework_level)
    }
}

#[derive(Debug)]
pub enum ConfigError {
    IoError(KrillIoError),
    TomlError(toml::de::Error),
    RpkiUriError(uri::Error),
    Other(String),
}

impl fmt::Display for ConfigError {
    fn fmt(&self, f: &mut fmt::Formatter) -> fmt::Result {
        match self {
            ConfigError::IoError(e) => e.fmt(f),
            ConfigError::TomlError(e) => e.fmt(f),
            ConfigError::RpkiUriError(e) => e.fmt(f),
            ConfigError::Other(s) => s.fmt(f),
        }
    }
}

impl ConfigError {
    pub fn other(s: &str) -> ConfigError {
        ConfigError::Other(s.to_string())
    }
}

impl From<KrillIoError> for ConfigError {
    fn from(e: KrillIoError) -> Self {
        ConfigError::IoError(e)
    }
}

impl From<toml::de::Error> for ConfigError {
    fn from(e: toml::de::Error) -> Self {
        ConfigError::TomlError(e)
    }
}

impl From<uri::Error> for ConfigError {
    fn from(e: uri::Error) -> Self {
        ConfigError::RpkiUriError(e)
    }
}

//------------ LogType -------------------------------------------------------

/// The target to log to.
#[derive(Clone, Debug, Eq, PartialEq)]
pub enum LogType {
    Stderr,
    File,
    Syslog,
}

impl<'de> Deserialize<'de> for LogType {
    fn deserialize<D>(d: D) -> Result<LogType, D::Error>
    where
        D: Deserializer<'de>,
    {
        let string = String::deserialize(d)?;
        match string.as_str() {
            "stderr" => Ok(LogType::Stderr),
            "file" => Ok(LogType::File),
            "syslog" => Ok(LogType::Syslog),
            _ => Err(de::Error::custom(format!(
                "expected \"stderr\" or \"file\", found : \"{}\"",
                string
            ))),
        }
    }
}

//------------ HttpsMode -----------------------------------------------------

#[derive(Clone, Debug, Eq, PartialEq)]
pub enum HttpsMode {
    Existing,
    Generate,
}

impl<'de> Deserialize<'de> for HttpsMode {
    fn deserialize<D>(d: D) -> Result<HttpsMode, D::Error>
    where
        D: Deserializer<'de>,
    {
        let string = String::deserialize(d)?;
        match string.as_str() {
            "existing" => Ok(HttpsMode::Existing),
            "generate" => Ok(HttpsMode::Generate),
            _ => Err(de::Error::custom(format!(
                "expected \"existing\", or \"generate\", \
                 found: \"{}\"",
                string
            ))),
        }
    }
}

//------------ AuthType -----------------------------------------------------

#[derive(Clone, Debug, Eq, PartialEq)]
pub enum AuthType {
    AdminToken,
    #[cfg(feature = "multi-user")]
    ConfigFile,
    #[cfg(feature = "multi-user")]
    OpenIDConnect,
}

impl<'de> Deserialize<'de> for AuthType {
    fn deserialize<D>(d: D) -> Result<AuthType, D::Error>
    where
        D: Deserializer<'de>,
    {
        let string = String::deserialize(d)?;
        match string.as_str() {
            "admin-token" => Ok(AuthType::AdminToken),
            #[cfg(feature = "multi-user")]
            "config-file" => Ok(AuthType::ConfigFile),
            #[cfg(feature = "multi-user")]
            "openid-connect" => Ok(AuthType::OpenIDConnect),
            _ => {
                #[cfg(not(feature = "multi-user"))]
                let msg = format!("expected \"admin-token\", found: \"{}\"", string);
                #[cfg(feature = "multi-user")]
                let msg = format!(
                    "expected \"config-file\", \"admin-token\", or \"openid-connect\", found: \"{}\"",
                    string
                );
                Err(de::Error::custom(msg))
            }
        }
    }
}


//------------ Signers -----------------------------------------------------

// Supports TOML such as:
//
//   [[signers]]
//   name = "My PKCS#11 signer"
//   type = "PKCS#11"
//   lib_path = "/path/to/pkcs11.so"
//   ...
//
//   # One signer can be made the default. By default if no signers are specified then an OpenSSL signer will be used.
//   [[signers]]
//   name = "My OpenSSL Signer"
//   type = "OpenSSL"
//   default = true
//
//   [[signers]]
//   name = "My KMIP Signer"
//   type = "KMIP"
//   host = "example.com"
//   ...
//
//   # Multiple signers of the same type are supported
//   [[signers]]
//   name = "My Other KMIP Signer"
//   type = "KMIP"
//   ...

#[cfg(feature = "hsm")]
#[derive(Clone, Debug, Deserialize)]
pub struct ConfigSigner {
    pub name: String,

    /// By default, create keys with this signer.
    #[serde(default)]
    pub default: bool,

    /// If initiating a keyroll, create the new key with this signer.
    #[serde(default)]
    pub keyroll: bool,

    #[serde(flatten)]
    pub signer_conf: SignerType,
}

#[cfg(feature = "hsm")]
#[derive(Clone, Debug, Deserialize)]
#[serde(tag = "type")]
pub enum SignerType {
    #[serde(alias = "OpenSSL")]
    OpenSsl(ConfigSignerOpenSsl),
    #[serde(alias = "PKCS#11")]
    Pkcs11(ConfigSignerPkcs11),
    #[serde(alias = "KMIP")]
    Kmip(ConfigSignerKmip),
}

//------------ Tests ---------------------------------------------------------

#[cfg(test)]
mod tests {

    use crate::test;
    use std::env;

    use super::*;

    #[test]
    fn should_parse_default_config_file() {
        // Config for auth token is required! If there is nothing in the conf
        // file, then an environment variable must be set.
        env::set_var(KRILL_ENV_ADMIN_TOKEN, "secret");

        let c = Config::read_config("./defaults/krill.conf").unwrap();
        let expected_socket_addr: SocketAddr = ([127, 0, 0, 1], 3000).into();
        assert_eq!(c.socket_addr(), expected_socket_addr);
        assert!(c.testbed().is_none());
    }

    #[test]
    fn should_parse_testbed_config_file() {
        // Config for auth token is required! If there is nothing in the conf
        // file, then an environment variable must be set.
        env::set_var(KRILL_ENV_ADMIN_TOKEN, "secret");

        let c = Config::read_config("./defaults/krill-testbed.conf").unwrap();

        let testbed = c.testbed().unwrap();
        assert_eq!(testbed.ta_aia(), &test::rsync("rsync://testbed.example.com/ta/ta.cer"));
        assert_eq!(testbed.ta_uri(), &test::https("https://testbed.example.com/ta/ta.cer"));

        let uris = testbed.publication_server_uris();
        assert_eq!(uris.rrdp_base_uri(), &test::https("https://testbed.example.com/rrdp/"));
        assert_eq!(uris.rsync_jail(), &test::rsync("rsync://testbed.example.com/repo/"));
    }

    #[test]
    fn should_set_correct_log_levels() {
        use log::Level as LL;

        fn void_logger_from_krill_config(config_bytes: &[u8]) -> Box<dyn log::Log> {
            let c: Config = toml::from_slice(config_bytes).unwrap();
            let void_output = fern::Output::writer(Box::new(io::sink()), "");
            let (_, void_logger) = c.fern_logger().chain(void_output).into_log();
            void_logger
        }

        fn for_target_at_level(target: &str, level: LL) -> log::Metadata {
            log::Metadata::builder().target(target).level(level).build()
        }

        fn should_logging_be_enabled_at_this_krill_config_log_level(log_level: &LL, config_level: &str) -> bool {
            let log_level_from_krill_config_level = LL::from_str(config_level).unwrap();
            log_level <= &log_level_from_krill_config_level
        }

        // Krill requires an auth token to be defined, give it one in the environment
        env::set_var(KRILL_ENV_ADMIN_TOKEN, "secret");

        // Define sets of log targets aka components of Krill that we want to test log settings for, based on the
        // rules & exceptions that the actual code under test is supposed to configure the logger with
        let krill_components = vec!["krill"];
        let krill_framework_components = vec!["krill::commons::eventsourcing", "krill::commons::util::file"];
        let other_key_components = vec!["hyper", "reqwest", "oso"];

        let krill_key_components = vec![krill_components, krill_framework_components.clone()]
            .into_iter()
            .flatten()
            .collect::<Vec<_>>();
        let all_key_components = vec![krill_key_components.clone(), other_key_components]
            .into_iter()
            .flatten()
            .collect::<Vec<_>>();

        //
        // Test that important log levels are enabled for all key components
        //

        // for each important Krill config log level
        for config_level in &["error", "warn"] {
            // build a logger for that config
            let log = void_logger_from_krill_config(format!(r#"log_level = "{}""#, config_level).as_bytes());

            // for all log levels
            for log_msg_level in &[LL::Error, LL::Warn, LL::Info, LL::Debug, LL::Trace] {
                // determine if logging should be enabled or not
                let should_be_enabled =
                    should_logging_be_enabled_at_this_krill_config_log_level(log_msg_level, config_level);

                // for each Krill component we want to pretend to log as
                for component in &all_key_components {
                    // verify that logging is enabled or not as expected
                    assert_eq!(
                        should_be_enabled,
                        log.enabled(&for_target_at_level(component, *log_msg_level)),
                        // output an easy to understand test failure description
                        "Logging at level {} with log_level={} should be {} for component {}",
                        log_msg_level,
                        config_level,
                        if should_be_enabled { "enabled" } else { "disabled" },
                        component
                    );
                }
            }
        }

        //
        // Test that info level and below are only enabled for Krill at the right log levels
        //

        // for each Krill config log level we want to test
        for config_level in &["info", "debug", "trace"] {
            // build a logger for that config
            let log = void_logger_from_krill_config(format!(r#"log_level = "{}""#, config_level).as_bytes());

            // for each level of interest that messages could be logged at
            for log_msg_level in &[LL::Info, LL::Debug, LL::Trace] {
                // determine if logging should be enabled or not
                let should_be_enabled =
                    should_logging_be_enabled_at_this_krill_config_log_level(log_msg_level, config_level);

                // for each Krill component we want to pretend to log as
                for component in &krill_key_components {
                    // framework components shouldn't log at Trace level
                    let should_be_enabled = should_be_enabled
                        && (*log_msg_level < LL::Trace || !krill_framework_components.contains(&component));

                    // verify that logging is enabled or not as expected
                    assert_eq!(
                        should_be_enabled,
                        log.enabled(&for_target_at_level(component, *log_msg_level)),
                        // output an easy to understand test failure description
                        "Logging at level {} with log_level={} should be {} for component {}",
                        log_msg_level,
                        config_level,
                        if should_be_enabled { "enabled" } else { "disabled" },
                        component
                    );
                }
            }
        }

            //
            // Test that Oso logging at levels below Info is only enabled if the Oso POLAR_LOG=1
            // environment variable is set
            //
            let component = "oso";
            for set_polar_log_env_var in &[true, false] {
                // setup env vars
                if *set_polar_log_env_var {
                    env::set_var("POLAR_LOG", "1");
                } else {
                    env::remove_var("POLAR_LOG");
                }

                // for each Krill config log level we want to test
                for config_level in &["debug", "trace"] {
                    // build a logger for that config
                    let log = void_logger_from_krill_config(format!(r#"log_level = "{}""#, config_level).as_bytes());

                    // for each level of interest that messages could be logged at
                    for log_msg_level in &[LL::Debug, LL::Trace] {
                        // determine if logging should be enabled or not
                        let should_be_enabled =
                            should_logging_be_enabled_at_this_krill_config_log_level(log_msg_level, config_level)
                                && *set_polar_log_env_var;

                        // verify that logging is enabled or not as expected
                        assert_eq!(
                            should_be_enabled,
                            log.enabled(&for_target_at_level(component, *log_msg_level)),
                            // output an easy to understand test failure description
                            r#"Logging at level {} with log_level={} should be {} for component {} and env var POLAR_LOG is {}"#,
                            log_msg_level,
                            config_level,
                            if should_be_enabled { "enabled" } else { "disabled" },
                            component,
                            if *set_polar_log_env_var { "set" } else { "not set" }
                        );
                    }
                }
            }
        }

    #[test]
    fn config_should_accept_and_warn_about_auth_token() {
        let old_config = b"auth_token = \"secret\"";

        let c: Config = toml::from_slice(old_config).unwrap();
        assert_eq!(c.admin_token.as_ref(), "secret");
    }
}<|MERGE_RESOLUTION|>--- conflicted
+++ resolved
@@ -251,18 +251,13 @@
     #[cfg(feature = "multi-user")]
     pub auth_openidconnect: Option<ConfigAuthOpenIDConnect>,
 
-<<<<<<< HEAD
     #[cfg(feature = "hsm")]
     pub signers: Option<Vec<ConfigSigner>>,
 
-    #[serde(default = "ConfigDefaults::ca_refresh")]
-    pub ca_refresh: u32,
-=======
     #[serde(default = "ConfigDefaults::ca_refresh_seconds", alias = "ca_refresh")]
     pub ca_refresh_seconds: u32,
 
     pub suspend_child_after_inactive_hours: Option<i64>,
->>>>>>> 12d802a9
 
     #[serde(default = "ConfigDefaults::post_limit_api")]
     pub post_limit_api: u64,
@@ -510,13 +505,9 @@
         let auth_users = None;
         #[cfg(feature = "multi-user")]
         let auth_openidconnect = None;
-<<<<<<< HEAD
         #[cfg(feature = "hsm")]
         let signers = None;
-        let ca_refresh = 1;
-=======
         let ca_refresh_seconds = if enable_ca_refresh { 1 } else { 86400 };
->>>>>>> 12d802a9
         let post_limit_api = ConfigDefaults::post_limit_api();
         let post_limit_rfc8181 = ConfigDefaults::post_limit_rfc8181();
         let rfc8181_log_dir = {
@@ -597,14 +588,10 @@
             auth_users,
             #[cfg(feature = "multi-user")]
             auth_openidconnect,
-<<<<<<< HEAD
             #[cfg(feature = "hsm")]
             signers,
-            ca_refresh,
-=======
             ca_refresh_seconds,
             suspend_child_after_inactive_hours: None,
->>>>>>> 12d802a9
             post_limit_api,
             post_limit_rfc8181,
             rfc8181_log_dir,
