use std::fs::File;
use std::io;
use std::io::Read;
use std::net::{IpAddr, Ipv4Addr, SocketAddr};
use std::path::PathBuf;
use std::str::FromStr;
use std::{env, fmt};

use clap::{App, Arg};
use log::{error, LevelFilter};
use serde::de;
use serde::{Deserialize, Deserializer};
#[cfg(unix)]
use syslog::Facility;

use rpki::uri;

use crate::commons::api::Token;
use crate::commons::util::ext_serde;
use crate::constants::*;
use crate::daemon::http::tls_keys;

#[cfg(feature = "multi-user")]
use crate::daemon::auth::providers::config_file::config::ConfigAuthUsers;
#[cfg(feature = "multi-user")]
use crate::daemon::auth::providers::openid_connect::ConfigAuthOpenIDConnect;

//------------ ConfigDefaults ------------------------------------------------

pub struct ConfigDefaults;

impl ConfigDefaults {
    fn ip() -> IpAddr {
        IpAddr::V4(Ipv4Addr::new(127, 0, 0, 1))
    }
    fn port() -> u16 {
        3000
    }

<<<<<<< HEAD
    fn use_ta() -> bool {
        env::var(KRILL_ENV_USE_TA).is_ok()
    }

    fn ta_aia() -> uri::Rsync {
        uri::Rsync::from_str("rsync://localhost/ta/ta.cer").unwrap()
    }

    fn testbed_enabled() -> bool {
        env::var(KRILL_ENV_TESTBED_ENABLED).is_ok()
    }
=======
>>>>>>> db08b466
    fn https_mode() -> HttpsMode {
        HttpsMode::Generate
    }
    fn data_dir() -> PathBuf {
        PathBuf::from("./data")
    }

    fn always_recover_data() -> bool {
        env::var(KRILL_ENV_FORCE_RECOVER).is_ok()
    }

    fn service_uri() -> String {
        "https://localhost:3000/".to_string()
    }
    fn log_level() -> LevelFilter {
        match env::var(KRILL_ENV_LOG_LEVEL) {
            Ok(level) => match LevelFilter::from_str(&level) {
                Ok(level) => level,
                Err(_) => {
                    eprintln!("Unrecognised value for log level in env var {}", KRILL_ENV_LOG_LEVEL);
                    ::std::process::exit(1);
                }
            },
            _ => LevelFilter::Info,
        }
    }
    fn log_type() -> LogType {
        LogType::File
    }
    fn log_file() -> PathBuf {
        PathBuf::from("./krill.log")
    }
    fn syslog_facility() -> String {
        "daemon".to_string()
    }
    fn auth_type() -> AuthType {
        AuthType::MasterToken
    }
    fn auth_token() -> Token {
        match env::var(KRILL_ENV_AUTH_TOKEN) {
            Ok(token) => Token::from(token),
            Err(_) => {
                eprintln!("You MUST provide a value for the master API key, either by setting \"auth_token\" in the config file, or by setting the KRILL_AUTH_TOKEN environment variable.");
                ::std::process::exit(1);
            }
        }
    }
    #[cfg(feature = "multi-user")]
    fn auth_policy() -> PathBuf {
        PathBuf::from("./policy.polar")
    }
    #[cfg(feature = "multi-user")]
    fn auth_private_attributes() -> Vec<String> {
        vec![]
    }
    fn ca_refresh() -> u32 {
        600
    }

    fn post_limit_api() -> u64 {
        256 * 1024 // 256kB
    }

    fn post_limit_rfc8181() -> u64 {
        32 * 1024 * 1024 // 32MB (roughly 8000 issued certificates, so a key roll for nicbr and 100% uptake should be okay)
    }

    fn rfc8181_log_dir() -> Option<PathBuf> {
        None
    }

    fn post_limit_rfc6492() -> u64 {
        1024 * 1024 // 1MB (for ref. the NIC br cert is about 200kB)
    }

    fn rfc6492_log_dir() -> Option<PathBuf> {
        None
    }

    fn bgp_risdumps_enabled() -> bool {
        true
    }

    fn bgp_risdumps_v4_uri() -> String {
        "http://www.ris.ripe.net/dumps/riswhoisdump.IPv4.gz".to_string()
    }

    fn bgp_risdumps_v6_uri() -> String {
        "http://www.ris.ripe.net/dumps/riswhoisdump.IPv6.gz".to_string()
    }

    fn roa_aggregate_threshold() -> usize {
        if let Ok(from_env) = env::var("KRILL_ROA_AGGREGATE_THRESHOLD") {
            if let Ok(nr) = usize::from_str(&from_env) {
                return nr;
            }
        }
        100
    }

    fn roa_deaggregate_threshold() -> usize {
        if let Ok(from_env) = env::var("KRILL_ROA_DEAGGREGATE_THRESHOLD") {
            if let Ok(nr) = usize::from_str(&from_env) {
                return nr;
            }
        }
        90
    }

    fn timing_publish_valid_days() -> i64 {
        7
    }

    fn timing_publish_next_hours() -> i64 {
        24
    }

    fn timing_publish_hours_before_next() -> i64 {
        8
    }

    fn timing_child_certificate_valid_weeks() -> i64 {
        52
    }

    fn timing_child_certificate_reissue_weeks_before() -> i64 {
        4
    }

    fn timing_roa_valid_weeks() -> i64 {
        52
    }

    fn timing_roa_reissue_weeks_before() -> i64 {
        4
    }
}

//------------ Config --------------------------------------------------------

/// Global configuration for the Krill Server.
///
/// This will parse a default config file ('./defaults/krill.conf') unless
/// another file is explicitly specified. Command line arguments may be used
/// to override any of the settings in the config file.
#[derive(Clone, Debug, Deserialize)]
pub struct Config {
    #[serde(default = "ConfigDefaults::ip")]
    ip: IpAddr,

    #[serde(default = "ConfigDefaults::port")]
<<<<<<< HEAD
    port: u16,

    #[serde(default = "ConfigDefaults::test_mode")]
    pub test_mode: bool,

    #[serde(default = "ConfigDefaults::use_ta")]
    use_ta: bool,

    #[serde(default = "ConfigDefaults::ta_aia")]
    ta_aia: uri::Rsync,

    #[serde(default = "ConfigDefaults::repo_enabled")]
    pub repo_enabled: bool,

    #[serde(default = "ConfigDefaults::repo_retain_old_seconds")]
    pub repo_retain_old_seconds: i64,

    #[serde(default = "ConfigDefaults::testbed_enabled")]
    pub testbed_enabled: bool,
=======
    pub port: u16,
>>>>>>> db08b466

    #[serde(default = "ConfigDefaults::https_mode")]
    https_mode: HttpsMode,

    #[serde(default = "ConfigDefaults::data_dir")]
    pub data_dir: PathBuf,

    #[serde(default = "ConfigDefaults::always_recover_data")]
    pub always_recover_data: bool,

    pub pid_file: Option<PathBuf>,

    #[serde(default = "ConfigDefaults::service_uri")]
    pub service_uri: String,

    #[serde(
        default = "ConfigDefaults::log_level",
        deserialize_with = "ext_serde::de_level_filter"
    )]
    log_level: LevelFilter,

    #[serde(default = "ConfigDefaults::log_type")]
    log_type: LogType,

    #[serde(default = "ConfigDefaults::log_file")]
    log_file: PathBuf,

    #[serde(default = "ConfigDefaults::syslog_facility")]
    syslog_facility: String,

    #[serde(default = "ConfigDefaults::auth_token")]
    pub auth_token: Token,

    #[serde(default = "ConfigDefaults::auth_type")]
    pub auth_type: AuthType,

    #[cfg(feature = "multi-user")]
    #[serde(default = "ConfigDefaults::auth_policy")]
    pub auth_policy: PathBuf,

    #[cfg(feature = "multi-user")]
    #[serde(default = "ConfigDefaults::auth_private_attributes")]
    pub auth_private_attributes: Vec<String>,

    #[cfg(feature = "multi-user")]
    pub auth_users: Option<ConfigAuthUsers>,

    #[cfg(feature = "multi-user")]
    pub auth_openidconnect: Option<ConfigAuthOpenIDConnect>,

    #[serde(default = "ConfigDefaults::ca_refresh")]
    pub ca_refresh: u32,

    #[serde(default = "ConfigDefaults::post_limit_api")]
    pub post_limit_api: u64,

    #[serde(default = "ConfigDefaults::post_limit_rfc8181")]
    pub post_limit_rfc8181: u64,

    #[serde(default = "ConfigDefaults::rfc8181_log_dir")]
    pub rfc8181_log_dir: Option<PathBuf>,

    #[serde(default = "ConfigDefaults::post_limit_rfc6492")]
    pub post_limit_rfc6492: u64,

    #[serde(default = "ConfigDefaults::rfc6492_log_dir")]
    pub rfc6492_log_dir: Option<PathBuf>,

    // RIS BGP
    #[serde(default = "ConfigDefaults::bgp_risdumps_enabled")]
    pub bgp_risdumps_enabled: bool,
    #[serde(default = "ConfigDefaults::bgp_risdumps_v4_uri")]
    pub bgp_risdumps_v4_uri: String,
    #[serde(default = "ConfigDefaults::bgp_risdumps_v6_uri")]
    pub bgp_risdumps_v6_uri: String,

    // ROA Aggregation per ASN
    #[serde(default = "ConfigDefaults::roa_aggregate_threshold")]
    pub roa_aggregate_threshold: usize,

    #[serde(default = "ConfigDefaults::roa_deaggregate_threshold")]
    pub roa_deaggregate_threshold: usize,

    #[serde(flatten)]
    pub issuance_timing: IssuanceTimingConfig,

    #[serde(flatten)]
    pub repository_retention: RepositoryRetentionConfig,
}

#[derive(Clone, Debug, Deserialize)]
pub struct IssuanceTimingConfig {
    #[serde(default = "ConfigDefaults::timing_publish_valid_days")]
    pub timing_publish_valid_days: i64,
    #[serde(default = "ConfigDefaults::timing_publish_next_hours")]
    pub timing_publish_next_hours: i64,
    #[serde(default = "ConfigDefaults::timing_publish_hours_before_next")]
    pub timing_publish_hours_before_next: i64,
    #[serde(default = "ConfigDefaults::timing_child_certificate_valid_weeks")]
    pub timing_child_certificate_valid_weeks: i64,
    #[serde(default = "ConfigDefaults::timing_child_certificate_reissue_weeks_before")]
    pub timing_child_certificate_reissue_weeks_before: i64,
    #[serde(default = "ConfigDefaults::timing_roa_valid_weeks")]
    pub timing_roa_valid_weeks: i64,
    #[serde(default = "ConfigDefaults::timing_roa_reissue_weeks_before")]
    pub timing_roa_reissue_weeks_before: i64,
}

#[derive(Clone, Debug, Deserialize)]
pub struct RepositoryRetentionConfig {
    #[serde(default = "RepositoryRetentionConfig::dflt_retention_old_notification_files_seconds")]
    pub retention_old_notification_files_seconds: i64,
    #[serde(default = "RepositoryRetentionConfig::dflt_retention_delta_files_seconds")]
    pub retention_delta_files_seconds: i64,
    #[serde(default = "RepositoryRetentionConfig::dflt_retention_delta_files_min_nr")]
    pub retention_delta_files_min_nr: usize,
    #[serde(default = "RepositoryRetentionConfig::dflt_retention_archive")]
    pub retention_archive: bool,
}

impl RepositoryRetentionConfig {
    // Time to keep any files still referenced by notification
    // files updated up to X minutes ago. Default: 10 min
    fn dflt_retention_old_notification_files_seconds() -> i64 {
        600
    }

    // Time to keep deltas. Defaults to two hours meaning that
    // almost all RPs are expected to have retrieved the deltas
    // by then. Typically RPs fetch every 1-10 minutes, some
    // implementations use 1 hour intervals.
    //
    // We could keep all deltas up to the size of the snapshot,
    // but if we leave some deltas out we may succeed in keeping
    // the notification file relatively small
    fn dflt_retention_delta_files_seconds() -> i64 {
        7200 // 2 hours
    }

    // Keep at least X (default 5) delta files in the notification
    // file. They may be old, but their impact on the notification
    // file size is not too bad.
    fn dflt_retention_delta_files_min_nr() -> usize {
        5
    }

    // If set to true, we will archive - rather than delete - old
    // snapshot and delta files. The can then be backed up and/deleted
    // at the repository operator's discretion.
    fn dflt_retention_archive() -> bool {
        false
    }
}

/// # Accessors
impl Config {
    pub fn set_data_dir(&mut self, data_dir: PathBuf) {
        self.data_dir = data_dir;
    }

    pub fn socket_addr(&self) -> SocketAddr {
        SocketAddr::new(self.ip, self.port)
    }

    pub fn test_ssl(&self) -> bool {
        self.https_mode == HttpsMode::Generate
    }

    pub fn https_cert_file(&self) -> PathBuf {
        let mut path = self.data_dir.clone();
        path.push(tls_keys::HTTPS_SUB_DIR);
        path.push(tls_keys::CERT_FILE);
        path
    }

    pub fn https_key_file(&self) -> PathBuf {
        let mut path = self.data_dir.clone();
        path.push(tls_keys::HTTPS_SUB_DIR);
        path.push(tls_keys::KEY_FILE);
        path
    }

    pub fn service_uri(&self) -> uri::Https {
        uri::Https::from_str(&self.service_uri).unwrap()
    }

<<<<<<< HEAD
    pub fn rrdp_service_uri(&self) -> uri::Https {
        match &self.rrdp_service_uri {
            None => uri::Https::from_string(format!("{}rrdp/", &self.service_uri)).unwrap(),
            Some(uri) => uri::Https::from_str(uri).unwrap(),
        }
    }

    pub fn ta_cert_uri(&self) -> uri::Https {
        uri::Https::from_string(format!("{}ta/ta.cer", &self.service_uri)).unwrap()
    }

    pub fn ta_aia(&self) -> uri::Rsync {
        self.ta_aia.clone()
    }

    pub fn use_ta(&self) -> bool {
        self.use_ta
    }

=======
>>>>>>> db08b466
    pub fn pid_file(&self) -> PathBuf {
        match &self.pid_file {
            None => {
                let mut path = self.data_dir.clone();
                path.push("krill.pid");
                path
            }
            Some(file) => file.clone(),
        }
    }

    pub fn republish_hours(&self) -> i64 {
        if self.issuance_timing.timing_publish_hours_before_next < self.issuance_timing.timing_publish_next_hours {
            self.issuance_timing.timing_publish_next_hours - self.issuance_timing.timing_publish_hours_before_next
        } else {
            0
        }
    }
}

/// # Create
impl Config {
    fn test_config(data_dir: &PathBuf) -> Self {
        let ip = ConfigDefaults::ip();
        let port = ConfigDefaults::port();
        let pid_file = None;
<<<<<<< HEAD
        let test_mode = true;
        let use_ta = true;
        let ta_aia = ConfigDefaults::ta_aia();
        let repo_enabled = true;
        let repo_retain_old_seconds = 1;
        let testbed_enabled = true;
=======
>>>>>>> db08b466
        let https_mode = HttpsMode::Generate;
        let data_dir = data_dir.clone();
        let always_recover_data = false;
        let service_uri = ConfigDefaults::service_uri();

        let log_level = LevelFilter::Debug;
        let log_type = LogType::Stderr;
        let mut log_file = data_dir.clone();
        log_file.push("krill.log");
        let syslog_facility = ConfigDefaults::syslog_facility();
        let auth_type = AuthType::MasterToken;
        let auth_token = Token::from("secret");
        #[cfg(feature = "multi-user")]
        let mut auth_policy = data_dir.clone();
        #[cfg(feature = "multi-user")]
        auth_policy.push("policy.polar");
        #[cfg(feature = "multi-user")]
        let auth_private_attributes = vec![];
        #[cfg(feature = "multi-user")]
        let auth_users = None;
        #[cfg(feature = "multi-user")]
        let auth_openidconnect = None;
        let ca_refresh = 1;
        let post_limit_api = ConfigDefaults::post_limit_api();
        let post_limit_rfc8181 = ConfigDefaults::post_limit_rfc8181();
        let rfc8181_log_dir = {
            let mut dir = data_dir.clone();
            dir.push("rfc8181");
            Some(dir)
        };
        let post_limit_rfc6492 = ConfigDefaults::post_limit_rfc6492();
        let rfc6492_log_dir = {
            let mut dir = data_dir.clone();
            dir.push("rfc6492");
            Some(dir)
        };

        let bgp_risdumps_enabled = false;
        let bgp_risdumps_v4_uri = ConfigDefaults::bgp_risdumps_v4_uri();
        let bgp_risdumps_v6_uri = ConfigDefaults::bgp_risdumps_v6_uri();

        let roa_aggregate_threshold = 3;
        let roa_deaggregate_threshold = 2;

        let timing_publish_valid_days = ConfigDefaults::timing_publish_valid_days();
        let timing_publish_next_hours = ConfigDefaults::timing_publish_next_hours();
        let timing_publish_hours_before_next = ConfigDefaults::timing_publish_hours_before_next();
        let timing_child_certificate_valid_weeks = ConfigDefaults::timing_child_certificate_valid_weeks();
        let timing_child_certificate_reissue_weeks_before =
            ConfigDefaults::timing_child_certificate_reissue_weeks_before();
        let timing_roa_valid_weeks = ConfigDefaults::timing_roa_valid_weeks();
        let timing_roa_reissue_weeks_before = ConfigDefaults::timing_roa_reissue_weeks_before();

        let issuance_timing = IssuanceTimingConfig {
            timing_publish_valid_days,
            timing_publish_next_hours,
            timing_publish_hours_before_next,
            timing_child_certificate_valid_weeks,
            timing_child_certificate_reissue_weeks_before,
            timing_roa_valid_weeks,
            timing_roa_reissue_weeks_before,
        };

        let repository_retention = RepositoryRetentionConfig {
            retention_old_notification_files_seconds: 1,
            retention_delta_files_seconds: 1,
            retention_delta_files_min_nr: 5,
            retention_archive: false,
        };

        Config {
            ip,
            port,
            pid_file,
<<<<<<< HEAD
            test_mode,
            use_ta,
            ta_aia,
            repo_enabled,
            repo_retain_old_seconds,
            testbed_enabled,
=======
>>>>>>> db08b466
            https_mode,
            data_dir,
            always_recover_data,
            service_uri,
            log_level,
            log_type,
            log_file,
            syslog_facility,
            auth_type,
            auth_token,
            #[cfg(feature = "multi-user")]
            auth_policy,
            #[cfg(feature = "multi-user")]
            auth_private_attributes,
            #[cfg(feature = "multi-user")]
            auth_users,
            #[cfg(feature = "multi-user")]
            auth_openidconnect,
            ca_refresh,
            post_limit_api,
            post_limit_rfc8181,
            rfc8181_log_dir,
            post_limit_rfc6492,
            rfc6492_log_dir,
            bgp_risdumps_enabled,
            bgp_risdumps_v4_uri,
            bgp_risdumps_v6_uri,
            roa_aggregate_threshold,
            roa_deaggregate_threshold,
            issuance_timing,
            repository_retention,
        }
    }

    pub fn test(data_dir: &PathBuf) -> Self {
        Self::test_config(data_dir)
    }

    pub fn pubd_test(data_dir: &PathBuf) -> Self {
        let mut config = Self::test_config(data_dir);
        config.port = 3001;
        config.service_uri = "https://localhost:3001/".to_string();
        config
    }

    pub fn get_config_filename() -> String {
        let matches = App::new(KRILL_SERVER_APP)
            .version(KRILL_VERSION)
            .arg(
                Arg::with_name("config")
                    .short("c")
                    .long("config")
                    .value_name("FILE")
                    .help("Override the path to the config file (default: './defaults/krill.conf')")
                    .required(false),
            )
            .get_matches();

        let config_file = matches.value_of("config").unwrap_or(KRILL_DEFAULT_CONFIG_FILE);

        config_file.to_string()
    }

    /// Creates the config (at startup). Panics in case of issues.
    pub fn create() -> Result<Self, ConfigError> {
        let config_file = Self::get_config_filename();

        let config = match Self::read_config(&config_file) {
            Err(e) => {
                if config_file == KRILL_DEFAULT_CONFIG_FILE {
                    Err(ConfigError::other(
                        "Cannot find config file. Please use --config to specify its location.",
                    ))
                } else {
                    Err(ConfigError::Other(format!(
                        "Error parsing config file: {}, error: {}",
                        config_file, e
                    )))
                }
            }
            Ok(config) => {
                config.init_logging()?;
                info!("{} uses configuration file: {}", KRILL_SERVER_APP, config_file);
                Ok(config)
            }
        }?;
        config
            .verify()
            .map_err(|e| ConfigError::Other(format!("Error parsing config file: {}, error: {}", config_file, e)))?;
        Ok(config)
    }

    pub fn verify(&self) -> Result<(), ConfigError> {
        if self.port < 1024 {
            return Err(ConfigError::other("Port number must be >1024"));
        }

        if !self.service_uri.ends_with('/') {
            return Err(ConfigError::other("service URI must end with '/'"));
        } else {
            uri::Https::from_str(&self.service_uri)
                .map_err(|_| ConfigError::Other(format!("Invalid service uri: {}", self.service_uri)))?;

            if self.service_uri.as_str().matches('/').count() != 3 {
                return Err(ConfigError::other(
                    "Service URI MUST specify a host name only, e.g. https://rpki.example.com:3000/",
                ));
            }
        }

        if self.issuance_timing.timing_publish_next_hours < 2 {
            return Err(ConfigError::other("timing_publish_next_hours must be at least 2"));
        }

        if self.issuance_timing.timing_publish_hours_before_next < 1 {
            return Err(ConfigError::other(
                "timing_publish_hours_before_next must be at least 1",
            ));
        }

        if self.issuance_timing.timing_publish_hours_before_next >= self.issuance_timing.timing_publish_next_hours {
            return Err(ConfigError::other(
                "timing_publish_hours_before_next must be smaller than timing_publish_hours",
            ));
        }

        if self.issuance_timing.timing_publish_valid_days < 1
            || self.issuance_timing.timing_publish_valid_days < (self.issuance_timing.timing_publish_next_hours / 24)
        {
            return Err(ConfigError::other("timing_publish_valid_days must be 1 or bigger, and must be at least as long as timing_publish_next_hours"));
        }

        if self.issuance_timing.timing_child_certificate_valid_weeks < 2 {
            return Err(ConfigError::other(
                "timing_child_certificate_valid_weeks must be at least 2",
            ));
        }

        if self.issuance_timing.timing_child_certificate_reissue_weeks_before < 1 {
            return Err(ConfigError::other(
                "timing_child_certificate_reissue_weeks_before must be at least 1",
            ));
        }

        if self.issuance_timing.timing_child_certificate_reissue_weeks_before
            >= self.issuance_timing.timing_child_certificate_valid_weeks
        {
            return Err(ConfigError::other("timing_child_certificate_reissue_weeks_before must be smaller than timing_child_certificate_valid_weeks"));
        }

        if self.issuance_timing.timing_roa_valid_weeks < 2 {
            return Err(ConfigError::other("timing_roa_valid_weeks must be at least 2"));
        }

        if self.issuance_timing.timing_roa_reissue_weeks_before < 1 {
            return Err(ConfigError::other("timing_roa_reissue_weeks_before must be at least 1"));
        }

        if self.issuance_timing.timing_roa_reissue_weeks_before >= self.issuance_timing.timing_roa_valid_weeks {
            return Err(ConfigError::other(
                "timing_roa_reissue_weeks_before must be smaller than timing_roa_valid_week",
            ));
        }

        Ok(())
    }

    pub fn read_config(file: &str) -> Result<Self, ConfigError> {
        let mut v = Vec::new();
        let mut f = File::open(file)?;
        f.read_to_end(&mut v)?;

        let c: Config = toml::from_slice(v.as_slice())?;
        Ok(c)
    }

    pub fn init_logging(&self) -> Result<(), ConfigError> {
        match self.log_type {
            LogType::File => self.file_logger(&self.log_file),
            LogType::Stderr => self.stderr_logger(),
            LogType::Syslog => {
                let facility = Facility::from_str(&self.syslog_facility)
                    .map_err(|_| ConfigError::other("Invalid syslog_facility"))?;
                self.syslog_logger(facility)
            }
        }
    }

    /// Creates a stderr logger.
    fn stderr_logger(&self) -> Result<(), ConfigError> {
        self.fern_logger()
            .chain(io::stderr())
            .apply()
            .map_err(|e| ConfigError::Other(format!("Failed to init stderr logging: {}", e)))
    }

    /// Creates a file logger using the file provided by `path`.
    fn file_logger(&self, path: &PathBuf) -> Result<(), ConfigError> {
        let file = match fern::log_file(path) {
            Ok(file) => file,
            Err(err) => {
                let error_string = format!("Failed to open log file '{}': {}", path.display(), err);
                error!("{}", error_string.as_str());
                return Err(ConfigError::Other(error_string));
            }
        };
        self.fern_logger()
            .chain(file)
            .apply()
            .map_err(|e| ConfigError::Other(format!("Failed to init file logging: {}", e)))
    }

    /// Creates a syslog logger and configures correctly.
    #[cfg(unix)]
    fn syslog_logger(&self, facility: syslog::Facility) -> Result<(), ConfigError> {
        let process = env::current_exe()
            .ok()
            .and_then(|path| {
                path.file_name()
                    .and_then(std::ffi::OsStr::to_str)
                    .map(ToString::to_string)
            })
            .unwrap_or_else(|| String::from("krill"));
        let pid = unsafe { libc::getpid() };
        let formatter = syslog::Formatter3164 {
            facility,
            hostname: None,
            process,
            pid,
        };
        let logger = syslog::unix(formatter.clone())
            .or_else(|_| syslog::tcp(formatter.clone(), ("127.0.0.1", 601)))
            .or_else(|_| syslog::udp(formatter, ("127.0.0.1", 0), ("127.0.0.1", 514)));
        match logger {
            Ok(logger) => self
                .fern_logger()
                .chain(logger)
                .apply()
                .map_err(|e| ConfigError::Other(format!("Failed to init syslog: {}", e))),
            Err(err) => {
                let msg = format!("Cannot connect to syslog: {}", err);
                Err(ConfigError::Other(msg))
            }
        }
    }

    /// Creates and returns a fern logger with log level tweaks
    fn fern_logger(&self) -> fern::Dispatch {
        // suppress overly noisy logging
        let framework_level = self.log_level.min(LevelFilter::Warn);
        let krill_framework_level = self.log_level.min(LevelFilter::Debug);

        // disable Oso logging unless the Oso specific POLAR_LOG environment
        // variable is set, it's too noisy otherwise
        let oso_framework_level = if env::var("POLAR_LOG").is_ok() {
            self.log_level.min(LevelFilter::Trace)
        } else {
            self.log_level.min(LevelFilter::Info)
        };

        let show_target = self.log_level == LevelFilter::Trace || self.log_level == LevelFilter::Debug;
        fern::Dispatch::new()
            .format(move |out, message, record| {
                if show_target {
                    out.finish(format_args!(
                        "{} [{}] [{}] {}",
                        chrono::Local::now().format("%Y-%m-%d %H:%M:%S"),
                        record.level(),
                        record.target(),
                        message
                    ))
                } else {
                    out.finish(format_args!(
                        "{} [{}] {}",
                        chrono::Local::now().format("%Y-%m-%d %H:%M:%S"),
                        record.level(),
                        message
                    ))
                }
            })
            .level(self.log_level)
            .level_for("rustls", framework_level)
            .level_for("hyper", framework_level)
            .level_for("mio", framework_level)
            .level_for("reqwest", framework_level)
            .level_for("tokio_reactor", framework_level)
            .level_for("want", framework_level)
            .level_for("tracing::span", framework_level)
            .level_for("h2", framework_level)
            .level_for("oso", oso_framework_level)
            .level_for("krill::commons::eventsourcing", krill_framework_level)
            .level_for("krill::commons::util::file", krill_framework_level)
    }
}

#[derive(Debug)]
pub enum ConfigError {
    IoError(io::Error),
    TomlError(toml::de::Error),
    RpkiUriError(uri::Error),
    Other(String),
}

impl fmt::Display for ConfigError {
    fn fmt(&self, f: &mut fmt::Formatter) -> fmt::Result {
        match self {
            ConfigError::IoError(e) => e.fmt(f),
            ConfigError::TomlError(e) => e.fmt(f),
            ConfigError::RpkiUriError(e) => e.fmt(f),
            ConfigError::Other(s) => s.fmt(f),
        }
    }
}

impl ConfigError {
    pub fn other(s: &str) -> ConfigError {
        ConfigError::Other(s.to_string())
    }
}

impl From<io::Error> for ConfigError {
    fn from(e: io::Error) -> Self {
        ConfigError::IoError(e)
    }
}

impl From<toml::de::Error> for ConfigError {
    fn from(e: toml::de::Error) -> Self {
        ConfigError::TomlError(e)
    }
}

impl From<uri::Error> for ConfigError {
    fn from(e: uri::Error) -> Self {
        ConfigError::RpkiUriError(e)
    }
}

//------------ LogType -------------------------------------------------------

/// The target to log to.
#[derive(Clone, Debug, Eq, PartialEq)]
pub enum LogType {
    Stderr,
    File,
    Syslog,
}

impl<'de> Deserialize<'de> for LogType {
    fn deserialize<D>(d: D) -> Result<LogType, D::Error>
    where
        D: Deserializer<'de>,
    {
        let string = String::deserialize(d)?;
        match string.as_str() {
            "stderr" => Ok(LogType::Stderr),
            "file" => Ok(LogType::File),
            "syslog" => Ok(LogType::Syslog),
            _ => Err(de::Error::custom(format!(
                "expected \"stderr\" or \"file\", found : \"{}\"",
                string
            ))),
        }
    }
}

//------------ HttpsMode -----------------------------------------------------

#[derive(Clone, Debug, Eq, PartialEq)]
pub enum HttpsMode {
    Existing,
    Generate,
}

impl<'de> Deserialize<'de> for HttpsMode {
    fn deserialize<D>(d: D) -> Result<HttpsMode, D::Error>
    where
        D: Deserializer<'de>,
    {
        let string = String::deserialize(d)?;
        match string.as_str() {
            "existing" => Ok(HttpsMode::Existing),
            "generate" => Ok(HttpsMode::Generate),
            _ => Err(de::Error::custom(format!(
                "expected \"existing\", or \"generate\", \
                 found: \"{}\"",
                string
            ))),
        }
    }
}

//------------ AuthType -----------------------------------------------------

/// The target to log to.
#[derive(Clone, Debug, Eq, PartialEq)]
pub enum AuthType {
    MasterToken,
    #[cfg(feature = "multi-user")]
    ConfigFile,
    #[cfg(feature = "multi-user")]
    OpenIDConnect,
}

impl<'de> Deserialize<'de> for AuthType {
    fn deserialize<D>(d: D) -> Result<AuthType, D::Error>
    where
        D: Deserializer<'de>,
    {
        let string = String::deserialize(d)?;
        match string.as_str() {
            "master-token" => Ok(AuthType::MasterToken),
            #[cfg(feature = "multi-user")]
            "config-file" => Ok(AuthType::ConfigFile),
            #[cfg(feature = "multi-user")]
            "openid-connect" => Ok(AuthType::OpenIDConnect),
            _ => {
                #[cfg(not(feature = "multi-user"))]
                let msg = format!("expected \"master-token\", found: \"{}\"", string);
                #[cfg(feature = "multi-user")]
                let msg = format!(
                    "expected \"config-file\", \"master-token\", or \"openid-connect\", found: \"{}\"",
                    string
                );
                Err(de::Error::custom(msg))
            }
        }
    }
}

//------------ Tests ---------------------------------------------------------

#[cfg(test)]
mod tests {

    use super::*;
    use std::env;

    #[test]
    fn should_parse_default_config_file() {
        // Config for auth token is required! If there is nothing in the conf
        // file, then an environment variable must be set.
        env::set_var(KRILL_ENV_AUTH_TOKEN, "secret");

        let c = Config::read_config("./defaults/krill.conf").unwrap();
        let expected_socket_addr: SocketAddr = ([127, 0, 0, 1], 3000).into();
        assert_eq!(c.socket_addr(), expected_socket_addr);
    }

    #[test]
    fn should_set_correct_log_levels() {
        use log::Level as LL;

        fn void_logger_from_krill_config(config_bytes: &[u8]) -> Box<dyn log::Log> {
            let c: Config = toml::from_slice(config_bytes).unwrap();
            let void_output = fern::Output::writer(Box::new(io::sink()), "");
            let (_, void_logger) = c.fern_logger().chain(void_output).into_log();
            void_logger
        }

        fn for_target_at_level(target: &str, level: LL) -> log::Metadata {
            log::Metadata::builder().target(target).level(level).build()
        }

        fn should_logging_be_enabled_at_this_krill_config_log_level(log_level: &LL, config_level: &str) -> bool {
            let log_level_from_krill_config_level = LL::from_str(config_level).unwrap();
            log_level <= &log_level_from_krill_config_level
        }

        // Krill requires an auth token to be defined, give it one in the environment
        env::set_var(KRILL_ENV_AUTH_TOKEN, "secret");

        // Define sets of log targets aka components of Krill that we want to test log settings for, based on the
        // rules & exceptions that the actual code under test is supposed to configure the logger with
        let krill_components = vec!["krill"];
        let krill_framework_components = vec!["krill::commons::eventsourcing", "krill::commons::util::file"];
        let other_key_components = vec!["hyper", "reqwest", "oso"];

        let krill_key_components = vec![krill_components, krill_framework_components.clone()]
            .into_iter()
            .flatten()
            .collect::<Vec<_>>();
        let all_key_components = vec![krill_key_components.clone(), other_key_components]
            .into_iter()
            .flatten()
            .collect::<Vec<_>>();

        //
        // Test that important log levels are enabled for all key components
        //

        // for each important Krill config log level
        for config_level in &["error", "warn"] {
            // build a logger for that config
            let log = void_logger_from_krill_config(format!(r#"log_level = "{}""#, config_level).as_bytes());

            // for all log levels
            for log_msg_level in &[LL::Error, LL::Warn, LL::Info, LL::Debug, LL::Trace] {
                // determine if logging should be enabled or not
                let should_be_enabled =
                    should_logging_be_enabled_at_this_krill_config_log_level(log_msg_level, config_level);

                // for each Krill component we want to pretend to log as
                for component in &all_key_components {
                    // verify that logging is enabled or not as expected
                    assert_eq!(
                        should_be_enabled,
                        log.enabled(&for_target_at_level(component, *log_msg_level)),
                        // output an easy to understand test failure description
                        "Logging at level {} with log_level={} should be {} for component {}",
                        log_msg_level,
                        config_level,
                        if should_be_enabled { "enabled" } else { "disabled" },
                        component
                    );
                }
            }
        }

        //
        // Test that info level and below are only enabled for Krill at the right log levels
        //

        // for each Krill config log level we want to test
        for config_level in &["info", "debug", "trace"] {
            // build a logger for that config
            let log = void_logger_from_krill_config(format!(r#"log_level = "{}""#, config_level).as_bytes());

            // for each level of interest that messages could be logged at
            for log_msg_level in &[LL::Info, LL::Debug, LL::Trace] {
                // determine if logging should be enabled or not
                let should_be_enabled =
                    should_logging_be_enabled_at_this_krill_config_log_level(log_msg_level, config_level);

                // for each Krill component we want to pretend to log as
                for component in &krill_key_components {
                    // framework components shouldn't log at Trace level
                    let should_be_enabled = should_be_enabled
                        && (*log_msg_level < LL::Trace || !krill_framework_components.contains(&component));

                    // verify that logging is enabled or not as expected
                    assert_eq!(
                        should_be_enabled,
                        log.enabled(&for_target_at_level(component, *log_msg_level)),
                        // output an easy to understand test failure description
                        "Logging at level {} with log_level={} should be {} for component {}",
                        log_msg_level,
                        config_level,
                        if should_be_enabled { "enabled" } else { "disabled" },
                        component
                    );
                }
            }
        }

        //
        // Test that Oso logging at levels below Info is only enabled if the Oso POLAR_LOG=1
        // environment variable is set
        //
        let component = "oso";
        for set_polar_log_env_var in &[true, false] {
            // setup env vars
            if *set_polar_log_env_var {
                env::set_var("POLAR_LOG", "1");
            } else {
                env::remove_var("POLAR_LOG");
            }

            // for each Krill config log level we want to test
            for config_level in &["debug", "trace"] {
                // build a logger for that config
                let log = void_logger_from_krill_config(format!(r#"log_level = "{}""#, config_level).as_bytes());

                // for each level of interest that messages could be logged at
                for log_msg_level in &[LL::Debug, LL::Trace] {
                    // determine if logging should be enabled or not
                    let should_be_enabled =
                        should_logging_be_enabled_at_this_krill_config_log_level(log_msg_level, config_level)
                            && *set_polar_log_env_var;

                    // verify that logging is enabled or not as expected
                    assert_eq!(
                        should_be_enabled,
                        log.enabled(&for_target_at_level(component, *log_msg_level)),
                        // output an easy to understand test failure description
                        r#"Logging at level {} with log_level={} should be {} for component {} and env var POLAR_LOG is {}"#,
                        log_msg_level,
                        config_level,
                        if should_be_enabled { "enabled" } else { "disabled" },
                        component,
                        if *set_polar_log_env_var { "set" } else { "not set" }
                    );
                }
            }
        }
    }
}<|MERGE_RESOLUTION|>--- conflicted
+++ resolved
@@ -37,20 +37,10 @@
         3000
     }
 
-<<<<<<< HEAD
-    fn use_ta() -> bool {
-        env::var(KRILL_ENV_USE_TA).is_ok()
-    }
-
     fn ta_aia() -> uri::Rsync {
         uri::Rsync::from_str("rsync://localhost/ta/ta.cer").unwrap()
     }
 
-    fn testbed_enabled() -> bool {
-        env::var(KRILL_ENV_TESTBED_ENABLED).is_ok()
-    }
-=======
->>>>>>> db08b466
     fn https_mode() -> HttpsMode {
         HttpsMode::Generate
     }
@@ -202,29 +192,10 @@
     ip: IpAddr,
 
     #[serde(default = "ConfigDefaults::port")]
-<<<<<<< HEAD
-    port: u16,
-
-    #[serde(default = "ConfigDefaults::test_mode")]
-    pub test_mode: bool,
-
-    #[serde(default = "ConfigDefaults::use_ta")]
-    use_ta: bool,
+    pub port: u16,
 
     #[serde(default = "ConfigDefaults::ta_aia")]
     ta_aia: uri::Rsync,
-
-    #[serde(default = "ConfigDefaults::repo_enabled")]
-    pub repo_enabled: bool,
-
-    #[serde(default = "ConfigDefaults::repo_retain_old_seconds")]
-    pub repo_retain_old_seconds: i64,
-
-    #[serde(default = "ConfigDefaults::testbed_enabled")]
-    pub testbed_enabled: bool,
-=======
-    pub port: u16,
->>>>>>> db08b466
 
     #[serde(default = "ConfigDefaults::https_mode")]
     https_mode: HttpsMode,
@@ -411,14 +382,6 @@
         uri::Https::from_str(&self.service_uri).unwrap()
     }
 
-<<<<<<< HEAD
-    pub fn rrdp_service_uri(&self) -> uri::Https {
-        match &self.rrdp_service_uri {
-            None => uri::Https::from_string(format!("{}rrdp/", &self.service_uri)).unwrap(),
-            Some(uri) => uri::Https::from_str(uri).unwrap(),
-        }
-    }
-
     pub fn ta_cert_uri(&self) -> uri::Https {
         uri::Https::from_string(format!("{}ta/ta.cer", &self.service_uri)).unwrap()
     }
@@ -427,12 +390,6 @@
         self.ta_aia.clone()
     }
 
-    pub fn use_ta(&self) -> bool {
-        self.use_ta
-    }
-
-=======
->>>>>>> db08b466
     pub fn pid_file(&self) -> PathBuf {
         match &self.pid_file {
             None => {
@@ -459,15 +416,7 @@
         let ip = ConfigDefaults::ip();
         let port = ConfigDefaults::port();
         let pid_file = None;
-<<<<<<< HEAD
-        let test_mode = true;
-        let use_ta = true;
         let ta_aia = ConfigDefaults::ta_aia();
-        let repo_enabled = true;
-        let repo_retain_old_seconds = 1;
-        let testbed_enabled = true;
-=======
->>>>>>> db08b466
         let https_mode = HttpsMode::Generate;
         let data_dir = data_dir.clone();
         let always_recover_data = false;
@@ -542,15 +491,7 @@
             ip,
             port,
             pid_file,
-<<<<<<< HEAD
-            test_mode,
-            use_ta,
             ta_aia,
-            repo_enabled,
-            repo_retain_old_seconds,
-            testbed_enabled,
-=======
->>>>>>> db08b466
             https_mode,
             data_dir,
             always_recover_data,
