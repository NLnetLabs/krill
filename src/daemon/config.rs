--- conflicted
+++ resolved
@@ -25,17 +25,14 @@
     },
     constants::*,
     daemon::http::tls_keys,
+    daemon::mq::{in_seconds, Priority},
 };
 
 #[cfg(feature = "multi-user")]
 use crate::daemon::auth::providers::{config_file::config::ConfigAuthUsers, openid_connect::ConfigAuthOpenIDConnect};
 
-<<<<<<< HEAD
 #[cfg(feature = "hsm")]
 use crate::commons::crypto::{KmipSignerConfig, Pkcs11SignerConfig};
-=======
-use super::mq::{in_seconds, Priority};
->>>>>>> 820f1c76
 
 //------------ ConfigDefaults ------------------------------------------------
 
@@ -716,7 +713,6 @@
         self.testbed.as_ref()
     }
 
-<<<<<<< HEAD
     /// Returns a reference to the default signer configuration.
     ///
     /// Assumes that the configuration is valid. Will panic otherwise.
@@ -729,10 +725,10 @@
     /// Assumes that the configuration is valid. Will panic otherwise.
     pub fn one_off_signer(&self) -> &SignerConfig {
         &self.signers[self.one_off_signer.idx()]
-=======
+    }
+
     pub fn upgrade_data_dir(&self) -> PathBuf {
         self.data_dir.join("upgrade-data")
->>>>>>> 820f1c76
     }
 }
 
@@ -920,13 +916,15 @@
         enable_suspend: bool,
         second_signer: bool,
     ) -> Self {
-        Self::test_config(
+        let mut cfg = Self::test_config(
             data_dir,
             enable_testbed,
             enable_ca_refresh,
             enable_suspend,
             second_signer,
-        )
+        );
+        cfg.process().unwrap();
+        cfg
     }
 
     pub fn pubd_test(data_dir: &Path) -> Self {
@@ -956,13 +954,6 @@
             info!("{} uses configuration file: {}", KRILL_SERVER_APP, config_file);
         }
 
-        config.trim_refresh()?;
-        config.verify()?;
-
-        Ok(config)
-    }
-
-<<<<<<< HEAD
         config
             .process()
             .map_err(|e| ConfigError::Other(format!("Error parsing config file: {}, error: {}", config_file, e)))?;
@@ -978,9 +969,6 @@
     }
 
     fn fix(&mut self) {
-=======
-    fn trim_refresh(&mut self) -> Result<(), ConfigError> {
->>>>>>> 820f1c76
         if self.ca_refresh_seconds < CA_REFRESH_SECONDS_MIN {
             warn!(
                 "The value for 'ca_refresh_seconds' was below the minimum value, changing it to {} seconds",
@@ -996,9 +984,15 @@
             );
             self.ca_refresh_seconds = CA_REFRESH_SECONDS_MAX;
         }
-    }
-
-<<<<<<< HEAD
+
+        let half_refresh = self.ca_refresh_seconds / 2;
+
+        if self.ca_refresh_jitter_seconds > half_refresh {
+            warn!("The value for 'ca_refresh_jitter_seconds' exceeded 50% of 'ca_refresh_seconds'. Changing it to {} seconds", half_refresh);
+            self.ca_refresh_jitter_seconds = half_refresh;
+        }
+    }
+
     fn resolve(&mut self) {
         if self.signers.len() == 1 && !self.default_signer.is_named() {
             self.default_signer = SignerReference::new(&self.signers[0].name);
@@ -1034,16 +1028,6 @@
             true => self.signers.iter().position(|s| &s.name == signer_ref.name()),
             false => None,
         }
-=======
-        let half_refresh = self.ca_refresh_seconds / 2;
-
-        if self.ca_refresh_jitter_seconds > half_refresh {
-            warn!("The value for 'ca_refresh_jitter_seconds' exceeded 50% of 'ca_refresh_seconds'. Changing it to {} seconds", half_refresh);
-            self.ca_refresh_jitter_seconds = half_refresh;
-        }
-
-        Ok(())
->>>>>>> 820f1c76
     }
 
     fn find_openssl_signer(&self) -> Option<usize> {
