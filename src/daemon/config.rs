use std::{
    env, fmt,
    fs::File,
    io::{self, Read},
    net::{IpAddr, Ipv4Addr, SocketAddr},
    path::{Path, PathBuf},
    str::FromStr,
};

use chrono::Duration;
use log::{error, LevelFilter};
use serde::{de, Deserialize, Deserializer};

#[cfg(unix)]
use syslog::Facility;

use rpki::{ca::idexchange::PublisherHandle, repository::x509::Time, uri};

use crate::{
    commons::{
        api::{PublicationServerUris, Token},
        crypto::OpenSslSignerConfig,
        error::KrillIoError,
        util::ext_serde,
    },
    constants::*,
    daemon::http::tls_keys,
    daemon::mq::{in_seconds, Priority},
};

#[cfg(feature = "multi-user")]
use crate::daemon::auth::providers::{config_file::config::ConfigAuthUsers, openid_connect::ConfigAuthOpenIDConnect};

#[cfg(feature = "hsm")]
use crate::commons::crypto::{KmipSignerConfig, Pkcs11SignerConfig};

//------------ ConfigDefaults ------------------------------------------------

pub struct ConfigDefaults;

impl ConfigDefaults {
    fn ip() -> IpAddr {
        IpAddr::V4(Ipv4Addr::new(127, 0, 0, 1))
    }
    fn port() -> u16 {
        3000
    }

    fn https_mode() -> HttpsMode {
        HttpsMode::Generate
    }
    fn data_dir() -> PathBuf {
        PathBuf::from("./data")
    }

    fn always_recover_data() -> bool {
        env::var(KRILL_ENV_FORCE_RECOVER).is_ok()
    }

    fn log_level() -> LevelFilter {
        match env::var(KRILL_ENV_LOG_LEVEL) {
            Ok(level) => match LevelFilter::from_str(&level) {
                Ok(level) => level,
                Err(_) => {
                    eprintln!("Unrecognized value for log level in env var {}", KRILL_ENV_LOG_LEVEL);
                    ::std::process::exit(1);
                }
            },
            _ => LevelFilter::Info,
        }
    }

    fn log_type() -> LogType {
        LogType::File
    }

    fn log_file() -> PathBuf {
        PathBuf::from("./krill.log")
    }

    fn syslog_facility() -> String {
        "daemon".to_string()
    }

    fn auth_type() -> AuthType {
        AuthType::AdminToken
    }

    fn admin_token() -> Token {
        match env::var(KRILL_ENV_ADMIN_TOKEN) {
            Ok(token) => Token::from(token),
            Err(_) => match env::var(KRILL_ENV_ADMIN_TOKEN_DEPRECATED) {
                Ok(token) => Token::from(token),
                Err(_) => {
                    eprintln!("You MUST provide a value for the \"admin token\", either by setting \"admin_token\" in the config file, or by setting the KRILL_ADMIN_TOKEN environment variable.");
                    ::std::process::exit(1);
                }
            },
        }
    }

    #[cfg(feature = "multi-user")]
    fn auth_policies() -> Vec<PathBuf> {
        vec![]
    }

    #[cfg(feature = "multi-user")]
    fn auth_private_attributes() -> Vec<String> {
        vec![]
    }

    fn ca_refresh_seconds() -> i64 {
        24 * 3600 // 24 hours
    }

    fn ca_refresh_jitter_seconds() -> i64 {
        12 * 3600 // 12 hours
    }

    fn ca_refresh_parents_batch_size() -> usize {
        25
    }

    fn post_limit_api() -> u64 {
        256 * 1024 // 256kB
    }

    fn post_limit_rfc8181() -> u64 {
        32 * 1024 * 1024 // 32MB (roughly 8000 issued certificates, so a key roll for nicbr and 100% uptake should be okay)
    }

    fn rfc8181_log_dir() -> Option<PathBuf> {
        None
    }

    fn post_limit_rfc6492() -> u64 {
        1024 * 1024 // 1MB (for ref. the NIC br cert is about 200kB)
    }

    fn rfc6492_log_dir() -> Option<PathBuf> {
        None
    }

    fn post_protocol_msg_timeout_seconds() -> u64 {
        240 // 4 minutes by default should be plenty in most cases
    }

    fn bgp_risdumps_enabled() -> bool {
        true
    }

    fn bgp_risdumps_v4_uri() -> String {
        "http://www.ris.ripe.net/dumps/riswhoisdump.IPv4.gz".to_string()
    }

    fn bgp_risdumps_v6_uri() -> String {
        "http://www.ris.ripe.net/dumps/riswhoisdump.IPv6.gz".to_string()
    }

    fn roa_aggregate_threshold() -> usize {
        if let Ok(from_env) = env::var("KRILL_ROA_AGGREGATE_THRESHOLD") {
            if let Ok(nr) = usize::from_str(&from_env) {
                return nr;
            }
        }
        100
    }

    fn roa_deaggregate_threshold() -> usize {
        if let Ok(from_env) = env::var("KRILL_ROA_DEAGGREGATE_THRESHOLD") {
            if let Ok(nr) = usize::from_str(&from_env) {
                return nr;
            }
        }
        90
    }

    fn timing_publish_next_hours() -> i64 {
        24
    }

    fn timing_publish_next_jitter_hours() -> i64 {
        4
    }

    fn timing_publish_hours_before_next() -> i64 {
        8
    }

    fn timing_child_certificate_valid_weeks() -> i64 {
        52
    }

    fn timing_child_certificate_reissue_weeks_before() -> i64 {
        4
    }

    fn timing_roa_valid_weeks() -> i64 {
        52
    }

    fn timing_roa_reissue_weeks_before() -> i64 {
        4
    }

    fn timing_aspa_valid_weeks() -> i64 {
        52
    }

    fn timing_aspa_reissue_weeks_before() -> i64 {
        4
    }

    pub fn signers() -> Vec<SignerConfig> {
        #[cfg(not(any(feature = "hsm-tests-kmip", feature = "hsm-tests-pkcs11")))]
        {
            let signer_config = OpenSslSignerConfig { keys_path: None };
            vec![SignerConfig::new(
                DEFAULT_SIGNER_NAME.to_string(),
                SignerType::OpenSsl(signer_config),
            )]
        }

        #[cfg(feature = "hsm-tests-kmip")]
        {
            let signer_config = KmipSignerConfig {
                host: "127.0.0.1".to_string(),
                port: 5696,
                username: None,
                password: None,
                insecure: true,
                force: true,
                client_cert_path: Some(PathBuf::from_str("test-resources/pykmip/server.crt").unwrap()),
                client_cert_private_key_path: Some(PathBuf::from_str("test-resources/pykmip/server.key").unwrap()),
                server_cert_path: Some(PathBuf::from_str("test-resources/pykmip/server.crt").unwrap()),
                server_ca_cert_path: Some(PathBuf::from_str("test-resources/pykmip/ca.crt").unwrap()),
                retry_seconds: KmipSignerConfig::default_retry_seconds(),
                backoff_multiplier: KmipSignerConfig::default_backoff_multiplier(),
                max_retry_seconds: KmipSignerConfig::default_max_retry_seconds(),
                connect_timeout_seconds: KmipSignerConfig::default_connect_timeout_seconds(),
                read_timeout_seconds: KmipSignerConfig::default_read_timeout_seconds(),
                write_timeout_seconds: KmipSignerConfig::default_write_timeout_seconds(),
                max_lifetime_seconds: KmipSignerConfig::default_max_lifetime_seconds(),
                max_idle_seconds: KmipSignerConfig::default_max_idle_seconds(),
                max_connections: KmipSignerConfig::default_max_connections(),
                max_response_bytes: KmipSignerConfig::default_max_response_bytes(),
            };
            return vec![SignerConfig::new(
                DEFAULT_KMIP_SIGNER_NAME.to_string(),
                SignerType::Kmip(signer_config),
            )];
        }

        #[cfg(feature = "hsm-tests-pkcs11")]
        {
            use crate::commons::crypto::SlotIdOrLabel;
            let signer_config = Pkcs11SignerConfig {
                lib_path: "/usr/lib/softhsm/libsofthsm2.so".to_string(),
                user_pin: Some("1234".to_string()),
                slot: SlotIdOrLabel::Label("My token 1".to_string()),
                login: true,
                retry_seconds: Pkcs11SignerConfig::default_retry_seconds(),
                backoff_multiplier: Pkcs11SignerConfig::default_backoff_multiplier(),
                max_retry_seconds: Pkcs11SignerConfig::default_max_retry_seconds(),
            };
            vec![SignerConfig::new(
                DEFAULT_PKCS11_SIGNER_NAME.to_string(),
                SignerType::Pkcs11(signer_config),
            )]
        }
    }

    pub fn signer_probe_retry_seconds() -> u64 {
        30
    }
}

//------------ Config --------------------------------------------------------

#[derive(Clone, Debug)]

pub enum SignerReference {
    /// The name of the [[signers]] block being referred to. If supplied it
    /// must match the name field of one of the [[signers]] blocks defined in
    /// the configuration.
    Name(Option<String>),

    /// The index into Config.signers vector that the name was resolved to.
    /// Populated based on the value of 'name' and the contents of
    /// Config.signers after the config file has been parsed.
    Index(usize),
}

fn deserialize_signer_ref<'de, D>(deserializer: D) -> Result<SignerReference, D::Error>
where
    D: Deserializer<'de>,
{
    Ok(SignerReference::new(&String::deserialize(deserializer)?))
}

impl Default for SignerReference {
    fn default() -> Self {
        Self::Name(None)
    }
}

impl SignerReference {
    pub fn new(name: &str) -> SignerReference {
        SignerReference::Name(Some(name.to_string()))
    }

    pub fn name(&self) -> &String {
        match self {
            SignerReference::Name(Some(name)) => name,
            _ => panic!("Signer reference is not named"),
        }
    }

    pub fn idx(&self) -> usize {
        match self {
            SignerReference::Index(idx) => *idx,
            _ => panic!("Signer reference is not resolved"),
        }
    }

    pub fn is_named(&self) -> bool {
        matches!(self, SignerReference::Name(Some(_)))
    }

    pub fn is_set(&self) -> bool {
        match self {
            SignerReference::Name(None) => false,
            SignerReference::Name(Some(_)) => true,
            SignerReference::Index(_) => true,
        }
    }
}

/// Global configuration for the Krill Server.
///
/// This will parse a default config file ('./defaults/krill.conf') unless
/// another file is explicitly specified. Command line arguments may be used
/// to override any of the settings in the config file.
#[derive(Clone, Debug, Deserialize)]
pub struct Config {
    #[serde(default = "ConfigDefaults::ip")]
    ip: IpAddr,

    #[serde(default = "ConfigDefaults::port")]
    pub port: u16,

    #[serde(default = "ConfigDefaults::https_mode")]
    https_mode: HttpsMode,

    #[serde(default = "ConfigDefaults::data_dir")]
    pub data_dir: PathBuf,

    #[serde(default = "ConfigDefaults::always_recover_data")]
    pub always_recover_data: bool,

    pub pid_file: Option<PathBuf>,

    service_uri: Option<uri::Https>,

    #[serde(
        default = "ConfigDefaults::log_level",
        deserialize_with = "ext_serde::de_level_filter"
    )]
    pub log_level: LevelFilter,

    #[serde(default = "ConfigDefaults::log_type")]
    log_type: LogType,

    #[serde(default = "ConfigDefaults::log_file")]
    log_file: PathBuf,

    #[serde(default = "ConfigDefaults::syslog_facility")]
    syslog_facility: String,

    #[serde(default = "ConfigDefaults::admin_token", alias = "auth_token")]
    pub admin_token: Token,

    #[serde(default = "ConfigDefaults::auth_type")]
    pub auth_type: AuthType,

    #[cfg(feature = "multi-user")]
    #[serde(default = "ConfigDefaults::auth_policies")]
    pub auth_policies: Vec<PathBuf>,

    #[cfg(feature = "multi-user")]
    #[serde(default = "ConfigDefaults::auth_private_attributes")]
    pub auth_private_attributes: Vec<String>,

    #[cfg(feature = "multi-user")]
    pub auth_users: Option<ConfigAuthUsers>,

    #[cfg(feature = "multi-user")]
    pub auth_openidconnect: Option<ConfigAuthOpenIDConnect>,

    #[serde(default, deserialize_with = "deserialize_signer_ref")]
    pub default_signer: SignerReference,

    #[serde(default, deserialize_with = "deserialize_signer_ref")]
    pub one_off_signer: SignerReference,

    #[serde(default = "ConfigDefaults::signer_probe_retry_seconds")]
    pub signer_probe_retry_seconds: u64,

    #[serde(default = "ConfigDefaults::signers")]
    pub signers: Vec<SignerConfig>,

    #[serde(default = "ConfigDefaults::ca_refresh_seconds", alias = "ca_refresh")]
    ca_refresh_seconds: i64,

    #[serde(default = "ConfigDefaults::ca_refresh_jitter_seconds")]
    ca_refresh_jitter_seconds: i64,

    #[serde(default = "ConfigDefaults::ca_refresh_parents_batch_size")]
    pub ca_refresh_parents_batch_size: usize,

    #[serde(skip)]
    suspend_child_after_inactive_seconds: Option<i64>,
    suspend_child_after_inactive_hours: Option<i64>,

    #[serde(default = "ConfigDefaults::post_limit_api")]
    pub post_limit_api: u64,

    #[serde(default = "ConfigDefaults::post_limit_rfc8181")]
    pub post_limit_rfc8181: u64,

    #[serde(default = "ConfigDefaults::rfc8181_log_dir")]
    pub rfc8181_log_dir: Option<PathBuf>,

    #[serde(default = "ConfigDefaults::post_limit_rfc6492")]
    pub post_limit_rfc6492: u64,

    #[serde(default = "ConfigDefaults::post_protocol_msg_timeout_seconds")]
    pub post_protocol_msg_timeout_seconds: u64,

    #[serde(default = "ConfigDefaults::rfc6492_log_dir")]
    pub rfc6492_log_dir: Option<PathBuf>,

    // RIS BGP
    #[serde(default = "ConfigDefaults::bgp_risdumps_enabled")]
    pub bgp_risdumps_enabled: bool,
    #[serde(default = "ConfigDefaults::bgp_risdumps_v4_uri")]
    pub bgp_risdumps_v4_uri: String,
    #[serde(default = "ConfigDefaults::bgp_risdumps_v6_uri")]
    pub bgp_risdumps_v6_uri: String,

    // ROA Aggregation per ASN
    #[serde(default = "ConfigDefaults::roa_aggregate_threshold")]
    pub roa_aggregate_threshold: usize,

    #[serde(default = "ConfigDefaults::roa_deaggregate_threshold")]
    pub roa_deaggregate_threshold: usize,

    #[serde(flatten)]
    pub issuance_timing: IssuanceTimingConfig,

    #[serde(flatten)]
    pub repository_retention: RepositoryRetentionConfig,

    #[serde(flatten)]
    pub metrics: MetricsConfig,

    pub testbed: Option<TestBed>,

    pub benchmark: Option<Benchmark>,
}

#[derive(Clone, Debug, Deserialize)]
pub struct IssuanceTimingConfig {
    #[serde(default = "ConfigDefaults::timing_publish_next_hours")]
    timing_publish_next_hours: i64,
    #[serde(default = "ConfigDefaults::timing_publish_next_jitter_hours")]
    timing_publish_next_jitter_hours: i64,
    #[serde(default = "ConfigDefaults::timing_publish_hours_before_next")]
    pub timing_publish_hours_before_next: i64,
    #[serde(default = "ConfigDefaults::timing_child_certificate_valid_weeks")]
    pub timing_child_certificate_valid_weeks: i64,
    #[serde(default = "ConfigDefaults::timing_child_certificate_reissue_weeks_before")]
    pub timing_child_certificate_reissue_weeks_before: i64,
    #[serde(default = "ConfigDefaults::timing_roa_valid_weeks")]
    pub timing_roa_valid_weeks: i64,
    #[serde(default = "ConfigDefaults::timing_roa_reissue_weeks_before")]
    pub timing_roa_reissue_weeks_before: i64,
    #[serde(default = "ConfigDefaults::timing_aspa_valid_weeks")]
    pub timing_aspa_valid_weeks: i64,
    #[serde(default = "ConfigDefaults::timing_aspa_reissue_weeks_before")]
    pub timing_aspa_reissue_weeks_before: i64,
}

impl IssuanceTimingConfig {
    /// Returns the next update time based on configuration:
    ///
    /// now + timing_publish_next_hours + random(0..timing_publish_next_jitter_hours)
    /// defaults: now + 24 hours + 0 to 4 hours
    pub fn publish_next(&self) -> Time {
        let regular_mins = self.timing_publish_next_hours * 60;
        let random_mins = {
            use rand::Rng;
            let mut rng = rand::thread_rng();
            rng.gen_range(0..(60 * self.timing_publish_next_jitter_hours))
        };
        Time::now() + Duration::minutes(regular_mins + random_mins)
    }
}

#[derive(Clone, Debug, Deserialize)]
pub struct RepositoryRetentionConfig {
    #[serde(default = "RepositoryRetentionConfig::dflt_retention_old_notification_files_seconds")]
    pub retention_old_notification_files_seconds: i64,
    #[serde(default = "RepositoryRetentionConfig::dflt_retention_delta_files_min_nr")]
    pub retention_delta_files_min_nr: usize,
    #[serde(default = "RepositoryRetentionConfig::dflt_retention_delta_files_min_seconds")]
    pub retention_delta_files_min_seconds: i64,
    #[serde(default = "RepositoryRetentionConfig::dflt_retention_delta_files_max_nr")]
    pub retention_delta_files_max_nr: usize,
    #[serde(default = "RepositoryRetentionConfig::dflt_retention_delta_files_max_seconds")]
    pub retention_delta_files_max_seconds: i64,
    #[serde(default = "RepositoryRetentionConfig::dflt_retention_archive")]
    pub retention_archive: bool,
}

impl RepositoryRetentionConfig {
    // Time to keep any files still referenced by notification
    // files updated up to X seconds ago. We should not delete these
    // files too eagerly or we would risk that RPs with an old
    // notification file try to retrieve them, without success.
    //
    // Default: 10 min (just to be safe, 1 min is prob. fine)
    fn dflt_retention_old_notification_files_seconds() -> i64 {
        600
    }

    // Keep at least X (default 5) delta files in the notification
    // file, even if they would be too old. Their impact on the notification
    // file size is not too bad.
    fn dflt_retention_delta_files_min_nr() -> usize {
        5
    }

    // Minimum time to keep deltas. Defaults to 20 minutes, which
    // is double a commonly used update interval, allowing the vast
    // majority of RPs to update using deltas.
    fn dflt_retention_delta_files_min_seconds() -> i64 {
        1200 // 20 minutes
    }

    // Maximum time to keep deltas. Defaults to two hours meaning,
    // which is double to slowest normal update interval seen used
    // by a minority of RPs.
    fn dflt_retention_delta_files_max_seconds() -> i64 {
        7200 // 2 hours
    }

    // For files older than the min seconds specified (default 20 mins),
    // and younger than max seconds (2 hours), keep at most up to a total
    // nr of files X (default 50).
    fn dflt_retention_delta_files_max_nr() -> usize {
        50
    }

    // If set to true, we will archive - rather than delete - old
    // snapshot and delta files. The can then be backed up and/deleted
    // at the repository operator's discretion.
    fn dflt_retention_archive() -> bool {
        false
    }
}

#[derive(Clone, Debug, Deserialize)]
pub struct MetricsConfig {
    #[serde(default)] // false
    pub metrics_hide_ca_details: bool,
    #[serde(default)] // false
    pub metrics_hide_child_details: bool,
    #[serde(default)] // false
    pub metrics_hide_publisher_details: bool,
    #[serde(default)] // false
    pub metrics_hide_roa_details: bool,
}

#[derive(Clone, Debug, Deserialize)]
pub struct TestBed {
    ta_aia: uri::Rsync,
    ta_uri: uri::Https,
    rrdp_base_uri: uri::Https,
    rsync_jail: uri::Rsync,
}

impl TestBed {
    pub fn new(ta_aia: uri::Rsync, ta_uri: uri::Https, rrdp_base_uri: uri::Https, rsync_jail: uri::Rsync) -> Self {
        TestBed {
            ta_aia,
            ta_uri,
            rrdp_base_uri,
            rsync_jail,
        }
    }

    pub fn ta_aia(&self) -> &uri::Rsync {
        &self.ta_aia
    }

    pub fn ta_uri(&self) -> &uri::Https {
        &self.ta_uri
    }

    pub fn publication_server_uris(&self) -> PublicationServerUris {
        PublicationServerUris::new(self.rrdp_base_uri.clone(), self.rsync_jail.clone())
    }
}

#[derive(Clone, Debug, Deserialize, Serialize)]
pub struct Benchmark {
    pub cas: usize,
    pub ca_roas: usize,
}

/// # Accessors
impl Config {
    pub fn set_data_dir(&mut self, data_dir: PathBuf) {
        self.data_dir = data_dir;
    }

    pub fn socket_addr(&self) -> SocketAddr {
        SocketAddr::new(self.ip, self.port)
    }

    pub fn test_ssl(&self) -> bool {
        self.https_mode == HttpsMode::Generate
    }

    pub fn https_cert_file(&self) -> PathBuf {
        let mut path = self.data_dir.clone();
        path.push(tls_keys::HTTPS_SUB_DIR);
        path.push(tls_keys::CERT_FILE);
        path
    }

    pub fn https_key_file(&self) -> PathBuf {
        let mut path = self.data_dir.clone();
        path.push(tls_keys::HTTPS_SUB_DIR);
        path.push(tls_keys::KEY_FILE);
        path
    }

    pub fn service_uri(&self) -> uri::Https {
        match &self.service_uri {
            None => {
                if self.ip == ConfigDefaults::ip() {
                    uri::Https::from_string(format!("https://localhost:{}/", self.port)).unwrap()
                } else {
                    uri::Https::from_string(format!("https://{}:{}/", self.ip, self.port)).unwrap()
                }
            }
            Some(uri) => uri.clone(),
        }
    }

    pub fn rfc8181_uri(&self, publisher: &PublisherHandle) -> uri::Https {
        uri::Https::from_string(format!("{}rfc8181/{}/", self.service_uri(), publisher)).unwrap()
    }

    pub fn pid_file(&self) -> PathBuf {
        match &self.pid_file {
            None => {
                let mut path = self.data_dir.clone();
                path.push("krill.pid");
                path
            }
            Some(file) => file.clone(),
        }
    }

    pub fn republish_hours(&self) -> i64 {
        if self.issuance_timing.timing_publish_hours_before_next < self.issuance_timing.timing_publish_next_hours {
            self.issuance_timing.timing_publish_next_hours - self.issuance_timing.timing_publish_hours_before_next
        } else {
            0
        }
    }

    pub fn suspend_child_after_inactive_seconds(&self) -> Option<i64> {
        match self.suspend_child_after_inactive_seconds {
            Some(seconds) => Some(seconds),
            None => self.suspend_child_after_inactive_hours.map(|hours| hours * 3600),
        }
    }

    pub fn requeue_remote_failed(&self) -> Priority {
        if test_mode_enabled() {
            in_seconds(5)
        } else {
            in_seconds(SCHEDULER_REQUEUE_DELAY_SECONDS)
        }
    }

    /// Get the priority for the next CA refresh based on the configured
    /// ca_refresh_seconds (1 day), and jitter (12 hours)
    pub fn ca_refresh_next(&self) -> Priority {
        Self::ca_refresh_next_from(self.ca_refresh_seconds, self.ca_refresh_jitter_seconds)
    }

    pub fn ca_refresh_start_up(&self, use_jitter: bool) -> Priority {
        let jitter_seconds = if use_jitter { self.ca_refresh_jitter_seconds } else { 0 };

        Self::ca_refresh_next_from(0, jitter_seconds)
    }

    fn ca_refresh_next_from(regular_seconds: i64, jitter_seconds: i64) -> Priority {
        let random_seconds = if jitter_seconds == 0 {
            0
        } else {
            use rand::Rng;
            let mut rng = rand::thread_rng();
            rng.gen_range(0..jitter_seconds)
        };

        in_seconds(regular_seconds + random_seconds)
    }

    pub fn testbed(&self) -> Option<&TestBed> {
        self.testbed.as_ref()
    }

    /// Returns a reference to the default signer configuration.
    ///
    /// Assumes that the configuration is valid. Will panic otherwise.
    pub fn default_signer(&self) -> &SignerConfig {
        &self.signers[self.default_signer.idx()]
    }

    /// Returns a reference to the one off signer configuration.
    ///
    /// Assumes that the configuration is valid. Will panic otherwise.
    pub fn one_off_signer(&self) -> &SignerConfig {
        &self.signers[self.one_off_signer.idx()]
    }

    pub fn upgrade_data_dir(&self) -> PathBuf {
        self.data_dir.join("upgrade-data")
    }
}

/// # Create
impl Config {
    fn test_config(
        data_dir: &Path,
        enable_testbed: bool,
        enable_ca_refresh: bool,
        enable_suspend: bool,
        #[allow(unused_variables)] second_signer: bool,
    ) -> Self {
        use crate::test;

        let ip = ConfigDefaults::ip();
        let port = ConfigDefaults::port();
        let pid_file = None;

        let https_mode = HttpsMode::Generate;
        let data_dir = data_dir.to_path_buf();
        let always_recover_data = false;

        let log_level = LevelFilter::Debug;
        let log_type = LogType::Stderr;
        let mut log_file = data_dir.clone();
        log_file.push("krill.log");
        let syslog_facility = ConfigDefaults::syslog_facility();
        let auth_type = AuthType::AdminToken;
        let admin_token = Token::from("secret");
        #[cfg(feature = "multi-user")]
        let auth_policies = vec![];
        #[cfg(feature = "multi-user")]
        let auth_private_attributes = vec![];
        #[cfg(feature = "multi-user")]
        let auth_users = None;
        #[cfg(feature = "multi-user")]
        let auth_openidconnect = None;

        let default_signer = SignerReference::default();
        let one_off_signer = SignerReference::default();
        let signer_probe_retry_seconds = ConfigDefaults::signer_probe_retry_seconds();

        // Multiple signers are only needed and can only be configured when the "hsm" feature is enabled.
        #[cfg(not(feature = "hsm"))]
        let second_signer = false;

        let signers = match second_signer {
            false => ConfigDefaults::signers(),
            true => vec![SignerConfig::new(
                "Second Test Signer".to_string(),
                SignerType::OpenSsl(OpenSslSignerConfig::default()),
            )],
        };

        let ca_refresh_seconds = if enable_ca_refresh { 1 } else { 86400 };
        let ca_refresh_jitter_seconds = if enable_ca_refresh { 0 } else { 86400 }; // no jitter in testing
        let ca_refresh_parents_batch_size = 10;
        let post_limit_api = ConfigDefaults::post_limit_api();
        let post_limit_rfc8181 = ConfigDefaults::post_limit_rfc8181();
        let rfc8181_log_dir = {
            let mut dir = data_dir.clone();
            dir.push("rfc8181");
            Some(dir)
        };
        let post_limit_rfc6492 = ConfigDefaults::post_limit_rfc6492();
        let rfc6492_log_dir = {
            let mut dir = data_dir.clone();
            dir.push("rfc6492");
            Some(dir)
        };
        let post_protocol_msg_timeout_seconds = ConfigDefaults::post_protocol_msg_timeout_seconds();

        let bgp_risdumps_enabled = false;
        let bgp_risdumps_v4_uri = ConfigDefaults::bgp_risdumps_v4_uri();
        let bgp_risdumps_v6_uri = ConfigDefaults::bgp_risdumps_v6_uri();

        let roa_aggregate_threshold = 3;
        let roa_deaggregate_threshold = 2;

        let timing_publish_next_hours = ConfigDefaults::timing_publish_next_hours();
        let timing_publish_next_jitter_hours = ConfigDefaults::timing_publish_next_jitter_hours();
        let timing_publish_hours_before_next = ConfigDefaults::timing_publish_hours_before_next();
        let timing_child_certificate_valid_weeks = ConfigDefaults::timing_child_certificate_valid_weeks();
        let timing_child_certificate_reissue_weeks_before =
            ConfigDefaults::timing_child_certificate_reissue_weeks_before();
        let timing_roa_valid_weeks = ConfigDefaults::timing_roa_valid_weeks();
        let timing_roa_reissue_weeks_before = ConfigDefaults::timing_roa_reissue_weeks_before();
        let timing_aspa_valid_weeks = ConfigDefaults::timing_aspa_valid_weeks();
        let timing_aspa_reissue_weeks_before = ConfigDefaults::timing_aspa_reissue_weeks_before();

        let issuance_timing = IssuanceTimingConfig {
            timing_publish_next_hours,
            timing_publish_next_jitter_hours,
            timing_publish_hours_before_next,
            timing_child_certificate_valid_weeks,
            timing_child_certificate_reissue_weeks_before,
            timing_roa_valid_weeks,
            timing_roa_reissue_weeks_before,
            timing_aspa_valid_weeks,
            timing_aspa_reissue_weeks_before,
        };

        let repository_retention = RepositoryRetentionConfig {
            retention_old_notification_files_seconds: 1,
            retention_delta_files_min_seconds: 0,
            retention_delta_files_min_nr: 5,
            retention_delta_files_max_seconds: 1,
            retention_delta_files_max_nr: 50,
            retention_archive: false,
        };

        let metrics = MetricsConfig {
            metrics_hide_ca_details: false,
            metrics_hide_child_details: false,
            metrics_hide_publisher_details: false,
            metrics_hide_roa_details: false,
        };

        let testbed = if enable_testbed {
            Some(TestBed::new(
                test::rsync("rsync://localhost/ta/ta.cer"),
                test::https("https://localhost/ta/ta.cer"),
                test::https("https://localhost/rrdp/"),
                test::rsync("rsync://localhost/repo/"),
            ))
        } else {
            None
        };

        let suspend_child_after_inactive_seconds = if enable_suspend { Some(3) } else { None };

        Config {
            ip,
            port,
            https_mode,
            data_dir,
            always_recover_data,
            pid_file,
            service_uri: None,
            log_level,
            log_type,
            log_file,
            syslog_facility,
            admin_token,
            auth_type,
            #[cfg(feature = "multi-user")]
            auth_policies,
            #[cfg(feature = "multi-user")]
            auth_private_attributes,
            #[cfg(feature = "multi-user")]
            auth_users,
            #[cfg(feature = "multi-user")]
            auth_openidconnect,
            default_signer,
            one_off_signer,
            signers,
            signer_probe_retry_seconds,
            ca_refresh_seconds,
            ca_refresh_jitter_seconds,
            ca_refresh_parents_batch_size,
            suspend_child_after_inactive_seconds,
            suspend_child_after_inactive_hours: None,
            post_limit_api,
            post_limit_rfc8181,
            rfc8181_log_dir,
            post_limit_rfc6492,
            rfc6492_log_dir,
            post_protocol_msg_timeout_seconds,
            bgp_risdumps_enabled,
            bgp_risdumps_v4_uri,
            bgp_risdumps_v6_uri,
            roa_aggregate_threshold,
            roa_deaggregate_threshold,
            issuance_timing,
            repository_retention,
            metrics,
            testbed,
            benchmark: None,
        }
    }

    pub fn test(
        data_dir: &Path,
        enable_testbed: bool,
        enable_ca_refresh: bool,
        enable_suspend: bool,
        second_signer: bool,
    ) -> Self {
        let mut cfg = Self::test_config(
            data_dir,
            enable_testbed,
            enable_ca_refresh,
            enable_suspend,
            second_signer,
        );
        cfg.process().unwrap();
        cfg
    }

    pub fn pubd_test(data_dir: &Path) -> Self {
        let mut config = Self::test_config(data_dir, false, false, false, false);
        config.port = 3001;
        config
    }

    /// Creates the config (at startup).
    pub fn create(config_file: &str, upgrade_only: bool) -> Result<Self, ConfigError> {
        let mut config = Self::read_config(config_file)?;

        if upgrade_only {
            config.log_type = LogType::Stderr;
        }

        config.init_logging()?;

        if upgrade_only {
            info!("Prepare upgrade using configuration file: {}", config_file);
            info!("Processing data from: {}", config.data_dir.to_string_lossy());
            info!(
                "Saving prepared data to: {}",
                config.upgrade_data_dir().to_string_lossy()
            );
        } else {
            info!("{} uses configuration file: {}", KRILL_SERVER_APP, config_file);
        }

        config
            .process()
            .map_err(|e| ConfigError::Other(format!("Error parsing config file: {}, error: {}", config_file, e)))?;

        Ok(config)
    }

    pub fn process(&mut self) -> Result<(), ConfigError> {
        self.fix();
        self.verify()?;
        self.resolve();
        Ok(())
    }

    fn fix(&mut self) {
        if self.ca_refresh_seconds < CA_REFRESH_SECONDS_MIN {
            warn!(
                "The value for 'ca_refresh_seconds' was below the minimum value, changing it to {} seconds",
                CA_REFRESH_SECONDS_MIN
            );
            self.ca_refresh_seconds = CA_REFRESH_SECONDS_MIN;
        }

        if self.ca_refresh_seconds > CA_REFRESH_SECONDS_MAX {
            warn!(
                "The value for 'ca_refresh_seconds' was above the maximum value, changing it to {} seconds",
                CA_REFRESH_SECONDS_MAX
            );
            self.ca_refresh_seconds = CA_REFRESH_SECONDS_MAX;
        }

        let half_refresh = self.ca_refresh_seconds / 2;

        if self.ca_refresh_jitter_seconds > half_refresh {
            warn!("The value for 'ca_refresh_jitter_seconds' exceeded 50% of 'ca_refresh_seconds'. Changing it to {} seconds", half_refresh);
            self.ca_refresh_jitter_seconds = half_refresh;
        }
    }

    fn resolve(&mut self) {
        if self.signers.len() == 1 && !self.default_signer.is_named() {
            self.default_signer = SignerReference::new(&self.signers[0].name);
        }

        let default_signer_idx = self.find_signer_reference(&self.default_signer).unwrap();
        self.default_signer = SignerReference::Index(default_signer_idx);

        let openssl_signer_idx = self.find_openssl_signer();
        let one_off_signer_idx = self.find_signer_reference(&self.one_off_signer);

        // Use the specified one-off signer, if set, else:
        //   - Use an existing OpenSSL signer config,
        //   - Or create a new OpenSSL signer config.
        let one_off_signer_idx = match (one_off_signer_idx, openssl_signer_idx) {
            (Some(one_off_signer_idx), _) => one_off_signer_idx,
            (None, Some(openssl_signer_idx)) => openssl_signer_idx,
            (None, None) => self.add_openssl_signer(OPENSSL_ONE_OFF_SIGNER_NAME),
        };

        self.one_off_signer = SignerReference::Index(one_off_signer_idx);
    }

    fn add_openssl_signer(&mut self, name: &str) -> usize {
        let signer_config = SignerConfig::new(name.to_string(), SignerType::OpenSsl(OpenSslSignerConfig::default()));
        self.signers.push(signer_config);
        self.signers.len() - 1
    }

    fn find_signer_reference(&self, signer_ref: &SignerReference) -> Option<usize> {
        match signer_ref {
            SignerReference::Name(None) => None,
            SignerReference::Name(Some(name)) => self.signers.iter().position(|s| &s.name == name),
            SignerReference::Index(idx) => Some(*idx),
        }
    }

    fn find_openssl_signer(&self) -> Option<usize> {
        self.signers
            .iter()
            .position(|s| matches!(s.signer_type, SignerType::OpenSsl(_)))
    }

    fn verify(&self) -> Result<(), ConfigError> {
        if env::var(KRILL_ENV_ADMIN_TOKEN_DEPRECATED).is_ok() {
            warn!("The environment variable for setting the admin token has been updated from '{}' to '{}', please update as the old value may not be supported in future releases", KRILL_ENV_ADMIN_TOKEN_DEPRECATED, KRILL_ENV_ADMIN_TOKEN)
        }

        if self.port < 1024 {
            return Err(ConfigError::other("Port number must be >1024"));
        }

        if let Some(service_uri) = &self.service_uri {
            if !service_uri.as_str().ends_with('/') {
                return Err(ConfigError::other("service URI must end with '/'"));
            } else if service_uri.as_str().matches('/').count() != 3 {
                return Err(ConfigError::other(
                    "Service URI MUST specify a host name only, e.g. https://rpki.example.com:3000/",
                ));
            }
        }

        if self.issuance_timing.timing_publish_next_hours < 2 {
            return Err(ConfigError::other("timing_publish_next_hours must be at least 2"));
        }

        if self.issuance_timing.timing_publish_next_jitter_hours < 0 {
            return Err(ConfigError::other(
                "timing_publish_next_jitter_hours must be at least 0",
            ));
        }

        if self.issuance_timing.timing_publish_next_jitter_hours > (self.issuance_timing.timing_publish_next_hours / 2)
        {
            return Err(ConfigError::other(
                "timing_publish_next_jitter_hours must be at most timing_publish_next_hours divided by 2",
            ));
        }

        if self.issuance_timing.timing_publish_hours_before_next < 1 {
            return Err(ConfigError::other(
                "timing_publish_hours_before_next must be at least 1",
            ));
        }

        if self.issuance_timing.timing_publish_hours_before_next >= self.issuance_timing.timing_publish_next_hours {
            return Err(ConfigError::other(
                "timing_publish_hours_before_next must be smaller than timing_publish_hours",
            ));
        }

        if self.issuance_timing.timing_child_certificate_valid_weeks < 2 {
            return Err(ConfigError::other(
                "timing_child_certificate_valid_weeks must be at least 2",
            ));
        }

        if self.issuance_timing.timing_child_certificate_reissue_weeks_before < 1 {
            return Err(ConfigError::other(
                "timing_child_certificate_reissue_weeks_before must be at least 1",
            ));
        }

        if self.issuance_timing.timing_child_certificate_reissue_weeks_before
            >= self.issuance_timing.timing_child_certificate_valid_weeks
        {
            return Err(ConfigError::other("timing_child_certificate_reissue_weeks_before must be smaller than timing_child_certificate_valid_weeks"));
        }

        if self.issuance_timing.timing_roa_valid_weeks < 2 {
            return Err(ConfigError::other("timing_roa_valid_weeks must be at least 2"));
        }

        if self.issuance_timing.timing_roa_reissue_weeks_before < 1 {
            return Err(ConfigError::other("timing_roa_reissue_weeks_before must be at least 1"));
        }

        if self.issuance_timing.timing_roa_reissue_weeks_before >= self.issuance_timing.timing_roa_valid_weeks {
            return Err(ConfigError::other(
                "timing_roa_reissue_weeks_before must be smaller than timing_roa_valid_week",
            ));
        }

        if let Some(threshold) = self.suspend_child_after_inactive_hours {
            if threshold < CA_SUSPEND_MIN_HOURS {
                return Err(ConfigError::Other(format!(
                    "suspend_child_after_inactive_hours must be {} or higher (or not set at all)",
                    CA_SUSPEND_MIN_HOURS
                )));
            }
        }

<<<<<<< HEAD
        if let Some(benchmark) = &self.benchmark {
            if self.testbed.is_none() {
                return Err(ConfigError::other("[benchmark] section requires [testbed] config"));
            }
            if benchmark.cas > 65535 {
                return Err(ConfigError::other("[benchmark] allows only up to 65536 CAs"));
            }
            if benchmark.ca_roas > 100 {
                return Err(ConfigError::other("[benchmark] allows only up to 100 ROAs per CA"));
            }
=======
        if self.signers.is_empty() {
            // Since Config.signers defaults via Serde to ConfigDefaults::signers() which creates a vector with a
            // single signer, this can only happen if we were invoked on a config object created or modified by test
            // code.
            return Err(ConfigError::Other("No signers configured".to_string()));
        }

        #[cfg(not(feature = "hsm"))]
        {
            fn mk_err_msg(setting_name: &str) -> String {
                format!("This build of Krill lacks support for the '{}' config file setting. Please use a version of Krill that has the 'hsm' feature enabled.", setting_name)
            }

            if self.default_signer.is_named() {
                return Err(ConfigError::other(&mk_err_msg("default_signer")));
            }
            if self.one_off_signer.is_named() {
                return Err(ConfigError::other(&mk_err_msg("one_off_signer")));
            }
            if self.signers != ConfigDefaults::signers() {
                return Err(ConfigError::other(&mk_err_msg("[[signers]]")));
            }
        }

        for n in &self.signers {
            if self.signers.iter().filter(|m| m.name == n.name).count() > 1 {
                return Err(ConfigError::other(&format!("Signer name '{}' is not unique", n.name)));
            }
        }

        if self.signers.len() > 1 && !self.default_signer.is_set() {
            return Err(ConfigError::other(
                "'default_signer' must be set when more than one [[signers]] configuration is defined",
            ));
        }

        if self.default_signer.is_named() {
            if self.find_signer_reference(&self.default_signer).is_none() {
                return Err(ConfigError::other(&format!(
                    "'{}' cannot be used as the 'default_signer' as no signer with that name is defined",
                    self.default_signer.name()
                )));
            }
        } else {
        }

        if self.one_off_signer.is_named() && self.find_signer_reference(&self.one_off_signer).is_none() {
            return Err(ConfigError::other(&format!(
                "'{}' cannot be used as the 'one_off_signer' as no signer with that name is defined",
                self.one_off_signer.name()
            )));
>>>>>>> 330da84d
        }

        Ok(())
    }

    pub fn read_config(file: &str) -> Result<Self, ConfigError> {
        let mut v = Vec::new();
        let mut f = File::open(file).map_err(|e| {
            KrillIoError::new(
                format!(
                    "Could not read config file '{}'. Note: you may want to override the default location using --config <path>",
                    file
                ),
                e,
            )
        })?;
        f.read_to_end(&mut v)
            .map_err(|e| KrillIoError::new(format!("Could not read config file '{}'", file), e))?;

        toml::from_slice(v.as_slice())
            .map_err(|e| ConfigError::Other(format!("Error parsing config file: {}, error: {}", file, e)))
    }

    pub fn init_logging(&self) -> Result<(), ConfigError> {
        match self.log_type {
            LogType::File => self.file_logger(&self.log_file),
            LogType::Stderr => self.stderr_logger(),
            LogType::Syslog => {
                let facility = Facility::from_str(&self.syslog_facility)
                    .map_err(|_| ConfigError::other("Invalid syslog_facility"))?;
                self.syslog_logger(facility)
            }
        }
    }

    /// Creates a stderr logger.
    fn stderr_logger(&self) -> Result<(), ConfigError> {
        self.fern_logger()
            .chain(io::stderr())
            .apply()
            .map_err(|e| ConfigError::Other(format!("Failed to init stderr logging: {}", e)))
    }

    /// Creates a file logger using the file provided by `path`.
    fn file_logger(&self, path: &Path) -> Result<(), ConfigError> {
        let file = match fern::log_file(path) {
            Ok(file) => file,
            Err(err) => {
                let error_string = format!("Failed to open log file '{}': {}", path.display(), err);
                error!("{}", error_string.as_str());
                return Err(ConfigError::Other(error_string));
            }
        };
        self.fern_logger()
            .chain(file)
            .apply()
            .map_err(|e| ConfigError::Other(format!("Failed to init file logging: {}", e)))
    }

    /// Creates a syslog logger and configures correctly.
    #[cfg(unix)]
    fn syslog_logger(&self, facility: syslog::Facility) -> Result<(), ConfigError> {
        let process = env::current_exe()
            .ok()
            .and_then(|path| {
                path.file_name()
                    .and_then(std::ffi::OsStr::to_str)
                    .map(ToString::to_string)
            })
            .unwrap_or_else(|| String::from("krill"));
        let pid = unsafe { libc::getpid() };
        let formatter = syslog::Formatter3164 {
            facility,
            hostname: None,
            process,
            pid,
        };
        let logger = syslog::unix(formatter.clone())
            .or_else(|_| syslog::tcp(formatter.clone(), ("127.0.0.1", 601)))
            .or_else(|_| syslog::udp(formatter, ("127.0.0.1", 0), ("127.0.0.1", 514)));
        match logger {
            Ok(logger) => self
                .fern_logger()
                .chain(logger)
                .apply()
                .map_err(|e| ConfigError::Other(format!("Failed to init syslog: {}", e))),
            Err(err) => {
                let msg = format!("Cannot connect to syslog: {}", err);
                Err(ConfigError::Other(msg))
            }
        }
    }

    /// Creates and returns a fern logger with log level tweaks
    fn fern_logger(&self) -> fern::Dispatch {
        // suppress overly noisy logging
        let framework_level = self.log_level.min(LevelFilter::Warn);
        let krill_framework_level = self.log_level.min(LevelFilter::Debug);

        // disable Oso logging unless the Oso specific POLAR_LOG environment
        // variable is set, it's too noisy otherwise
        let oso_framework_level = if env::var("POLAR_LOG").is_ok() {
            self.log_level.min(LevelFilter::Trace)
        } else {
            self.log_level.min(LevelFilter::Info)
        };

        let show_target = self.log_level == LevelFilter::Trace || self.log_level == LevelFilter::Debug;
        fern::Dispatch::new()
            .format(move |out, message, record| {
                if show_target {
                    out.finish(format_args!(
                        "{} [{}] [{}] {}",
                        chrono::Local::now().format("%Y-%m-%d %H:%M:%S"),
                        record.level(),
                        record.target(),
                        message
                    ))
                } else {
                    out.finish(format_args!(
                        "{} [{}] {}",
                        chrono::Local::now().format("%Y-%m-%d %H:%M:%S"),
                        record.level(),
                        message
                    ))
                }
            })
            .level(self.log_level)
            .level_for("rustls", framework_level)
            .level_for("hyper", framework_level)
            .level_for("mio", framework_level)
            .level_for("reqwest", framework_level)
            .level_for("tokio_reactor", framework_level)
            .level_for("tokio_util::codec::framed_read", framework_level)
            .level_for("want", framework_level)
            .level_for("tracing::span", framework_level)
            .level_for("h2", framework_level)
            .level_for("oso", oso_framework_level)
            .level_for("krill::commons::eventsourcing", krill_framework_level)
            .level_for("krill::commons::util::file", krill_framework_level)
    }
}

#[derive(Debug)]
pub enum ConfigError {
    IoError(KrillIoError),
    TomlError(toml::de::Error),
    RpkiUriError(uri::Error),
    Other(String),
}

impl fmt::Display for ConfigError {
    fn fmt(&self, f: &mut fmt::Formatter) -> fmt::Result {
        match self {
            ConfigError::IoError(e) => e.fmt(f),
            ConfigError::TomlError(e) => e.fmt(f),
            ConfigError::RpkiUriError(e) => e.fmt(f),
            ConfigError::Other(s) => s.fmt(f),
        }
    }
}

impl ConfigError {
    pub fn other(s: &str) -> ConfigError {
        ConfigError::Other(s.to_string())
    }
}

impl From<KrillIoError> for ConfigError {
    fn from(e: KrillIoError) -> Self {
        ConfigError::IoError(e)
    }
}

impl From<toml::de::Error> for ConfigError {
    fn from(e: toml::de::Error) -> Self {
        ConfigError::TomlError(e)
    }
}

impl From<uri::Error> for ConfigError {
    fn from(e: uri::Error) -> Self {
        ConfigError::RpkiUriError(e)
    }
}

//------------ LogType -------------------------------------------------------

/// The target to log to.
#[derive(Clone, Debug, Eq, PartialEq)]
pub enum LogType {
    Stderr,
    File,
    Syslog,
}

impl<'de> Deserialize<'de> for LogType {
    fn deserialize<D>(d: D) -> Result<LogType, D::Error>
    where
        D: Deserializer<'de>,
    {
        let string = String::deserialize(d)?;
        match string.as_str() {
            "stderr" => Ok(LogType::Stderr),
            "file" => Ok(LogType::File),
            "syslog" => Ok(LogType::Syslog),
            _ => Err(de::Error::custom(format!(
                "expected \"stderr\" or \"file\", found : \"{}\"",
                string
            ))),
        }
    }
}

//------------ HttpsMode -----------------------------------------------------

#[derive(Clone, Debug, Eq, PartialEq)]
pub enum HttpsMode {
    Existing,
    Generate,
}

impl<'de> Deserialize<'de> for HttpsMode {
    fn deserialize<D>(d: D) -> Result<HttpsMode, D::Error>
    where
        D: Deserializer<'de>,
    {
        let string = String::deserialize(d)?;
        match string.as_str() {
            "existing" => Ok(HttpsMode::Existing),
            "generate" => Ok(HttpsMode::Generate),
            _ => Err(de::Error::custom(format!(
                "expected \"existing\", or \"generate\", \
                 found: \"{}\"",
                string
            ))),
        }
    }
}

//------------ AuthType -----------------------------------------------------

/// The target to log to.
#[derive(Clone, Debug, Eq, PartialEq)]
pub enum AuthType {
    AdminToken,
    #[cfg(feature = "multi-user")]
    ConfigFile,
    #[cfg(feature = "multi-user")]
    OpenIDConnect,
}

impl<'de> Deserialize<'de> for AuthType {
    fn deserialize<D>(d: D) -> Result<AuthType, D::Error>
    where
        D: Deserializer<'de>,
    {
        let string = String::deserialize(d)?;
        match string.as_str() {
            "admin-token" => Ok(AuthType::AdminToken),
            #[cfg(feature = "multi-user")]
            "config-file" => Ok(AuthType::ConfigFile),
            #[cfg(feature = "multi-user")]
            "openid-connect" => Ok(AuthType::OpenIDConnect),
            _ => {
                #[cfg(not(feature = "multi-user"))]
                let msg = format!("expected \"admin-token\", found: \"{}\"", string);
                #[cfg(feature = "multi-user")]
                let msg = format!(
                    "expected \"config-file\", \"admin-token\", or \"openid-connect\", found: \"{}\"",
                    string
                );
                Err(de::Error::custom(msg))
            }
        }
    }
}

//------------ Signers -----------------------------------------------------

// Supports TOML such as:
//
//   default_signer = "<signer name>"   # optional
//   one_off_signer = "<signer name>"   # optional
//
//   [[signers]]
//   name = "My PKCS#11 signer"
//   type = "PKCS#11"
//   lib_path = "/path/to/pkcs11.so"
//   ...
//
//   [[signers]]
//   name = "My OpenSSL Signer"
//   type = "OpenSSL"
//
//   [[signers]]
//   name = "My KMIP Signer"
//   type = "KMIP"
//   host = "example.com"
//   ...
//
//   # Multiple signers of the same type are supported
//   [[signers]]
//   name = "My Other KMIP Signer"
//   type = "KMIP"
//   ...

#[derive(Clone, Debug, Deserialize, PartialEq, Eq)]
pub struct SignerConfig {
    /// A friendly name for the signer. Used to identify the signer with the `default_signer` and `one_off_signer`
    /// settings.
    pub name: String,

    /// Signer specific configuration settings.
    #[serde(flatten)]
    pub signer_type: SignerType,
}

#[derive(Clone, Debug, Deserialize, PartialEq, Eq)]
#[serde(tag = "type")]
pub enum SignerType {
    #[serde(alias = "OpenSSL")]
    OpenSsl(OpenSslSignerConfig),

    #[cfg(feature = "hsm")]
    #[serde(alias = "PKCS#11")]
    Pkcs11(Pkcs11SignerConfig),

    #[cfg(feature = "hsm")]
    #[serde(alias = "KMIP")]
    Kmip(KmipSignerConfig),
}

impl std::fmt::Display for SignerType {
    fn fmt(&self, f: &mut fmt::Formatter<'_>) -> fmt::Result {
        match self {
            SignerType::OpenSsl(_) => f.write_str("OpenSSL"),

            #[cfg(feature = "hsm")]
            SignerType::Pkcs11(_) => f.write_str("PKCS#11"),

            #[cfg(feature = "hsm")]
            SignerType::Kmip(_) => f.write_str("KMIP"),
        }
    }
}

impl SignerConfig {
    pub fn new(name: String, signer_type: SignerType) -> SignerConfig {
        Self { name, signer_type }
    }
}

//------------ Tests ---------------------------------------------------------

#[cfg(test)]
mod tests {
    use crate::test;
    use std::env;

    use super::*;

    fn assert_err_msg(res: Result<Config, ConfigError>, expected_err_msg: &str) {
        if let Err(ConfigError::Other(msg)) = res {
            assert_eq!(msg, expected_err_msg);
        } else {
            panic!("Expected error '{}' but got: {:?}", expected_err_msg, res);
        }
    }

    #[test]
    fn should_parse_default_config_file() {
        // Config for auth token is required! If there is nothing in the conf
        // file, then an environment variable must be set.
        env::set_var(KRILL_ENV_ADMIN_TOKEN, "secret");

        let c = Config::read_config("./defaults/krill.conf").unwrap();
        let expected_socket_addr: SocketAddr = ([127, 0, 0, 1], 3000).into();
        assert_eq!(c.socket_addr(), expected_socket_addr);
        assert!(c.testbed().is_none());
    }

    #[test]
    fn should_parse_testbed_config_file() {
        // Config for auth token is required! If there is nothing in the conf
        // file, then an environment variable must be set.
        env::set_var(KRILL_ENV_ADMIN_TOKEN, "secret");

        let c = Config::read_config("./defaults/krill-testbed.conf").unwrap();

        let testbed = c.testbed().unwrap();
        assert_eq!(testbed.ta_aia(), &test::rsync("rsync://testbed.example.com/ta/ta.cer"));
        assert_eq!(testbed.ta_uri(), &test::https("https://testbed.example.com/ta/ta.cer"));

        let uris = testbed.publication_server_uris();
        assert_eq!(uris.rrdp_base_uri(), &test::https("https://testbed.example.com/rrdp/"));
        assert_eq!(uris.rsync_jail(), &test::rsync("rsync://testbed.example.com/repo/"));
    }

    #[test]
    fn should_set_correct_log_levels() {
        use log::Level as LL;

        fn void_logger_from_krill_config(config_bytes: &[u8]) -> Box<dyn log::Log> {
            let c: Config = toml::from_slice(config_bytes).unwrap();
            let void_output = fern::Output::writer(Box::new(io::sink()), "");
            let (_, void_logger) = c.fern_logger().chain(void_output).into_log();
            void_logger
        }

        fn for_target_at_level(target: &str, level: LL) -> log::Metadata {
            log::Metadata::builder().target(target).level(level).build()
        }

        fn should_logging_be_enabled_at_this_krill_config_log_level(log_level: &LL, config_level: &str) -> bool {
            let log_level_from_krill_config_level = LL::from_str(config_level).unwrap();
            log_level <= &log_level_from_krill_config_level
        }

        // Krill requires an auth token to be defined, give it one in the environment
        env::set_var(KRILL_ENV_ADMIN_TOKEN, "secret");

        // Define sets of log targets aka components of Krill that we want to test log settings for, based on the
        // rules & exceptions that the actual code under test is supposed to configure the logger with
        let krill_components = vec!["krill"];
        let krill_framework_components = vec!["krill::commons::eventsourcing", "krill::commons::util::file"];
        let other_key_components = vec!["hyper", "reqwest", "oso"];

        let krill_key_components = vec![krill_components, krill_framework_components.clone()]
            .into_iter()
            .flatten()
            .collect::<Vec<_>>();
        let all_key_components = vec![krill_key_components.clone(), other_key_components]
            .into_iter()
            .flatten()
            .collect::<Vec<_>>();

        //
        // Test that important log levels are enabled for all key components
        //

        // for each important Krill config log level
        for config_level in &["error", "warn"] {
            // build a logger for that config
            let log = void_logger_from_krill_config(format!(r#"log_level = "{}""#, config_level).as_bytes());

            // for all log levels
            for log_msg_level in &[LL::Error, LL::Warn, LL::Info, LL::Debug, LL::Trace] {
                // determine if logging should be enabled or not
                let should_be_enabled =
                    should_logging_be_enabled_at_this_krill_config_log_level(log_msg_level, config_level);

                // for each Krill component we want to pretend to log as
                for component in &all_key_components {
                    // verify that logging is enabled or not as expected
                    assert_eq!(
                        should_be_enabled,
                        log.enabled(&for_target_at_level(component, *log_msg_level)),
                        // output an easy to understand test failure description
                        "Logging at level {} with log_level={} should be {} for component {}",
                        log_msg_level,
                        config_level,
                        if should_be_enabled { "enabled" } else { "disabled" },
                        component
                    );
                }
            }
        }

        //
        // Test that info level and below are only enabled for Krill at the right log levels
        //

        // for each Krill config log level we want to test
        for config_level in &["info", "debug", "trace"] {
            // build a logger for that config
            let log = void_logger_from_krill_config(format!(r#"log_level = "{}""#, config_level).as_bytes());

            // for each level of interest that messages could be logged at
            for log_msg_level in &[LL::Info, LL::Debug, LL::Trace] {
                // determine if logging should be enabled or not
                let should_be_enabled =
                    should_logging_be_enabled_at_this_krill_config_log_level(log_msg_level, config_level);

                // for each Krill component we want to pretend to log as
                for component in &krill_key_components {
                    // framework components shouldn't log at Trace level
                    let should_be_enabled = should_be_enabled
                        && (*log_msg_level < LL::Trace || !krill_framework_components.contains(component));

                    // verify that logging is enabled or not as expected
                    assert_eq!(
                        should_be_enabled,
                        log.enabled(&for_target_at_level(component, *log_msg_level)),
                        // output an easy to understand test failure description
                        "Logging at level {} with log_level={} should be {} for component {}",
                        log_msg_level,
                        config_level,
                        if should_be_enabled { "enabled" } else { "disabled" },
                        component
                    );
                }
            }
        }

        //
        // Test that Oso logging at levels below Info is only enabled if the Oso POLAR_LOG=1
        // environment variable is set
        //
        let component = "oso";
        for set_polar_log_env_var in &[true, false] {
            // setup env vars
            if *set_polar_log_env_var {
                env::set_var("POLAR_LOG", "1");
            } else {
                env::remove_var("POLAR_LOG");
            }

            // for each Krill config log level we want to test
            for config_level in &["debug", "trace"] {
                // build a logger for that config
                let log = void_logger_from_krill_config(format!(r#"log_level = "{}""#, config_level).as_bytes());

                // for each level of interest that messages could be logged at
                for log_msg_level in &[LL::Debug, LL::Trace] {
                    // determine if logging should be enabled or not
                    let should_be_enabled =
                        should_logging_be_enabled_at_this_krill_config_log_level(log_msg_level, config_level)
                            && *set_polar_log_env_var;

                    // verify that logging is enabled or not as expected
                    assert_eq!(
                        should_be_enabled,
                        log.enabled(&for_target_at_level(component, *log_msg_level)),
                        // output an easy to understand test failure description
                        r#"Logging at level {} with log_level={} should be {} for component {} and env var POLAR_LOG is {}"#,
                        log_msg_level,
                        config_level,
                        if should_be_enabled { "enabled" } else { "disabled" },
                        component,
                        if *set_polar_log_env_var { "set" } else { "not set" }
                    );
                }
            }
        }
    }

    fn parse_and_process_config_str(config_str: &str) -> Result<Config, ConfigError> {
        let mut c: Config = toml::from_str(config_str).unwrap();
        c.process()?;
        Ok(c)
    }

    #[test]
    fn config_should_accept_and_warn_about_auth_token() {
        let old_config = r#"auth_token = "secret""#;
        let c = parse_and_process_config_str(old_config).unwrap();
        assert_eq!(c.admin_token.as_ref(), "secret");
    }

    #[cfg(not(feature = "hsm"))]
    #[test]
    fn should_fail_when_config_defines_signers_but_hsm_support_is_not_enabled() {
        fn assert_unexpected_setting_err(res: Result<Config, ConfigError>, setting_name: &str) {
            let expected_err_msg = format!("This build of Krill lacks support for the '{}' config file setting. Please use a version of Krill that has the 'hsm' feature enabled.", setting_name);
            assert_err_msg(res, &expected_err_msg);
        }

        let config_str = r#"
            auth_token = "secret"

            [[signers]]
            type = "OpenSSL"
            name = "Signer 1"
        "#;

        let res = parse_and_process_config_str(config_str);
        assert_unexpected_setting_err(res, "[[signers]]");

        // ---

        let config_str = r#"
            auth_token = "secret"
            default_signer = "Signer 1"

            [[signers]]
            type = "OpenSSL"
            name = "Signer 1"
        "#;

        let res = parse_and_process_config_str(config_str);
        assert_unexpected_setting_err(res, "default_signer");

        // ---

        let config_str = r#"
            auth_token = "secret"
            one_off_signer = "Signer 1"

            [[signers]]
            type = "OpenSSL"
            name = "Signer 1"
        "#;

        let res = parse_and_process_config_str(config_str);
        assert_unexpected_setting_err(res, "one_off_signer");
    }

    #[cfg(feature = "hsm")]
    #[test]
    fn should_fail_with_multiple_signers_and_no_default_signer() {
        let config_str = r#"
            auth_token = "secret"

            [[signers]]
            type = "OpenSSL"
            name = "Signer 1"

            [[signers]]
            type = "OpenSSL"
            name = "Signer 2"
        "#;

        let res = parse_and_process_config_str(config_str);
        assert_err_msg(
            res,
            "'default_signer' must be set when more than one [[signers]] configuration is defined",
        );
    }

    #[cfg(feature = "hsm")]
    #[test]
    fn should_fail_if_referenced_signer_is_not_defined() {
        let config_str = r#"
            auth_token = "secret"
            default_signer = "Unknown Signer"
        "#;

        let res = parse_and_process_config_str(config_str);
        assert_err_msg(
            res,
            "'Unknown Signer' cannot be used as the 'default_signer' as no signer with that name is defined",
        );

        // ---

        let config_str = r#"
            auth_token = "secret"
            one_off_signer = "Unknown Signer"
        "#;

        let res = parse_and_process_config_str(config_str);
        assert_err_msg(
            res,
            "'Unknown Signer' cannot be used as the 'one_off_signer' as no signer with that name is defined",
        );
    }

    #[test]
    fn should_use_the_expected_default_signer() {
        let config_str = r#"
            auth_token = "secret"
        "#;

        let c = parse_and_process_config_str(config_str).unwrap();

        #[cfg(not(any(feature = "hsm-tests-kmip", feature = "hsm-tests-pkcs11")))]
        {
            assert_eq!(c.signers.len(), 1);
            assert_eq!(c.signers[0].name, "Default OpenSSL signer");
            assert!(matches!(c.signers[0].signer_type, SignerType::OpenSsl(_)));
        }

        #[cfg(feature = "hsm-tests-kmip")]
        {
            assert_eq!(c.signers.len(), 2);
            assert_eq!(c.signers[0].name, "(test mode) Default KMIP signer");
            assert!(matches!(c.signers[0].signer_type, SignerType::Kmip(_)));
            assert_eq!(c.signers[1].name, "OpenSSL one-off signer");
            assert!(matches!(c.signers[1].signer_type, SignerType::OpenSsl(_)));
        }

        #[cfg(feature = "hsm-tests-pkcs11")]
        {
            assert_eq!(c.signers.len(), 2);
            assert_eq!(c.signers[0].name, "(test mode) Default PKCS#11 signer");
            assert!(matches!(c.signers[0].signer_type, SignerType::Pkcs11(_)));
            assert_eq!(c.signers[1].name, "OpenSSL one-off signer");
            assert!(matches!(c.signers[1].signer_type, SignerType::OpenSsl(_)));
        }
    }

    #[cfg(feature = "hsm")]
    #[test]
    fn should_fail_if_signer_name_is_not_unique() {
        let config_str = r#"
            auth_token = "secret"
            
            [[signers]]
            type = "OpenSSL"
            name = "Blah"

            [[signers]]
            type = "OpenSSL"
            name = "Blah"
        "#;

        let res = parse_and_process_config_str(config_str);
        assert_err_msg(res, "Signer name 'Blah' is not unique");
    }
}<|MERGE_RESOLUTION|>--- conflicted
+++ resolved
@@ -1139,7 +1139,6 @@
             }
         }
 
-<<<<<<< HEAD
         if let Some(benchmark) = &self.benchmark {
             if self.testbed.is_none() {
                 return Err(ConfigError::other("[benchmark] section requires [testbed] config"));
@@ -1150,7 +1149,8 @@
             if benchmark.ca_roas > 100 {
                 return Err(ConfigError::other("[benchmark] allows only up to 100 ROAs per CA"));
             }
-=======
+        }
+
         if self.signers.is_empty() {
             // Since Config.signers defaults via Serde to ConfigDefaults::signers() which creates a vector with a
             // single signer, this can only happen if we were invoked on a config object created or modified by test
@@ -1202,7 +1202,6 @@
                 "'{}' cannot be used as the 'one_off_signer' as no signer with that name is defined",
                 self.one_off_signer.name()
             )));
->>>>>>> 330da84d
         }
 
         Ok(())
