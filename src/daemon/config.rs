--- conflicted
+++ resolved
@@ -570,10 +570,10 @@
             return Err(ConfigError::other("Cannot use embedded TA without embedded repository"));
         }
 
-<<<<<<< HEAD
         if self.testbed_enabled && !self.use_ta {
             return Err(ConfigError::other("Cannot use testedbed without embedded TA"));
-=======
+        }
+
         if self.timing_publish_next_hours < 2 {
             return Err(ConfigError::other("timing_publish_next_hours must be at least 2"));
         }
@@ -623,7 +623,6 @@
             return Err(ConfigError::other(
                 "timing_roa_reissue_weeks_before must be smaller than timing_roa_valid_week",
             ));
->>>>>>> 8c01648a
         }
 
         Ok(())
