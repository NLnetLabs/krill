--- conflicted
+++ resolved
@@ -15,11 +15,7 @@
 
 use rpki::uri;
 
-<<<<<<< HEAD
-use crate::commons::api::{PublisherHandle, Token};
-=======
-use crate::commons::api::{PublicationServerUris, Token};
->>>>>>> dc3512bb
+use crate::commons::api::{PublicationServerUris, PublisherHandle, Token};
 use crate::commons::util::ext_serde;
 use crate::constants::*;
 use crate::daemon::http::tls_keys;
@@ -412,13 +408,8 @@
         uri::Https::from_str(&self.service_uri).unwrap()
     }
 
-<<<<<<< HEAD
     pub fn rfc8181_uri(&self, publisher: &PublisherHandle) -> uri::Https {
         uri::Https::from_string(format!("{}rfc8181/{}/", self.service_uri, publisher)).unwrap()
-=======
-    pub fn ta_cert_uri(&self) -> uri::Https {
-        uri::Https::from_string(format!("{}ta/ta.cer", &self.service_uri)).unwrap()
->>>>>>> dc3512bb
     }
 
     pub fn pid_file(&self) -> PathBuf {
