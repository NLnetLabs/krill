//! Deal with asynchronous scheduled processes, either triggered by an
//! event that occurred, or planned (e.g. re-publishing).

use std::{collections::HashMap, time::Duration};

use tokio::time::sleep;

use log::{debug, error, info, warn};
use rpki::ca::{
    idexchange::{CaHandle, ParentHandle},
    provisioning::{ResourceClassName, RevocationRequest},
};

use crate::{
    commons::{
        crypto::dispatch::signerinfo::SignerInfo,
        error::FatalError,
        eventsourcing::{Aggregate, AggregateStore, WalStore, WalSupport},
        storage:: {Ident, StorageSystem},
        version::KrillVersion,
    },
    constants::{
        CASERVER_NS, PROPERTIES_NS, PUBSERVER_CONTENT_NS, PUBSERVER_NS,
        SCHEDULER_INTERVAL_RENEW_MINS, SCHEDULER_INTERVAL_REPUBLISH_MINS,
        SCHEDULER_RESYNC_REPO_CAS_THRESHOLD,
        SCHEDULER_USE_JITTER_CAS_THRESHOLD, SIGNERS_NS,
    },
    server::{
<<<<<<< HEAD
        ca::CertAuth,
        mq::{in_hours, in_minutes, in_seconds, in_weeks, now, Task},
=======
        ca::{CaManager, CertAuth},
        bgp::BgpAnalyser,
        mq::{
            in_hours, in_minutes, in_seconds, in_weeks, now, Task, TaskQueue,
        },
>>>>>>> 206f308b
        properties::Properties,
        pubd::{RepositoryAccess, RepositoryContent},
    },
};

use super::manager::KrillManager;
use super::mq::TaskResult;

<<<<<<< HEAD
impl KrillManager {
=======
pub struct Scheduler {
    tasks: Arc<TaskQueue>,
    ca_manager: Arc<CaManager>,
    repo_manager: Arc<RepositoryManager>,
    bgp_analyser: Arc<BgpAnalyser>,
    config: Arc<Config>,
    system_actor: Actor,
    started: Timestamp,
}

impl Scheduler {
    pub fn build(
        tasks: Arc<TaskQueue>,
        ca_manager: Arc<CaManager>,
        repo_manager: Arc<RepositoryManager>,
        bgp_analyser: Arc<BgpAnalyser>,
        config: Arc<Config>,
        system_actor: Actor,
    ) -> Self {
        Scheduler {
            tasks,
            ca_manager,
            repo_manager,
            bgp_analyser,
            config,
            system_actor,
            started: Timestamp::now(),
        }
    }

>>>>>>> 206f308b
    /// Run the scheduler in the background. It will sweep the message queue
    /// for tasks and re-schedule new tasks as needed.
    pub async fn run_scheduler(&self) {
        loop {
            while let Some((task_key, value)) = self.tasks.pop() {
                match serde_json::from_value(value) {
                    Err(e) => {
                        // If we cannot parse the value of this task, then we
                        // have a major
                        // issue. Essentially, this can only happen if we did
                        // a Krill upgrade
                        // to a new version that no longer understands
                        // existing tasks.
                        //
                        // So, if we ever change the content of tasks then we
                        // should make sure that Krill
                        // is either backward compatible, or the task queue is
                        // migrated on upgrade.
                        error!("Fatal error parsing task: {}. Krill will now stop! This may be because this task is not for this Krill version ({}). If this issue persists, then try deleting this task from storage, it will appear in the 'tasks' dir if you use disk storage. The error was {}", task_key, KrillVersion::code_version(), e);
                        std::process::exit(1);
                    }
                    Ok(task) => match self.process_task(task).await {
                        Ok(result) => {
                            if let Err(e) = match result {
                                TaskResult::Done => {
                                    self.tasks.finish(&task_key)
                                }
                                TaskResult::FollowUp(task, priority) => {
                                    self.tasks.schedule_and_finish_existing(
                                        task, priority,
                                    )
                                }
                                TaskResult::Reschedule(priority) => {
                                    self.tasks.reschedule(&task_key, priority)
                                }
                            } {
                                error!("Error finishing / scheduling task {task_key}. Krill will stop as there is no good way to recover from this. When Krill starts it will try to reschedule any missing tasks. Error was: {e}");
                                std::process::exit(1);
                            }
                        }
                        Err(e) => {
                            error!("Error processing task: {task_key}. Tasks are only allowed to return fatal errors. Krill will stop as there is no good way to recover from this. When Krill starts it will try to reschedule any missing tasks. Error was: {e}");
                            std::process::exit(1);
                        }
                    },
                }
            }

            sleep(Duration::from_millis(500)).await;
        }
    }

    /// Process a single task
    ///
    /// May only return fatal errors. Temporary, or suspected temporary,
    /// issues such as not being able to contact a parent CA should result
    /// in an Ok(TaskResult::Reschedule) instead.
    async fn process_task(
        &self,
        task: Task,
    ) -> Result<TaskResult, FatalError> {
        match task {
            Task::QueueStartTasks => self.queue_start_tasks().await, /* return error and stop server on failure */

            Task::SyncRepo {
                ca_handle: ca,
                ca_version,
            } => self.sync_repo(ca, ca_version).await,

            Task::SyncParent {
                ca_handle: ca,
                ca_version,
                parent,
            } => self.sync_parent(ca, ca_version, parent).await,

            Task::RenewTestbedTa => self.renew_testbed_ta().await,

            Task::SyncTrustAnchorProxySignerIfPossible => {
                self.sync_ta_proxy_signer_if_possible().await
            }

            Task::SuspendChildrenIfNeeded { ca_handle: ca } => {
                self.suspend_children_if_needed(ca).await
            }

            Task::RepublishIfNeeded => self.republish_if_needed().await,

            Task::RenewObjectsIfNeeded => {
                self.renew_objects_if_needed().await
            }

            Task::UpdateSnapshots => self.update_snapshots(),

            Task::RrdpUpdateIfNeeded => self.update_rrdp_if_needed(),

            Task::ResourceClassRemoved {
                ca_handle: ca,
                ca_version,
                parent,
                rcn,
                revocation_requests,
            } => {
                self.resource_class_removed(
                    ca,
                    ca_version,
                    parent,
                    rcn,
                    revocation_requests,
                )
                .await
            }

            Task::UnexpectedKey {
                ca_handle: ca,
                ca_version,
                rcn,
                revocation_request,
            } => {
                self.unexpected_key(ca, ca_version, rcn, revocation_request)
                    .await
            }

            Task::RefreshAnnouncementsInfo => {
                self.announcements_refresh().await
            }

            Task::SweepLoginCache => {
                // Don’t do anything. These are deprecated.
                Ok(TaskResult::Done)
            }
        }
    }

    /// Queues missing tasks for background jobs when the server is started
    async fn queue_start_tasks(&self) -> Result<TaskResult, FatalError> {
        // The task queue is persistent starting with Krill 0.14.0
        //
        // Tasks should not disappear. But.. to make sure that:
        // a) krill is self-healing
        // b) this works on the first upgrade to 0.14.0
        //
        // We will add all MISSING tasks that we think will be needed.
        //
        // This works simplest by adding all task with the Existing::KeepOld
        // option of the queue.

        // If there are only a few CAs in this Krill instance, then we
        // will just want to re-sync them with their parents and repository
        // on start up.
        //
        // If there are many, then we apply some random delays (jitter)
        // to avoid a thundering herd. Note that the operator can always
        // choose to run bulk operations manually if they know that they
        // cannot wait.
        let cas = self.ca_manager.ca_handles().map_err(FatalError)?;
        debug!("Adding missing tasks at start up");

        // If we have many CAs then we need to apply some jitter
        // in the priority of CA to parent and CA to repository
        // syncs to avoid generating a thundering herd.

        let use_jitter = cas.len() >= SCHEDULER_USE_JITTER_CAS_THRESHOLD;

        for handle in &cas {
            let ca = self
                .ca_manager
                .get_ca(handle)
                .map_err(FatalError)?;
            let ca_handle = ca.handle();
            let ca_version = ca.version();

            debug!(
                "Adding tasks for CA {}, using jitter: {}",
                ca.handle(),
                use_jitter
            );

            for parent in ca.parents() {
                self.tasks
                    .schedule_missing(
                        Task::SyncParent {
                            ca_handle: ca_handle.clone(),
                            ca_version,
                            parent: parent.clone(),
                        },
                        self.config.ca_refresh_start_up(use_jitter),
                    )
                    .map_err(FatalError)?;
            }

            // Plan a sync with the repo. But only in case we only have a
            // handful of CAs.
            //
            // Note: if circumstances dictate a sync e.g. because ROAs are
            // changed, then it will be scheduled accordingly.
            // Furthermore, users can use the 'bulk' function to
            // explicitly force schedule a sync.
            if cas.len() <= SCHEDULER_RESYNC_REPO_CAS_THRESHOLD {
                self.tasks
                    .schedule_missing(
                        Task::SyncRepo {
                            ca_handle: ca_handle.clone(),
                            ca_version,
                        },
                        now(),
                    )
                    .map_err(FatalError)?;
            }

            // If suspension is enabled then plan a task for it. Since this is
            // a cheap no-op in most cases, we do not need jitter. If we do
            // not add this task then it will not be executed
            // (obviously), but more importantly.. by adding this
            // task we ensure that it will keep being re-scheduled
            // when it's done.
            if self.config.suspend_child_after_inactive_seconds().is_some() {
                self.tasks
                    .schedule_missing(
                        Task::SuspendChildrenIfNeeded {
                            ca_handle: ca_handle.clone(),
                        },
                        now(),
                    )
                    .map_err(FatalError)?;
            }
        }

        self.tasks
            .schedule_missing(Task::RepublishIfNeeded, now())
            .map_err(FatalError)?;
        self.tasks
            .schedule_missing(Task::RenewObjectsIfNeeded, now())
            .map_err(FatalError)?;

        // BGP announcement info is only kept in-memory, so it
        // is lost after a restart, so schedule refreshing this
        // immediately.
        if self.config.bgp_riswhois_enabled {
            self.tasks
                .schedule(Task::RefreshAnnouncementsInfo, now())
                .map_err(FatalError)?;
        }

        // Plan updating snapshots soon after a restart.
        // This also ensures that this task gets triggered in long
        // running tests, such as functional_parent_child.rs.
        self.tasks
            .schedule_missing(Task::UpdateSnapshots, now())
            .map_err(FatalError)?;

        if self.config.testbed().is_some() {
            self.tasks
                .schedule_missing(Task::RenewTestbedTa, now())
                .map_err(FatalError)?;
        }

        Ok(TaskResult::Done)
    }

    async fn sync_repo(
        &self,
        ca: CaHandle,
        version: u64,
    ) -> Result<TaskResult, FatalError> {
        info!("Synchronize CA {ca} with repository");

        match self
            .ca_manager
            .cas_repo_sync_single(self.repo_manager.as_ref(), &ca, version)
            .await
        {
            Err(e) => {
                let next = self.config.requeue_remote_failed();

                error!(
                    "Failed to publish for '{ca}'. Will reschedule to: '{next}'. Error: {e}"
                );

                Ok(TaskResult::Reschedule(next))
            }
            Ok(true) => Ok(TaskResult::Done),
            Ok(false) => {
                debug!("sync was premature, reschedule");
                let next = in_seconds(1);
                Ok(TaskResult::Reschedule(next))
            }
        }
    }

    /// Try to synchronize a CA with a specific parent, reschedule if this
    /// fails
    async fn sync_parent(
        &self,
        ca: CaHandle,
        ca_version: u64,
        parent: ParentHandle,
    ) -> Result<TaskResult, FatalError> {
        if self.ca_manager.has_ca(&ca).map_err(FatalError)? {
            info!("Synchronize CA '{ca}' with its parent '{parent}'");
            match self
                .ca_manager
                .ca_sync_parent(&ca, ca_version, &parent, &self.system_actor)
                .await
            {
                Err(e) => {
                    let next = self.config.requeue_remote_failed();

                    error!(
                        "Failed to synchronize CA '{ca}' with its parent '{parent}'. Will reschedule to: '{next}'. Error: {e}"
                    );
                    Ok(TaskResult::Reschedule(next))
                }
                Ok(true) => {
                    let next = self.config.ca_refresh_next();
                    Ok(TaskResult::FollowUp(
                        Task::SyncParent {
                            ca_handle: ca,
                            ca_version,
                            parent,
                        },
                        next,
                    ))
                }
                Ok(false) => {
                    debug!("reschedule premature task");
                    let next = in_seconds(1);
                    Ok(TaskResult::Reschedule(next))
                }
            }
        } else {
            // Note: if one day we can have a notification extension to RFC
            // 6492 then we will       also be able to alert
            // remote children.
            debug!(
                "Skipping parent sync fo CA '{ca}'. It is either a remote child, or a local CA that has been removed"
            );
            Ok(TaskResult::Done)
        }
    }

    /// Resync the testbed TA signer and proxy
    async fn renew_testbed_ta(&self) -> Result<TaskResult, FatalError> {
        if let Err(e) = self.ca_manager.ta_renew_testbed_ta() {
            error!("There was an issue renewing the testbed TA: {e}");
        }
        let weeks_to_resync = self.config.ta_timing.mft_next_update_weeks / 2;
        Ok(TaskResult::FollowUp(
            Task::RenewTestbedTa,
            in_weeks(weeks_to_resync),
        ))
    }

    /// Try to synchronise the Trust Anchor Proxy with the *local* Signer - if
    /// it exists in this server.
    async fn sync_ta_proxy_signer_if_possible(
        &self,
    ) -> Result<TaskResult, FatalError> {
        debug!("Synchronise Trust Anchor Proxy with Signer - if Signer is local.");
        if let Err(e) =
            self.ca_manager.sync_ta_proxy_signer_if_possible()
        {
            error!("There was an issue synchronising the TA Proxy and Signer: {e}");
        }
        Ok(TaskResult::Done)
    }

    /// Try to suspend children for a CA
    async fn suspend_children_if_needed(
        &self,
        ca_handle: CaHandle,
    ) -> Result<TaskResult, FatalError> {
        if self.ca_manager.has_ca(&ca_handle).map_err(FatalError)? {
            debug!(
                "Verify if CA '{ca_handle}' has children that need to be suspended"
            );
            self.ca_manager.ca_suspend_inactive_children(
                &ca_handle, self.started, &self.system_actor,
            );

            Ok(TaskResult::FollowUp(
                Task::SuspendChildrenIfNeeded { ca_handle },
                in_hours(1),
            ))
        } else {
            debug!(
                "Drop task to suspend children for removed CA {ca_handle}"
            );
            Ok(TaskResult::Done)
        }
    }

    /// Let CAs that need it republish their CRL/MFT
    async fn republish_if_needed(&self) -> Result<TaskResult, FatalError> {
        // Note that CRL/MFT re-issuance is handled by the `CaObjects`
        // companion struct, rather than the event-sourced `CertAuth`.
        // Meaning... that we do not get to see an event in case there
        // is an actual update and therefore we get no triggered task
        // to synchronise with the repository.
        //
        // Instead we get back a list of CAs that had changes, and we need to
        // schedule a synchronisation for each of them here.
        let cas = self
            .ca_manager
            .republish_all(false)
            .map_err(FatalError)?;

        for ca_handle in cas {
            info!("Re-issued MFT and CRL for CA: {ca_handle}");

            let ca_version = 0; // we use 0 because we don't need to wait for an updated CertAuth
            self.tasks
                .schedule(
                    Task::SyncRepo {
                        ca_handle,
                        ca_version,
                    },
                    now(),
                )
                .map_err(FatalError)?;
        }

        // check again in a short while.. no jitter needed as this is a cheap
        // operation which is often a no-op.

        Ok(TaskResult::FollowUp(
            Task::RepublishIfNeeded,
            in_minutes(SCHEDULER_INTERVAL_REPUBLISH_MINS),
        ))
    }

    /// Update announcement info
    async fn announcements_refresh(&self) -> Result<TaskResult, FatalError> {
        if let Err(e) = self.bgp_analyser.update().await {
            error!("Failed to update BGP announcements: {}", e)
        }

        // check again in 10 minutes, note.. this is a no-op in case the
        // actual update was less then 1 hour ago.
        // See BGP_RIS_REFRESH_MINUTES constant.
        Ok(TaskResult::FollowUp(
            Task::RefreshAnnouncementsInfo, in_minutes(10)
        ))
    }

    /// Let CAs that need it re-issue signed objects
    async fn renew_objects_if_needed(
        &self,
    ) -> Result<TaskResult, FatalError> {
        self.ca_manager.renew_objects_all(&self.system_actor).map_err(
            FatalError
        )?;

        // check again in a short while.. note that this is usually a cheap
        // no-op
        Ok(TaskResult::FollowUp(
            Task::RenewObjectsIfNeeded,
            in_minutes(SCHEDULER_INTERVAL_RENEW_MINS),
        ))
    }

    // Call update_snapshots on all AggregateStores and WalStores
    fn update_snapshots(&self) -> Result<TaskResult, FatalError> {
        fn update_aggregate_store_snapshots<A: Aggregate>(
            storage: &StorageSystem,
            namespace: &Ident,
        ) {
            match AggregateStore::<A>::create(storage, namespace, false) {
                Err(e) => {
                    // Note: this is highly unlikely.. probably something else
                    // is broken and Krill       would
                    // have panicked as a result already.
                    error!(
                        "Could not update snapshots for {namespace} will try again in 24 hours. Error: {e}"
                    );
                }
                Ok(store) => {
                    if let Err(e) = store.update_snapshots() {
                        // Note: this is highly unlikely.. probably something
                        // else is broken and Krill
                        //       would have panicked as a result already.
                        error!(
                            "Could not update snapshots for {namespace} will try again in 24 hours. Error: {e}"
                        );
                    } else {
                        info!("Updated snapshots for {namespace}");
                    }
                }
            }
        }

        fn update_wal_store_snapshots<W: WalSupport>(
            storage: &StorageSystem,
            namespace: &Ident,
        ) {
            match WalStore::<W>::create(storage, namespace) {
                Err(e) => {
                    // Note: this is highly unlikely.. probably something else
                    // is broken and Krill       would
                    // have panicked as a result already.
                    error!(
                        "Could not update snapshots for {namespace} will try again in 24 hours. Error: {e}"
                    );
                }
                Ok(store) => {
                    if let Err(e) = store.update_snapshots() {
                        // Note: this is highly unlikely.. probably something
                        // else is broken and Krill
                        //       would have panicked as a result already.
                        error!(
                            "Could not update snapshots for {namespace} will try again in 24 hours. Error: {e}"
                        );
                    }
                }
            }
        }

        update_aggregate_store_snapshots::<CertAuth>(
            &self.storage,
            CASERVER_NS,
        );
        update_aggregate_store_snapshots::<SignerInfo>(
            &self.storage,
            SIGNERS_NS,
        );
        update_aggregate_store_snapshots::<Properties>(
            &self.storage,
            PROPERTIES_NS,
        );
        update_aggregate_store_snapshots::<RepositoryAccess>(
            &self.storage,
            PUBSERVER_NS,
        );

        update_wal_store_snapshots::<RepositoryContent>(
            &self.storage,
            PUBSERVER_CONTENT_NS,
        );

        Ok(TaskResult::FollowUp(Task::UpdateSnapshots, in_hours(24)))
    }

    fn update_rrdp_if_needed(&self) -> Result<TaskResult, FatalError> {
        match self.repo_manager.update_rrdp_if_needed() {
            Err(e) => {
                error!("Could not update RRDP deltas! Error: {e}");
                // Should we panic in this case? For now, just keep trying,
                // this may be an issue that gets resolved
                // (permission? disk space?)
                Ok(TaskResult::Reschedule(in_hours(1)))
            }
            Ok(None) => {
                // update was done, or there were no staged changes
                Ok(TaskResult::Done)
            }
            Ok(Some(later_time)) => {
                // Update was NOT done. There are staged changes, but the rrdp
                // update interval has not yet passed. It can
                // be done at later_time.
                Ok(TaskResult::Reschedule(later_time.into()))
            }
        }
    }

    async fn resource_class_removed(
        &self,
        ca_handle: CaHandle,
        ca_version: u64,
        parent: ParentHandle,
        rcn: ResourceClassName,
        revocation_requests: Vec<RevocationRequest>,
    ) -> Result<TaskResult, FatalError> {
        info!(
            "Trigger send revoke requests for removed RC for '{ca_handle}' under '{parent}'"
        );

        let requests = HashMap::from([(rcn, revocation_requests)]);

        if self.ca_manager.has_ca(&ca_handle).map_err(FatalError)? {
            let ca = self
                .ca_manager
                .get_ca(&ca_handle)
                .map_err(FatalError)?;
            if ca.version() < ca_version {
                // premature, we need to wait for the CA to be committed.
                Ok(TaskResult::Reschedule(in_seconds(1)))
            } else if self
                .ca_manager
                .send_revoke_requests(&ca_handle, &parent, requests)
                .await
                .is_err()
            {
                debug!("Could not revoke key for resource class removed by parent - most likely already revoked.");
                Ok(TaskResult::Done)
            } else {
                debug!(
                    "Revoked keys for CA '{ca_handle}' under parent '{parent}'"
                );
                Ok(TaskResult::Done)
            }
        } else {
            debug!("Dropping task for removed resource class of removed CA {ca_handle}");
            Ok(TaskResult::Done)
        }
    }

    async fn unexpected_key(
        &self,
        ca_handle: CaHandle,
        ca_version: u64,
        rcn: ResourceClassName,
        revocation_request: RevocationRequest,
    ) -> Result<TaskResult, FatalError> {
        if self.ca_manager.has_ca(&ca_handle).map_err(FatalError)? {
            info!(
                "Trigger sending revocation requests for unexpected key with id '{}' in RC '{}'",
                revocation_request.key(),
                rcn
            );
            let ca = self
                .ca_manager
                .get_ca(&ca_handle)
                .map_err(FatalError)?;

            if ca.version() < ca_version {
                debug!("reschedule premature task");
                let next = in_seconds(100);
                Ok(TaskResult::Reschedule(next))
            } else {
                if let Err(e) = self
                    .ca_manager
                    .send_revoke_unexpected_key(
                        &ca_handle,
                        rcn,
                        revocation_request,
                    )
                    .await
                {
                    warn!(
                        "Could not revoke surplus key, most likely already revoked by parent. Error was: {e}"
                    );
                }

                Ok(TaskResult::Done)
            }
        } else {
            debug!(
                "Dropping task for surplus key for removed CA {ca_handle}"
            );
            Ok(TaskResult::Done)
        }
    }
}<|MERGE_RESOLUTION|>--- conflicted
+++ resolved
@@ -26,16 +26,8 @@
         SCHEDULER_USE_JITTER_CAS_THRESHOLD, SIGNERS_NS,
     },
     server::{
-<<<<<<< HEAD
         ca::CertAuth,
         mq::{in_hours, in_minutes, in_seconds, in_weeks, now, Task},
-=======
-        ca::{CaManager, CertAuth},
-        bgp::BgpAnalyser,
-        mq::{
-            in_hours, in_minutes, in_seconds, in_weeks, now, Task, TaskQueue,
-        },
->>>>>>> 206f308b
         properties::Properties,
         pubd::{RepositoryAccess, RepositoryContent},
     },
@@ -44,40 +36,7 @@
 use super::manager::KrillManager;
 use super::mq::TaskResult;
 
-<<<<<<< HEAD
 impl KrillManager {
-=======
-pub struct Scheduler {
-    tasks: Arc<TaskQueue>,
-    ca_manager: Arc<CaManager>,
-    repo_manager: Arc<RepositoryManager>,
-    bgp_analyser: Arc<BgpAnalyser>,
-    config: Arc<Config>,
-    system_actor: Actor,
-    started: Timestamp,
-}
-
-impl Scheduler {
-    pub fn build(
-        tasks: Arc<TaskQueue>,
-        ca_manager: Arc<CaManager>,
-        repo_manager: Arc<RepositoryManager>,
-        bgp_analyser: Arc<BgpAnalyser>,
-        config: Arc<Config>,
-        system_actor: Actor,
-    ) -> Self {
-        Scheduler {
-            tasks,
-            ca_manager,
-            repo_manager,
-            bgp_analyser,
-            config,
-            system_actor,
-            started: Timestamp::now(),
-        }
-    }
-
->>>>>>> 206f308b
     /// Run the scheduler in the background. It will sweep the message queue
     /// for tasks and re-schedule new tasks as needed.
     pub async fn run_scheduler(&self) {
