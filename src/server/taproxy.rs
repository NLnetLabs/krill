//! Trust Anchor Proxy
//!
//! The Trust Anchor Proxy performs all Trust Anchor responsibilities
//! *except* for signing using the Trust Anchor private key. That
//! function is handled by the Trust Anchor Signer instead.

use std::{cmp, collections::HashMap, fmt, sync::Arc};

use chrono::Duration;
use log::{log_enabled, trace};
use rpki::{
    ca::{
        idcert::IdCert,
        idexchange::{self, CaHandle, ChildHandle, MyHandle},
        provisioning::{ResourceClassEntitlements, SigningCert},
    },
    crypto::KeyIdentifier,
    repository::x509::Time,
};
use serde::{Deserialize, Serialize};

use crate::{
    commons::{
        actor::Actor,
        crypto::{CsrInfo, KrillSigner},
        error::Error,
        eventsourcing::{
            self, Event, InitCommandDetails, InitEvent, WithStorableDetails,
        },
        KrillResult,
    },
};
use crate::api::admin::{AddChildRequest, RepositoryContact};
use crate::api::ca::IdCertInfo;
use crate::api::ta::{
    Nonce, ProvisioningRequest, ProvisioningResponse, TaCertDetails, 
    TrustAnchorChild, TrustAnchorChildRequests, TrustAnchorObjects, 
<<<<<<< HEAD
    TrustAnchorSignedRequest, TrustAnchorSignedResponse,
    TrustAnchorSignerInfo, TrustAnchorSignerRequest,
=======
    ApiTrustAnchorSignedRequest, TrustAnchorSignedResponse,
    TrustAnchorSignerInfo, TrustAnchorSignerRequest, UsedKeyState,
>>>>>>> c445fece
};
use crate::constants::ta_resource_class_name;
use crate::server::ca::UsedKeyState;
use crate::tasigner::TaTimingConfig;


//------------ TrustAnchorProxy --------------------------------------------

/// Krill Trust Anchors are split into the following two components:
///   - Trust Anchor Proxy
///   - Trust Anchor Signer
///
/// The Trust Anchor Proxy performs all Trust Anchor responsibilities
/// *except* for signing using the Trust Anchor private key. That function
/// is handled by the Trust Anchor Signer instead. The reason for this
/// division is that it allows for operations where the signer is kept
/// on a separate offline system. The proxy on the other hand can maintain
/// the communication with child CAs and take care of publication.
///
/// Note however, that the signer can also be be embedded to support test
/// systems as well as functional and regression testing of the proxy-signer
/// communication.
///
/// Another (unrelated) thing to note is that Krill Trust Anchors are, for
/// the moment, set up to always claim all IPv4, IPv6 and ASN resources. This
/// is inline with how the current RIR Trust Anchors are being managed at the
/// moment. That said, we may add support for claiming (and changing) a
/// specific set of resources in future.
//
//  *Warning:* This type is used in stored state.
#[derive(Clone, Debug, Deserialize, Serialize)]
pub struct TrustAnchorProxy {
    // event-sourcing support
    handle: CaHandle,
    version: u64,

    // ID certificate used by this proxy
    id: IdCertInfo,

    // The associated signer. Needs to be added after initialisation.
    signer: Option<TrustAnchorSignerInfo>,

    // The proxy is responsible for publishing all objects.
    repository: Option<RepositoryContact>,

    // Typically the Trust Anchor would be set up with a single child, that
    // gets a certificate with all resources. This child can then be the
    // de-facto *online* trust anchor in setups where the Trust Anchor Signer
    // is kept offline. This is useful because signing certificates to many
    // children - and especially updating their resources - directly under
    // an offline signer would be cumbersome, or at the very least add
    // significant delays in operation.
    //
    // But, there may be use cases for multiple children under the Trust
    // Anchor. In particular for testing purposes where the signer is not
    // offline.
    //
    // For this reason we support any number of child CAs to exist under
    // the TA.
    child_details: HashMap<ChildHandle, TrustAnchorChild>,

    // Track if there is any open signer request. Responses MUST match the
    // the nonce. Furthermore, child interactions are suspended when there
    // is an open request. We first need to process the response, before we
    // can accept new requests from any child.
    open_signer_request: Option<Nonce>,
}

impl eventsourcing::Aggregate for TrustAnchorProxy {
    type Command = TrustAnchorProxyCommand;
    type StorableCommandDetails = TrustAnchorProxyCommandDetails;
    type Event = TrustAnchorProxyEvent;

    type InitCommand = TrustAnchorProxyInitCommand;
    type InitEvent = TrustAnchorProxyInitEvent;
    type Error = Error;

    fn init(
        handle: &CaHandle, event: TrustAnchorProxyInitEvent,
    ) -> Self {
        TrustAnchorProxy {
            handle: handle.clone(),
            version: 1,
            id: event.id,
            repository: None,
            signer: None,
            child_details: HashMap::new(),
            open_signer_request: None,
        }
    }

    fn process_init_command(
        command: TrustAnchorProxyInitCommand,
    ) -> Result<TrustAnchorProxyInitEvent, Error> {
        Ok(TrustAnchorProxyInitEvent {
            id: {
                command.into_details().signer.create_self_signed_id_cert()?
                    .into()
            }
        })
    }

    fn version(&self) -> u64 {
        self.version
    }

    fn increment_version(&mut self) {
        self.version += 1;
    }

    fn apply(&mut self, event: Self::Event) {
        if log_enabled!(log::Level::Trace) {
            trace!(
                "Applying event to Trust Anchor Proxy '{}', version: {}: {}",
                self.handle,
                self.version,
                event
            );
        }

        match event {
            // Publication Support
            TrustAnchorProxyEvent::RepositoryAdded(repository) => {
                self.repository = Some(repository)
            }

            // Proxy -> Signer interactions
            TrustAnchorProxyEvent::SignerAdded(signer) => {
                self.signer = Some(signer)
            }
            TrustAnchorProxyEvent::SignerUpdated(signer) => {
                self.signer = Some(signer)
            }
            TrustAnchorProxyEvent::SignerRequestMade(nonce) => {
                self.open_signer_request = Some(nonce)
            }
            TrustAnchorProxyEvent::SignerResponseReceived(response) => {
                let content = response.into_content();
                for (child_handle, child_responses) in content.child_responses
                {
                    if let Some(child_details) =
                        self.child_details.get_mut(&child_handle)
                    {
                        for (key_id, response) in child_responses {
                            match &response {
                                ProvisioningResponse::Issuance(_) => {
                                    child_details.used_keys.insert(
                                        key_id,
                                        UsedKeyState::InUse("default".into()),
                                    );
                                }
                                ProvisioningResponse::Revocation(_) => {
                                    child_details.used_keys.insert(
                                        key_id,
                                        UsedKeyState::Revoked,
                                    );
                                }
                                _ => {}
                            }
                            child_details.open_requests.remove(&key_id);
                            child_details
                                .open_responses
                                .insert(key_id, response);
                        }
                    }
                }
                // We cannot have an accepted response if we did not have a
                // signer
                self.signer.as_mut().unwrap().objects = content.objects;
                self.open_signer_request = None;
            }

            // Children
            TrustAnchorProxyEvent::ChildAdded(child) => {
                self.child_details.insert(child.handle.clone(), child);
            }
            TrustAnchorProxyEvent::ChildRequestAdded(
                child_handle,
                request,
            ) => {
                self.child_details
                    .get_mut(&child_handle)
                    .unwrap() // safe - we can only have an event for this child if it
                    // exists
                    .open_requests
                    .insert(request.key_identifier(), request);
            }
            TrustAnchorProxyEvent::ChildResponseGiven(child_handle, key) => {
                self.child_details
                    .get_mut(&child_handle)
                    .unwrap() // safe - we can only have an event for this child if it
                    // exists
                    .open_responses
                    .remove(&key);
            }
        }
    }

    fn process_command(
        &self,
        command: Self::Command,
    ) -> Result<Vec<Self::Event>, Self::Error> {
        if log_enabled!(log::Level::Trace) {
            trace!(
                "Sending command to Trust Anchor Proxy '{}', version: {}: {}",
                self.handle,
                self.version,
                command
            );
        }

        match command.into_details() {
            // Initialisation
            TrustAnchorProxyCommandDetails::Init => {
                // This can't happen really.. we would never send this command
                // to an existing TrustAnchorProxy.
                //
                // This could be solved more elegantly, and more verbosely, if
                // we create a separate TrustAnchorProxyStorableCommand that
                // implements 'WithStorableDetails' - like we have in other
                // cases - because then our initialisation
                // command could map to that type instead of
                // having this additional variant for storing.
                Err(Error::custom("Trust Anchor Proxy already created"))
            }

            // Publication Support
            TrustAnchorProxyCommandDetails::AddRepository(repository) => {
                self.process_add_repository(repository)
            }

            // Proxy -> Signer interactions
            TrustAnchorProxyCommandDetails::AddSigner(signer) => {
                self.process_add_signer(signer)
            }
            TrustAnchorProxyCommandDetails::UpdateSigner(signer) => {
                self.process_update_signer(signer)
            }
            TrustAnchorProxyCommandDetails::MakeSignerRequest => {
                self.process_make_signer_request()
            }
            TrustAnchorProxyCommandDetails::ProcessSignerResponse(
                response,
            ) => self.process_signer_response(response),

            // Children
            TrustAnchorProxyCommandDetails::AddChild(child) => {
                self.process_add_child(child)
            }
            TrustAnchorProxyCommandDetails::AddChildRequest(
                child_handle,
                request,
            ) => self.process_add_child_request(child_handle, request),
            TrustAnchorProxyCommandDetails::GiveChildResponse(
                child_handle,
                key,
            ) => self.process_give_child_response(child_handle, key),
        }
    }
}

// # Process command details
impl TrustAnchorProxy {
    fn process_add_repository(
        &self,
        repository: RepositoryContact,
    ) -> KrillResult<Vec<TrustAnchorProxyEvent>> {
        if self.repository.is_none() {
            Ok(vec![TrustAnchorProxyEvent::RepositoryAdded(repository)])
        } else {
            Err(Error::TaProxyAlreadyHasRepository)
        }
    }

    fn process_add_signer(
        &self,
        signer: TrustAnchorSignerInfo,
    ) -> KrillResult<Vec<TrustAnchorProxyEvent>> {
        if self.signer.is_none() {
            Ok(vec![TrustAnchorProxyEvent::SignerAdded(signer)])
        } else {
            Err(Error::TaProxyAlreadyHasSigner)
        }
    }

    fn process_update_signer(
        &self,
        signer: TrustAnchorSignerInfo,
    ) -> KrillResult<Vec<TrustAnchorProxyEvent>> {
        if let Some(s) = &self.signer {
            if  s.ta_cert_details.cert.key_identifier() == 
                signer.ta_cert_details.cert.key_identifier() 
            {
                // It is not possible to add a signer that has a different
                // public key
                return Ok(vec![
                    TrustAnchorProxyEvent::SignerUpdated(signer)
                ]);
            }
        }
        Err(Error::TaProxyHasDifferentSigner)
    }

    fn process_make_signer_request(
        &self,
    ) -> KrillResult<Vec<TrustAnchorProxyEvent>> {
        if self.open_signer_request.is_some() {
            Err(Error::TaProxyHasRequest)
        } else {
            Ok(vec![TrustAnchorProxyEvent::SignerRequestMade(Nonce::new())])
        }
    }

    fn process_signer_response(
        &self,
        response: TrustAnchorSignedResponse,
    ) -> KrillResult<Vec<TrustAnchorProxyEvent>> {
        let open_request_nonce = self
            .open_signer_request
            .as_ref()
            .ok_or(Error::TaProxyHasNoRequest)?;

        if &response.content().nonce != open_request_nonce {
            // It seems that the user uploaded the wrong the response.
            Err(Error::TaProxyRequestNonceMismatch(
                response.into_content().nonce,
                open_request_nonce.clone(),
            ))
        } else if let Some(signer) = &self.signer {
            // Ensure that the response was validly signed.
            response.validate(&signer.id)?;

            // We accept the response as is. Since children cannot be
            // modified, and requests cannot change as long as
            // there is an open signer request we cannot have any
            // mismatches between the children and child requests in the proxy
            // vs the children and responses received from the
            // signer.
            //
            // In other words.. we trust that the associated signer functions
            // correctly and we have no further defensive coding
            // on this side.
            //
            // Note that if we would reject the response, then there would be
            // no way of telling the signer why. So, this is also
            // a matter of the 'the signer is always right'.
            Ok(vec![TrustAnchorProxyEvent::SignerResponseReceived(
                response,
            )])
        } else {
            // This is rather unexpected.. it implies that we had a request,
            // but no signer. Still - return a clean error for
            // this, so unlikely as this may be, it can be
            // investigated.
            Err(Error::TaProxyHasNoSigner)
        }
    }

    fn process_add_child(
        &self,
        child: AddChildRequest,
    ) -> KrillResult<Vec<TrustAnchorProxyEvent>> {
        if self.child_details.contains_key(&child.handle) {
            Err(Error::CaChildDuplicate(
                self.handle.clone(),
                child.handle,
            ))
        }
        else {
            Ok(vec![TrustAnchorProxyEvent::ChildAdded(
                TrustAnchorChild::new(
                    child.handle, child.id_cert.into(), child.resources
                ),
            )])
        }
    }

    fn process_add_child_request(
        &self,
        child_handle: ChildHandle,
        request: ProvisioningRequest,
    ) -> KrillResult<Vec<TrustAnchorProxyEvent>> {
        // We can do some basic checks on the request, like..
        // - CSR is valid
        // - CSR does not exceed entitled resources
        // - CSR is for correct resource class
        // - Revocation is for known key
        // - Revocation is for correct resource class
        //
        // The signer will eventually handle the actual request. So we just
        // schedule it as a manner of speaking. The signer will also do these
        // checks - although that means that we have some duplication this
        // helps to ensure that we can "fail fast" - and on the other
        // hand leave the signer to be responsible for the final say
        // (also.. things may have changed by the time the signer
        // looks at it, like resource entitlements perhaps in future?)
        let child = self.get_child_details(&child_handle)?;
        let ta_resource_class_name = ta_resource_class_name();

        match &request {
            ProvisioningRequest::Issuance(issuance) => {
                if issuance.class_name() != &ta_resource_class_name {
                    return Err(Error::Custom(format!(
                        "TA child certificate sign request uses unknown resource class name '{}'",
                        issuance.class_name()
                    )));
                }
                issuance.limit().apply_to(&child.resources)?; // Errors if request exceeds
                CsrInfo::try_from(issuance.csr())?; // Errors if the CSR is
                                                    // invalid
            }
            ProvisioningRequest::Revocation(revocation) => {
                if revocation.class_name() != &ta_resource_class_name {
                    return Err(Error::Custom(format!(
                        "TA child revocation request uses unknown resource class name '{}'",
                        revocation.class_name()
                    )));
                }
                if !child.used_keys.contains_key(&revocation.key()) {
                    return Err(Error::Custom(format!(
                        "TA child revocation requested for unknown key: {}",
                        revocation.key()
                    )));
                }
            }
        }

        Ok(vec![TrustAnchorProxyEvent::ChildRequestAdded(
            child_handle,
            request,
        )])
    }

    fn process_give_child_response(
        &self,
        child_handle: ChildHandle,
        key: KeyIdentifier,
    ) -> KrillResult<Vec<TrustAnchorProxyEvent>> {
        let child = self.get_child_details(&child_handle)?;

        if child.open_responses.contains_key(&key) {
            Ok(vec![TrustAnchorProxyEvent::ChildResponseGiven(
                child_handle,
                key,
            )])
        } else {
            // This should not never happen. The command would not be sent,
            // but let's return some useful error anyway.
            Err(Error::Custom(format!(
                "No response found for child {} and key {}",
                child_handle, key
            )))
        }
    }
}

impl TrustAnchorProxy {
    pub fn has_open_request(&self) -> bool {
        self.open_signer_request.is_some()
    }

    pub fn get_signer_request(
        &self,
        timing: TaTimingConfig,
        signer: &KrillSigner,
    ) -> KrillResult<TrustAnchorSignedRequest> {
        if let Some(nonce) = self.open_signer_request.as_ref().cloned() {
            let mut child_requests = vec![];
            for (child, details) in &self.child_details {
                if !details.open_requests.is_empty() {
                    child_requests.push(TrustAnchorChildRequests {
                        child: child.clone(),
                        resources: details.resources.clone(),
                        requests: details.open_requests.clone(),
                    });
                }
            }

            TrustAnchorSignerRequest {
                nonce,
                child_requests,
            }
            .sign(
                self.id.public_key.key_identifier(),
                timing.signed_message_validity_days,
                signer,
            )
        } else {
            Err(Error::TaProxyHasNoRequest)
        }
    }

    pub fn get_ta_details(&self) -> KrillResult<&TaCertDetails> {
        self.signer
            .as_ref()
            .ok_or(Error::TaNotInitialized)
            .map(|signer| &signer.ta_cert_details)
    }

    pub fn get_trust_anchor_objects(
        &self,
    ) -> KrillResult<&TrustAnchorObjects> {
        self.signer
            .as_ref()
            .ok_or(Error::TaNotInitialized)
            .map(|signer| &signer.objects)
    }

    pub fn id(&self) -> &IdCertInfo {
        &self.id
    }

    pub fn repository(&self) -> Option<&RepositoryContact> {
        self.repository.as_ref()
    }

    pub fn get_child(
        &self,
        child: &ChildHandle,
    ) -> KrillResult<&TrustAnchorChild> {
        match self.child_details.get(child) {
            None => {
                Err(Error::CaChildUnknown(self.handle.clone(), child.clone()))
            }
            Some(child) => Ok(child),
        }
    }
}

/// # Publication support
impl TrustAnchorProxy {
    /// Returns an RFC 8183 Publisher Request - which can be represented as
    /// XML to a repository for this `CertAuth`
    pub fn publisher_request(&self) -> idexchange::PublisherRequest {
        idexchange::PublisherRequest::new(
            self.id.base64.clone(),
            self.handle.convert(),
            None,
        )
    }
}

/// # As a parent
impl TrustAnchorProxy {
    /// Get the entitlements for a child.
    ///
    /// This is a simplified version of similar code in
    /// `CertAuth`. There is
    /// no apparent easy abstraction over these two types (a normal CA and
    /// a TA proxy). Things are similar, but then.. the details are quite
    /// different. So, we accept some re-implementation of similar logic
    /// here.
    pub fn entitlements(
        &self,
        child_handle: &ChildHandle,
        ta_timing: &TaTimingConfig,
    ) -> KrillResult<ResourceClassEntitlements> {
        let signer = self.signer.as_ref().ok_or(Error::TaNotInitialized)?;
        let child = self.get_child_details(child_handle)?;

        let signing_cert = {
            let received_cert = &signer.ta_cert_details.cert;
            let my_cert = received_cert.to_cert().map_err(|e| {
                Error::Custom(format!(
                    "Issue with certificate held by TA: {} ",
                    e
                ))
            })?;
            SigningCert::new(received_cert.uri.clone(), my_cert)
        };

        let mut issued_certs = vec![];

        let mut not_after = Time::now()
            + Duration::weeks(ta_timing.issued_certificate_validity_weeks);
        let threshold = Time::now()
            + Duration::weeks(
                ta_timing.issued_certificate_reissue_weeks_before,
            );
        for ki in child.used_keys.keys() {
            if let Some(issued) = signer.objects.get_issued(ki) {
                issued_certs.push(issued.to_rfc6492_issued_cert().map_err(
                    |e| {
                        // This should never happen, unless our current issued
                        // certificate can no longer be parsed
                        Error::Custom(format!(
                            "Issue with issued certificate held by TA: {} ",
                            e
                        ))
                    },
                )?);

                let expires = issued.validity.not_after();

                if expires > threshold {
                    not_after = expires;
                }
            }
        }

        Ok(ResourceClassEntitlements::new(
            ta_resource_class_name(),
            child.resources.clone(),
            not_after,
            issued_certs,
            signing_cert,
        ))
    }

    /// Get a response for a child request if there is one.
    ///
    /// Returns an error in case the request does not correspond to the open
    /// response. In that case the manager should probably just clear the
    /// open response so that the child can sync again. This should not
    /// happen with local Krill CA children as they do not create new
    /// requests when there is an open request. We should not support any
    /// non-local - i.e. possibly out-of-sync and possibly non-krill child
    /// under a krill trust anchor. They can be a child of the trust anchor
    /// child though.
    pub fn response_for_child(
        &self,
        child_handle: &ChildHandle,
        request: &ProvisioningRequest,
    ) -> KrillResult<Option<&ProvisioningResponse>> {
        let child = self.get_child_details(child_handle)?;

        if let Some(response) =
            child.open_responses.get(&request.key_identifier())
        {
            if request.matches_response(response) {
                Ok(Some(response))
            } else {
                Err(Error::Custom(format!(
                    "Response for {} does not match request type.",
                    child_handle
                )))
            }
        } else {
            Ok(None)
        }
    }

    /// Informs whether there is a matching open request for the child.
    ///
    /// If there is a matching request then we do not need to add it. If there
    /// is no matching request then we may want to add a new request or
    /// replace an existing request - which we just consider 'not matching
    /// and now irrelevant' - as long as there is no open request
    /// to the signer.
    ///
    /// Returns an error if the child is not known.
    pub fn matching_open_request(
        &self,
        child_handle: &ChildHandle,
        request: &ProvisioningRequest,
    ) -> KrillResult<bool> {
        let child = self.get_child_details(child_handle)?;
        if let Some(existing) =
            child.open_requests.get(&request.key_identifier())
        {
            match (existing, request) {
                (
                    ProvisioningRequest::Issuance(existing),
                    ProvisioningRequest::Issuance(request),
                ) => {
                    Ok(
                        existing.class_name() == request.class_name() // must be "default" but could differ
                        && existing.limit() == request.limit()
                        && CsrInfo::try_from(existing.csr())? == CsrInfo::try_from(request.csr())?,
                    )
                }
                (
                    ProvisioningRequest::Revocation(existing),
                    ProvisioningRequest::Revocation(request),
                ) => {
                    Ok(existing.class_name() == request.class_name()) // must be "default" but could differ
                }
                _ => Ok(false),
            }
        } else {
            Ok(false)
        }
    }

    fn get_child_details(
        &self,
        child_handle: &ChildHandle,
    ) -> KrillResult<&TrustAnchorChild> {
        self.child_details.get(child_handle).ok_or_else(|| {
            Error::CaChildUnknown(self.handle.clone(), child_handle.clone())
        })
    }
}


//------------ TrustAnchorProxyInitCommand -----------------------------------

pub type TrustAnchorProxyInitCommand =
    eventsourcing::SentInitCommand<TrustAnchorProxyInitCommandDetails>;

impl TrustAnchorProxyInitCommand {
    pub fn make(
        id: MyHandle,
        signer: Arc<KrillSigner>,
        actor: &Actor,
    ) -> Self {
        TrustAnchorProxyInitCommand::new(
            id,
            TrustAnchorProxyInitCommandDetails { signer },
            actor,
        )
    }
}


//------------ TrustAnchorProxyInitCommandDetails ----------------------------

#[derive(Clone, Debug)]
pub struct TrustAnchorProxyInitCommandDetails {
    signer: Arc<KrillSigner>,
}

impl fmt::Display for TrustAnchorProxyInitCommandDetails {
    fn fmt(&self, f: &mut fmt::Formatter<'_>) -> fmt::Result {
        self.store().fmt(f)
    }
}

impl InitCommandDetails for TrustAnchorProxyInitCommandDetails {
    type StorableDetails = TrustAnchorProxyCommandDetails;

    fn store(&self) -> Self::StorableDetails {
        TrustAnchorProxyCommandDetails::make_init()
    }
}


<<<<<<< HEAD
//------------ TrustAnchorProxyInitEvent -------------------------------------

#[derive(Clone, Debug, Deserialize, Eq, PartialEq, Serialize)]
pub struct TrustAnchorProxyInitEvent {
    pub id: IdCertInfo,
}
=======
    pub fn get_signer_request(
        &self,
        timing: TaTimingConfig,
        signer: &KrillSigner,
    ) -> KrillResult<ApiTrustAnchorSignedRequest> {
        if let Some(nonce) = self.open_signer_request.as_ref().cloned() {
            let mut child_requests = vec![];
            let mut renew_time = None;

            for (child, details) in &self.child_details {
                if !details.open_requests.is_empty() {
                    child_requests.push(TrustAnchorChildRequests {
                        child: child.clone(),
                        resources: details.resources.clone(),
                        requests: details.open_requests.clone(),
                    });
                }

                if let Ok(cert) = IdCert::try_from(&details.id) {
                    let v = cert.validity();
                    if let Some(rt) = renew_time {
                        renew_time = Some(cmp::min(rt, v.not_after()));
                    }
                    else {
                        renew_time = Some(v.not_after());
                    }
                }
            }

            let request = TrustAnchorSignerRequest {
                nonce,
                child_requests,
            }
            .sign(
                self.id.public_key.key_identifier(),
                timing.signed_message_validity_days,
                signer,
            )?;

            Ok(ApiTrustAnchorSignedRequest {
                request: request.request,
                signed: request.signed,
                issued_certificate_reissue_weeks_before:
                    timing.issued_certificate_reissue_weeks_before,
                renew_time,
            })
        } else {
            Err(Error::TaProxyHasNoRequest)
        }
    }
>>>>>>> c445fece

impl InitEvent for TrustAnchorProxyInitEvent {}

impl fmt::Display for TrustAnchorProxyInitEvent {
    fn fmt(&self, f: &mut fmt::Formatter) -> fmt::Result {
        // note that this is a summary, full details are stored in the init
        // event.
        write!(f, "Trust Anchor Proxy was initialised.")
    }
}


//------------ TrustAnchorProxyEvent -----------------------------------------

//  *Warning:* This type is used in stored state.
#[derive(Clone, Debug, Deserialize, Eq, PartialEq, Serialize)]
#[allow(clippy::large_enum_variant)]
pub enum TrustAnchorProxyEvent {
    // Publication Support
    RepositoryAdded(RepositoryContact),

    // Proxy -> Signer interactions
    SignerAdded(TrustAnchorSignerInfo),
    SignerUpdated(TrustAnchorSignerInfo),
    SignerRequestMade(Nonce),
    SignerResponseReceived(TrustAnchorSignedResponse),

    // Children
    ChildAdded(TrustAnchorChild),
    ChildRequestAdded(ChildHandle, ProvisioningRequest),
    ChildResponseGiven(ChildHandle, KeyIdentifier),
}

impl Event for TrustAnchorProxyEvent {}

impl fmt::Display for TrustAnchorProxyEvent {
    fn fmt(&self, f: &mut fmt::Formatter) -> fmt::Result {
        // note that this is a summary, full details are stored in the json.
        match self {
            // Publication Support
            TrustAnchorProxyEvent::RepositoryAdded(repository) => {
                write!(
                    f,
                    "Added repository with service uri: {}",
                    repository.server_info.service_uri
                )
            }

            // Proxy -> Signer interactions
            TrustAnchorProxyEvent::SignerAdded(signer) => {
                write!(
                    f,
                    "Added signer with ID certificate hash: {}",
                    signer.id.hash
                )
            }
            TrustAnchorProxyEvent::SignerUpdated(signer) => {
                write!(
                    f,
                    "Updated signer with ID certificate hash: {}",
                    signer.id.hash
                )
            }
            TrustAnchorProxyEvent::SignerRequestMade(nonce) => {
                write!(f, "Created signer request with nonce '{}'", nonce)
            }
            TrustAnchorProxyEvent::SignerResponseReceived(response) => {
                write!(
                    f,
                    "Received signer response with nonce '{}'",
                    response.content().nonce
                )
            }

            // Children
            TrustAnchorProxyEvent::ChildAdded(child) => {
                write!(
                    f,
                    "Added child: {}, with resources: {}",
                    child.handle, child.resources
                )
            }
            TrustAnchorProxyEvent::ChildRequestAdded(
                child_handle,
                request,
            ) => {
                write!(
                    f,
                    "Added request for child {}: {}",
                    child_handle, request
                )
            }
            TrustAnchorProxyEvent::ChildResponseGiven(child_handle, key) => {
                write!(
                    f,
                    "Given response to child {} for key: {}",
                    child_handle, key
                )
            }
        }
    }
}


//------------ TrustAnchorProxyCommand ---------------------------------------

pub type TrustAnchorProxyCommand =
    eventsourcing::SentCommand<TrustAnchorProxyCommandDetails>;

impl TrustAnchorProxyCommand {
    pub fn add_repo(
        id: &CaHandle,
        repository: RepositoryContact,
        actor: &Actor,
    ) -> Self {
        TrustAnchorProxyCommand::new(
            id.clone(),
            None,
            TrustAnchorProxyCommandDetails::AddRepository(repository),
            actor,
        )
    }

    pub fn add_signer(
        id: &CaHandle,
        signer: TrustAnchorSignerInfo,
        actor: &Actor,
    ) -> Self {
        TrustAnchorProxyCommand::new(
            id.clone(),
            None,
            TrustAnchorProxyCommandDetails::AddSigner(signer),
            actor,
        )
    }

    pub fn update_signer(
        id: &CaHandle,
        signer: TrustAnchorSignerInfo,
        actor: &Actor,
    ) -> Self {
        TrustAnchorProxyCommand::new(
            id.clone(),
            None,
            TrustAnchorProxyCommandDetails::UpdateSigner(signer),
            actor,
        )
    }

    pub fn make_signer_request(
        id: &CaHandle,
        actor: &Actor,
    ) -> Self {
        TrustAnchorProxyCommand::new(
            id.clone(),
            None,
            TrustAnchorProxyCommandDetails::MakeSignerRequest,
            actor,
        )
    }

    pub fn process_signer_response(
        id: &CaHandle,
        response: TrustAnchorSignedResponse,
        actor: &Actor,
    ) -> Self {
        TrustAnchorProxyCommand::new(
            id.clone(),
            None,
            TrustAnchorProxyCommandDetails::ProcessSignerResponse(response),
            actor,
        )
    }

    pub fn add_child(
        id: &CaHandle,
        child: AddChildRequest,
        actor: &Actor,
    ) -> Self {
        TrustAnchorProxyCommand::new(
            id.clone(),
            None,
            TrustAnchorProxyCommandDetails::AddChild(child),
            actor,
        )
    }

    pub fn add_child_request(
        id: &CaHandle,
        child: ChildHandle,
        request: ProvisioningRequest,
        actor: &Actor,
    ) -> Self {
        TrustAnchorProxyCommand::new(
            id.clone(),
            None,
            TrustAnchorProxyCommandDetails::AddChildRequest(child, request),
            actor,
        )
    }

    pub fn give_child_response(
        id: &CaHandle,
        child: ChildHandle,
        key: KeyIdentifier,
        actor: &Actor,
    ) -> Self {
        TrustAnchorProxyCommand::new(
            id.clone(),
            None,
            TrustAnchorProxyCommandDetails::GiveChildResponse(child, key),
            actor,
        )
    }
}


//------------ TrustAnchorProxyCommandDetails --------------------------------

//  *Warning:* This type is used in stored state.
#[derive(Clone, Debug, Deserialize, Eq, PartialEq, Serialize)]
#[allow(clippy::large_enum_variant)]
pub enum TrustAnchorProxyCommandDetails {
    // Create new instance - cannot be sent to an existing instance
    Init,

    // Publication Support
    AddRepository(RepositoryContact),

    // Proxy -> Signer interactions
    AddSigner(TrustAnchorSignerInfo),
    UpdateSigner(TrustAnchorSignerInfo),
    MakeSignerRequest,
    ProcessSignerResponse(TrustAnchorSignedResponse),

    // Children
    AddChild(AddChildRequest),
    AddChildRequest(ChildHandle, ProvisioningRequest),
    GiveChildResponse(ChildHandle, KeyIdentifier),
}

impl fmt::Display for TrustAnchorProxyCommandDetails {
    fn fmt(&self, f: &mut fmt::Formatter) -> fmt::Result {
        // note that this is a summary, full details are stored in the json.
        match self {
            TrustAnchorProxyCommandDetails::Init => {
                write!(f, "Initialise TA proxy")
            }
            // Publication Support
            TrustAnchorProxyCommandDetails::AddRepository(repository) => {
                write!(
                    f,
                    "Add repository at: {}",
                    repository.server_info.service_uri
                )
            }

            // Proxy -> Signer interactions
            TrustAnchorProxyCommandDetails::AddSigner(signer) => {
                write!(
                    f,
                    "Add signer with id certificate hash: {}",
                    signer.id.hash
                )
            }
            TrustAnchorProxyCommandDetails::UpdateSigner(signer) => {
                write!(
                    f,
                    "Update signer with id certificate hash: {}",
                    signer.id.hash
                )
            }
            TrustAnchorProxyCommandDetails::MakeSignerRequest => {
                write!(f, "Create new publish request for signer")
            }
            TrustAnchorProxyCommandDetails::ProcessSignerResponse(
                response,
            ) => {
                write!(
                    f,
                    "Process signer response. Nonce: {}. Next Update (before): {}",
                    response.content().nonce,
                    response.content().objects.revision().next_update().to_rfc3339()
                )
            }

            // Children
            TrustAnchorProxyCommandDetails::AddChild(child) => {
                write!(f, "Add child: {}", child)
            }
            TrustAnchorProxyCommandDetails::AddChildRequest(
                child_handle,
                request,
            ) => {
                write!(
                    f,
                    "Add request for child {}: {}",
                    child_handle, request
                )
            }
            TrustAnchorProxyCommandDetails::GiveChildResponse(
                child_handle,
                key,
            ) => {
                write!(
                    f,
                    "Give (and remove) response to child {} for key {}",
                    child_handle, key
                )
            }
        }
    }
}

impl eventsourcing::WithStorableDetails for TrustAnchorProxyCommandDetails {
    fn summary(&self) -> crate::api::history::CommandSummary {
        match self {
            // Initialisation
            TrustAnchorProxyCommandDetails::Init => {
                crate::api::history::CommandSummary::new(
                    "cmd-ta-proxy-init",
                    self,
                )
            }
            // Publication Support
            TrustAnchorProxyCommandDetails::AddRepository(repository) => {
                crate::api::history::CommandSummary::new(
                    "cmd-ta-proxy-repo-add",
                    self,
                )
                .service_uri(&repository.server_info.service_uri)
            }

            // Proxy -> Signer interactions
            TrustAnchorProxyCommandDetails::AddSigner(signer) => {
                crate::api::history::CommandSummary::new(
                    "cmd-ta-proxy-signer-add",
                    self,
                )
                .id_cert_hash(&signer.id.hash)
            }
            TrustAnchorProxyCommandDetails::UpdateSigner(signer) => {
                crate::api::history::CommandSummary::new(
                    "cmd-ta-proxy-signer-update",
                    self,
                )
                .id_cert_hash(&signer.id.hash)
            }
            TrustAnchorProxyCommandDetails::MakeSignerRequest => {
                crate::api::history::CommandSummary::new(
                    "cmd-ta-proxy-pub-req",
                    self,
                )
            }
            TrustAnchorProxyCommandDetails::ProcessSignerResponse(
                response,
            ) => crate::api::history::CommandSummary::new(
                "cmd-ta-proxy-pub-res",
                self,
            )
            .arg("nonce", &response.content().nonce)
            .arg(
                "manifest number",
                response.content().objects.revision().number(),
            )
            .arg(
                "this update",
                response
                    .content()
                    .objects
                    .revision()
                    .this_update()
                    .to_rfc3339(),
            )
            .arg(
                "next update",
                response
                    .content()
                    .objects
                    .revision()
                    .next_update()
                    .to_rfc3339(),
            ),

            // Children
            TrustAnchorProxyCommandDetails::AddChild(child) => {
                crate::api::history::CommandSummary::new(
                    "cmd-ta-proxy-child-add", self,
                ).child(&child.handle)
            }
            TrustAnchorProxyCommandDetails::AddChildRequest(
                child_handle,
                _request,
            ) => {
                crate::api::history::CommandSummary::new(
                    "cmd-ta-proxy-child-req",
                    self,
                ).child(child_handle)
            }
            TrustAnchorProxyCommandDetails::GiveChildResponse(
                child_handle,
                _response,
            ) => {
                crate::api::history::CommandSummary::new(
                    "cmd-ta-proxy-child-res",
                    self,
                ).child(child_handle)
            }
        }
    }

    fn make_init() -> Self {
        Self::Init
    }
}

impl eventsourcing::CommandDetails for TrustAnchorProxyCommandDetails {
    type Event = TrustAnchorProxyEvent;
    type StorableDetails = Self;

    fn store(&self) -> Self::StorableDetails {
        self.clone()
    }
}


//----------------- TESTS ----------------------------------------------------
#[cfg(test)]
mod tests {
    use rpki::ca::idexchange::{RepoInfo, ServiceUri};

    use super::*;

    use std::{sync::Arc, time::Duration};

    use crate::{
        api::admin::{PublicationServerInfo, RepositoryContact},
        commons::{
            crypto::KrillSignerBuilder,
            eventsourcing::AggregateStore,
            storage::Namespace,
            test,
        },
        config::ConfigDefaults,
    };
    use crate::tasigner::{
        TrustAnchorSigner, TrustAnchorSignerInitCommand,
        TrustAnchorSignerInitCommandDetails, TrustAnchorSignerCommand,
    };

    #[test]
    fn init_ta() {
        test::test_in_memory(|storage_uri| {
            let _ = stderrlog::new().verbosity(
                log::LevelFilter::Trace
            ).init();

            let ta_signer_store: AggregateStore<TrustAnchorSigner> =
                AggregateStore::create(
                    storage_uri,
                    Namespace::make("ta_signer"),
                    false,
                )
                .unwrap();
            let ta_proxy_store: AggregateStore<TrustAnchorProxy> =
                AggregateStore::create(
                    storage_uri,
                    Namespace::make("ta_proxy"),
                    false,
                )
                .unwrap();

            // We will import a TA key - this is only (supposed to be)
            // supported for the openssl signer
            let signers = ConfigDefaults::openssl_signer_only();
            let signer = Arc::new(
                KrillSignerBuilder::new(
                    storage_uri,
                    Duration::from_secs(1),
                    &signers,
                )
                .build()
                .unwrap(),
            );

            let timing = TaTimingConfig::default();

            let actor = crate::constants::ACTOR_DEF_KRILL;

            let proxy_handle = CaHandle::new("proxy".into());
            let proxy_init = TrustAnchorProxyInitCommand::make(
                proxy_handle.clone(),
                signer.clone(),
                &actor,
            );

            ta_proxy_store.add(proxy_init).unwrap();

            let repository = {
                let repo_info = RepoInfo::new(
                    test::rsync("rsync://example.krill.cloud/repo/"),
                    Some(test::https(
                        "https://exmple.krill.cloud/repo/notification.xml",
                    )),
                );
                let repo_key_id = signer.create_key().unwrap();
                let public_key = signer.get_key_info(&repo_key_id).unwrap();

                let service_uri = ServiceUri::Https(test::https(
                    "https://example.krill.cloud/rfc8181/ta",
                ));
                let server_info = PublicationServerInfo {
                    public_key, service_uri
                };

                RepositoryContact { repo_info, server_info }
            };

            let add_repo_cmd = TrustAnchorProxyCommand::add_repo(
                &proxy_handle,
                repository,
                &actor,
            );
            let mut proxy = ta_proxy_store.command(add_repo_cmd).unwrap();

            let signer_handle = CaHandle::new("signer".into());
            let tal_https =
                vec![test::https("https://example.krill.cloud/ta/ta.cer")];
            let tal_rsync =
                test::rsync("rsync://example.krill.cloud/ta/ta.cer");

            let import_key_pem =
                include_str!("../../test-resources/ta/example-pkcs1.pem");

            let signer_init_cmd = TrustAnchorSignerInitCommand::new(
                signer_handle.clone(),
                TrustAnchorSignerInitCommandDetails {
                    proxy_id: proxy.id().clone(),
                    repo_info: proxy
                        .repository()
                        .unwrap()
                        .repo_info
                        .clone(),
                    tal_https: tal_https.clone(),
                    tal_rsync: tal_rsync.clone(),
                    private_key_pem: Some(import_key_pem.to_string()),
                    ta_mft_nr_override: Some(42),
                    timing,
                    signer: signer.clone(),
                },
                &actor,
            );

            let mut ta_signer = ta_signer_store.add(signer_init_cmd).unwrap();
            let signer_info = ta_signer.get_signer_info();
            let add_signer_cmd = TrustAnchorProxyCommand::add_signer(
                &proxy_handle,
                signer_info,
                &actor,
            );

            proxy = ta_proxy_store.command(add_signer_cmd).unwrap();

            // The initial signer starts off with a TA certificate
            // and a CRL and manifest with revision number 42, as specified in
            // the init.
            let ta_objects = proxy.get_trust_anchor_objects().unwrap();
            assert_eq!(ta_objects.revision().number(), 42);

            let ta_cert_details = proxy.get_ta_details().unwrap();
            assert_eq!(ta_cert_details.tal.uris(), &tal_https);
            assert_eq!(ta_cert_details.tal.rsync_uri(), &tal_rsync);

            // We can make a new signer request to make a new manifest and CRL
            // even if we do not yet have any issued certificates to publish.
            let make_publish_request_cmd =
                TrustAnchorProxyCommand::make_signer_request(
                    &proxy_handle,
                    &actor,
                );
            proxy = ta_proxy_store.command(make_publish_request_cmd).unwrap();

            let signed_request =
                proxy.get_signer_request(timing, &signer).unwrap();
            let request_nonce = signed_request.request.nonce.clone();

            let ta_signer_process_request_command =
                TrustAnchorSignerCommand::make_process_request_command(
                    &signer_handle,
                    signed_request.into(),
                    timing,
                    Some(55), // override the next manifest number again
                    signer,
                    &actor,
                );
            ta_signer = ta_signer_store
                .command(ta_signer_process_request_command)
                .unwrap();

            let exchange = ta_signer.get_exchange(&request_nonce).unwrap();
            let ta_proxy_process_signer_response_command =
                TrustAnchorProxyCommand::process_signer_response(
                    &proxy_handle,
                    exchange.response.clone(),
                    &actor,
                );

            proxy = ta_proxy_store
                .command(ta_proxy_process_signer_response_command)
                .unwrap();

            // The TA should have published again, the revision used for
            // manifest and crl will have been updated to the
            // overridden number.
            let ta_objects = proxy.get_trust_anchor_objects().unwrap();
            assert_eq!(ta_objects.revision().number(), 55);

            // We still need to test some higher order functions:
            // - add child
            // - let the child request a certificate
            // - let the child perform a key rollover
            // - let the TA publish
            //
            // This is hard to test at this level. So, will test this as part
            // of the higher order functional tests found under
            // /tests. I.e. we will start a full krill server with
            // testbed support, which will use the TrustAnchorProxy and
            // Signer.

        })
    }
}<|MERGE_RESOLUTION|>--- conflicted
+++ resolved
@@ -35,13 +35,8 @@
 use crate::api::ta::{
     Nonce, ProvisioningRequest, ProvisioningResponse, TaCertDetails, 
     TrustAnchorChild, TrustAnchorChildRequests, TrustAnchorObjects, 
-<<<<<<< HEAD
-    TrustAnchorSignedRequest, TrustAnchorSignedResponse,
+    ApiTrustAnchorSignedRequest, TrustAnchorSignedResponse,
     TrustAnchorSignerInfo, TrustAnchorSignerRequest,
-=======
-    ApiTrustAnchorSignedRequest, TrustAnchorSignedResponse,
-    TrustAnchorSignerInfo, TrustAnchorSignerRequest, UsedKeyState,
->>>>>>> c445fece
 };
 use crate::constants::ta_resource_class_name;
 use crate::server::ca::UsedKeyState;
@@ -507,9 +502,11 @@
         &self,
         timing: TaTimingConfig,
         signer: &KrillSigner,
-    ) -> KrillResult<TrustAnchorSignedRequest> {
+    ) -> KrillResult<ApiTrustAnchorSignedRequest> {
         if let Some(nonce) = self.open_signer_request.as_ref().cloned() {
             let mut child_requests = vec![];
+            let mut renew_time = None;
+
             for (child, details) in &self.child_details {
                 if !details.open_requests.is_empty() {
                     child_requests.push(TrustAnchorChildRequests {
@@ -518,9 +515,19 @@
                         requests: details.open_requests.clone(),
                     });
                 }
-            }
-
-            TrustAnchorSignerRequest {
+
+                if let Ok(cert) = IdCert::try_from(&details.id) {
+                    let v = cert.validity();
+                    if let Some(rt) = renew_time {
+                        renew_time = Some(cmp::min(rt, v.not_after()));
+                    }
+                    else {
+                        renew_time = Some(v.not_after());
+                    }
+                }
+            }
+
+            let request = TrustAnchorSignerRequest {
                 nonce,
                 child_requests,
             }
@@ -528,7 +535,15 @@
                 self.id.public_key.key_identifier(),
                 timing.signed_message_validity_days,
                 signer,
-            )
+            )?;
+
+            Ok(ApiTrustAnchorSignedRequest {
+                request: request.request,
+                signed: request.signed,
+                issued_certificate_reissue_weeks_before:
+                    timing.issued_certificate_reissue_weeks_before,
+                renew_time,
+            })
         } else {
             Err(Error::TaProxyHasNoRequest)
         }
@@ -779,65 +794,12 @@
 }
 
 
-<<<<<<< HEAD
 //------------ TrustAnchorProxyInitEvent -------------------------------------
 
 #[derive(Clone, Debug, Deserialize, Eq, PartialEq, Serialize)]
 pub struct TrustAnchorProxyInitEvent {
     pub id: IdCertInfo,
 }
-=======
-    pub fn get_signer_request(
-        &self,
-        timing: TaTimingConfig,
-        signer: &KrillSigner,
-    ) -> KrillResult<ApiTrustAnchorSignedRequest> {
-        if let Some(nonce) = self.open_signer_request.as_ref().cloned() {
-            let mut child_requests = vec![];
-            let mut renew_time = None;
-
-            for (child, details) in &self.child_details {
-                if !details.open_requests.is_empty() {
-                    child_requests.push(TrustAnchorChildRequests {
-                        child: child.clone(),
-                        resources: details.resources.clone(),
-                        requests: details.open_requests.clone(),
-                    });
-                }
-
-                if let Ok(cert) = IdCert::try_from(&details.id) {
-                    let v = cert.validity();
-                    if let Some(rt) = renew_time {
-                        renew_time = Some(cmp::min(rt, v.not_after()));
-                    }
-                    else {
-                        renew_time = Some(v.not_after());
-                    }
-                }
-            }
-
-            let request = TrustAnchorSignerRequest {
-                nonce,
-                child_requests,
-            }
-            .sign(
-                self.id.public_key.key_identifier(),
-                timing.signed_message_validity_days,
-                signer,
-            )?;
-
-            Ok(ApiTrustAnchorSignedRequest {
-                request: request.request,
-                signed: request.signed,
-                issued_certificate_reissue_weeks_before:
-                    timing.issued_certificate_reissue_weeks_before,
-                renew_time,
-            })
-        } else {
-            Err(Error::TaProxyHasNoRequest)
-        }
-    }
->>>>>>> c445fece
 
 impl InitEvent for TrustAnchorProxyInitEvent {}
 
