--- conflicted
+++ resolved
@@ -235,7 +235,7 @@
         let source = PathBuf::from("test-resources/migrations/v0_8_1/");
         file::backup_dir(&source, &work_dir).unwrap();
 
-        let config = Arc::new(Config::test(&work_dir));
+        let config = Arc::new(Config::test(&work_dir, false));
         let _ = config.init_logging();
 
         upgrade_0_9_0(config).unwrap();
@@ -249,12 +249,8 @@
         let source = PathBuf::from("test-resources/migrations/v0_6_0/");
         file::backup_dir(&source, &work_dir).unwrap();
 
-<<<<<<< HEAD
-        let config = Arc::new(Config::test(&work_dir));
+        let config = Arc::new(Config::test(&work_dir, false));
         let _ = config.init_logging();
-=======
-        let config = Arc::new(Config::test(&work_dir, true));
->>>>>>> dc3512bb
 
         upgrade_0_9_0(config).unwrap();
 
