--- conflicted
+++ resolved
@@ -10,23 +10,13 @@
 use crate::{
     commons::{
         api::Handle,
-<<<<<<< HEAD
-        crypto::KrillSignerBuilder,
-        error::KrillIoError,
-        eventsourcing::{AggregateStoreError, CommandKey, KeyStoreKey, KeyValueError, KeyValueStore},
-=======
-        crypto::KrillSigner,
+        crypto::{KrillSigner, KrillSignerBuilder},
         error::{Error, KrillIoError},
         eventsourcing::{AggregateStoreError, CommandKey, KeyStoreKey, KeyValueError, KeyValueStore, StoredValueInfo},
->>>>>>> 820f1c76
         util::{file, KrillVersion},
         KrillResult,
     },
-<<<<<<< HEAD
-    constants::{CASERVER_DIR, PUBSERVER_DIR},
-=======
     constants::{CASERVER_DIR, CA_OBJECTS_DIR, PUBSERVER_CONTENT_DIR, PUBSERVER_DIR, UPGRADE_REISSUE_ROAS_CAS_LIMIT},
->>>>>>> 820f1c76
     daemon::{config::Config, krillserver::KrillServer},
     pubd::RepositoryManager,
     upgrades::v0_9_0::{CaObjectsMigration, PubdObjectsMigration},
@@ -333,11 +323,24 @@
                     })?
                 };
 
+                #[cfg(feature = "hsm")]
+                record_preexisting_openssl_keys_in_signer_mapper(config.clone())?;
+
                 // We need to prepare pubd first, because if there were any CAs using
                 // an embedded repository then they will need to be updated to use the
                 // RFC 8181 protocol (using localhost) instead, and this can only be
                 // *after* the publication server data is migrated.
                 PubdObjectsMigration::prepare(mode, config.clone())?;
+
+                // We need a signer because it's required by the repo manager, although
+                // we will not actually use it during the migration.
+                let probe_interval = Duration::from_secs(config.signer_probe_retry_seconds);
+                let signer = KrillSignerBuilder::new(&upgrade_data_dir, probe_interval, &config.signers)
+                    .with_default_signer(config.default_signer())
+                    .with_one_off_signer(config.one_off_signer())
+                    .build()
+                    .unwrap();
+                let signer = Arc::new(signer);
 
                 // We fool a repository manager for the CA migration to use the upgrade
                 // data directory as its base dir. This repository manager will be used
@@ -346,14 +349,9 @@
                 let mut repo_manager_migration_config = (*config).clone();
                 repo_manager_migration_config.data_dir = upgrade_data_dir;
 
-                // We need a signer because it's required by the repo manager, although
-                // we will not actually use it during the migration. Let it use the
-                // config using the upgrade_data_dir as base dir to ensure that it
-                // cannot - even unintendedly - affect any of they keys.
-                let signer = Arc::new(KrillSigner::build(&repo_manager_migration_config.data_dir)?);
-                let repo_manager = RepositoryManager::build(Arc::new(repo_manager_migration_config), signer)?;
-
-                CaObjectsMigration::prepare(mode, config, repo_manager)?;
+                let repo_manager = RepositoryManager::build(Arc::new(repo_manager_migration_config), signer.clone())?;
+
+                CaObjectsMigration::prepare(mode, config, repo_manager, signer)?;
 
                 Ok(Some(UpgradeReport::new(true, versions)))
             } else {
@@ -421,16 +419,18 @@
         }
     }
 
-<<<<<<< HEAD
-/// Should be called when Krill starts, before the KrillServer is initiated
-pub fn pre_start_upgrade(config: Arc<Config>) -> Result<(), UpgradeError> {
-    upgrade_data_to_0_9_0(config.clone())?;
-
-    #[cfg(feature = "hsm")]
-    record_preexisting_openssl_keys_in_signer_mapper(config.clone())?;
-
     Ok(())
 }
+
+// /// Should be called when Krill starts, before the KrillServer is initiated
+// pub fn pre_start_upgrade(config: Arc<Config>) -> Result<(), UpgradeError> {
+//     upgrade_data_to_0_9_0(config.clone())?;
+
+//     #[cfg(feature = "hsm")]
+//     record_preexisting_openssl_keys_in_signer_mapper(config.clone())?;
+
+//     Ok(())
+// }
 
 /// Prior to Krill having HSM support there was no signer mapper as it wasn't needed, keys were just created by OpenSSL
 /// and stored in files on disk in KEYS_DIR named by the string form of their Krill KeyIdentifier. If Krill had created
@@ -440,7 +440,7 @@
 /// signers have been registered and no key mappings have been recorded, and then walk KEYS_DIR adding the keys one by
 /// one to the mapping in the signer store, if any.
 #[cfg(feature = "hsm")]
-fn record_preexisting_openssl_keys_in_signer_mapper(config: Arc<Config>) -> Result<(), UpgradeError> {
+fn record_preexisting_openssl_keys_in_signer_mapper(config: Arc<Config>) -> Result<(), PrepareUpgradeError> {
     if !config.data_dir.join(SIGNERS_DIR).exists() {
         let mut num_recorded_keys = 0;
         let keys_dir = config.data_dir.join(KEYS_DIR);
@@ -512,19 +512,11 @@
         info!("Recorded {} key identifiers in the signer store", num_recorded_keys);
     }
 
-=======
->>>>>>> 820f1c76
     Ok(())
 }
 
 /// Should be called after the KrillServer is started, but before the web server is started
 /// and operators can make changes.
-<<<<<<< HEAD
-pub async fn post_start_upgrade(config: &Config, server: &KrillServer) -> Result<(), UpgradeError> {
-    if needs_upgrade(&config.data_dir, CASERVER_DIR, KrillVersion::candidate(0, 9, 3, 2)) {
-        info!("Reissue ROAs on upgrade to force short EE certificate subjects in the objects");
-        server.force_renew_roas().await.map_err(|e| e.into())
-=======
 pub async fn post_start_upgrade(upgrade_versions: &UpgradeVersions, server: &KrillServer) -> KrillResult<()> {
     if upgrade_versions.from() < &KrillVersion::candidate(0, 9, 3, 2) {
         if server.ca_list(server.system_actor())?.as_ref().len() <= UPGRADE_REISSUE_ROAS_CAS_LIMIT {
@@ -539,49 +531,11 @@
             // If users want to force the ROAs are re-issued they can do a key roll.
             Ok(())
         }
->>>>>>> 820f1c76
     } else {
         Ok(())
     }
 }
 
-<<<<<<< HEAD
-pub async fn update_storage_version(work_dir: &Path) -> Result<(), UpgradeError> {
-    let current = KrillVersion::current();
-
-    if needs_v0_9_0_upgrade(work_dir, CASERVER_DIR) {
-        debug!("Updating version file for cas");
-        file::save_json(&current, &work_dir.join("cas/version"))?;
-    }
-
-    if needs_v0_9_0_upgrade(work_dir, PUBSERVER_DIR) {
-        debug!("Updating version file for pubd");
-        file::save_json(&current, &work_dir.join("pubd/version"))?;
-    }
-
-    Ok(())
-}
-
-fn upgrade_data_to_0_9_0(config: Arc<Config>) -> Result<(), UpgradeError> {
-    let work_dir = &config.data_dir;
-    if needs_v0_9_0_upgrade(work_dir, PUBSERVER_DIR) {
-        PubdObjectsMigration::migrate(config.clone())?;
-    }
-
-    if needs_v0_9_0_upgrade(work_dir, "cas") {
-        // TODO: should we use the configured signers here or an OpenSSL signer?
-        // Will any signing actually be done using these signers?
-        let probe_interval = Duration::from_secs(config.signer_probe_retry_seconds);
-        let signer = KrillSignerBuilder::new(work_dir, probe_interval, &config.signers)
-            .with_default_signer(config.default_signer())
-            .with_one_off_signer(config.one_off_signer())
-            .build()
-            .unwrap();
-        let signer = Arc::new(signer);
-        let repo_manager = RepositoryManager::build(config.clone(), signer.clone())?;
-
-        CaObjectsMigration::migrate(config, repo_manager, signer)?;
-=======
 /// Returns the KrillUpgradeVersion by comparing the versions of the data used by
 /// the "cas" and "pubd" of the current Krill version to the code version. In the
 /// unlikely event that the "cas" and "pubd" stores are in disagreement, then the
@@ -602,7 +556,6 @@
                 Some(upgrade_pubd)
             }
         }
->>>>>>> 820f1c76
     }
 }
 
@@ -633,13 +586,7 @@
         let work_dir = tmp_dir();
         file::backup_dir(&source, &work_dir).unwrap();
 
-<<<<<<< HEAD
-        let mut config = Config::test(&work_dir, false, false, false, false);
-        init_config(&mut config);
-
-        upgrade_data_to_0_9_0(Arc::new(config)).unwrap();
-=======
-        let config = Config::test(&work_dir, false, false, false);
+        let config = Config::test(&work_dir, false, false, false, false);
         let _ = config.init_logging();
 
         let _upgrade = prepare_upgrade_data_migrations(UpgradeMode::PrepareOnly, Arc::new(config.clone()))
@@ -654,7 +601,6 @@
             .unwrap();
 
         finalise_data_migration(report.versions(), &config).unwrap();
->>>>>>> 820f1c76
 
         let _ = fs::remove_dir_all(work_dir);
     }
@@ -683,10 +629,15 @@
         let source = PathBuf::from("test-resources/migrations/v0_6_0/");
         file::backup_dir(&source, &work_dir).unwrap();
 
-        let mut config = Config::test(&work_dir, false, false, false, false);
-        init_config(&mut config);
-
-        upgrade_data_to_0_9_0(Arc::new(config)).unwrap();
+        let config = Arc::new(Config::test(&work_dir, false, false, false, false));
+        let _ = config.init_logging();
+
+        let report = prepare_upgrade_data_migrations(UpgradeMode::PrepareToFinalise, config.clone())
+            .await
+            .unwrap()
+            .unwrap();
+
+        finalise_data_migration(report.versions(), &config).unwrap();
 
         let _ = fs::remove_dir_all(work_dir);
     }
@@ -710,7 +661,6 @@
             record_preexisting_openssl_keys_in_signer_mapper(config.clone()).unwrap();
         }
 
-<<<<<<< HEAD
         // Now test that a newly initialized `KrillSigner` with a default OpenSSL signer
         // is associated with the newly created mapper store and is thus able to use the
         // key that we placed on disk.
@@ -736,14 +686,12 @@
             // Verify that the mapper does NOT have a record of the test key belonging to the signer
             assert!(mapper.get_signer_for_key(&expected_key_id).is_err());
         }
-=======
         let report = prepare_upgrade_data_migrations(UpgradeMode::PrepareToFinalise, config.clone())
             .await
             .unwrap()
             .unwrap();
 
         finalise_data_migration(report.versions(), &config).unwrap();
->>>>>>> 820f1c76
 
         let _ = fs::remove_dir_all(work_dir);
     }
