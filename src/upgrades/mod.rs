//! Support Krill upgrades, e.g.:
//! - Updating the format of commands or events
//! - Export / Import data

<<<<<<< HEAD
use std::{convert::TryInto, fmt, fs, path::Path, str::FromStr, time::Duration};
=======
use std::{convert::TryInto, fmt, path::Path, str::FromStr, time::Duration};
>>>>>>> 8957b22e

use serde::{de::DeserializeOwned, Deserialize};

use rpki::{ca::idexchange::MyHandle, repository::x509::Time};

use crate::{
    commons::{
        actor::Actor,
        crypto::KrillSignerBuilder,
        error::{Error, KrillIoError},
        eventsourcing::{
            segment, Aggregate, AggregateStore, AggregateStoreError, Key, KeyValueError, KeyValueStore, Scope, Segment,
            SegmentExt, Storable, StoredCommand, WalStore, WithStorableDetails,
        },
        util::{file, storage::data_dir_from_storage_uri, KrillVersion},
        KrillResult,
    },
    constants::{
<<<<<<< HEAD
        CASERVER_NS, CA_OBJECTS_NS, KEYS_NS, KRILL_VERSION, PUBSERVER_CONTENT_NS, PUBSERVER_NS, SIGNERS_NS, STATUS_NS,
=======
        CASERVER_NS, CA_OBJECTS_NS, KEYS_NS, PUBSERVER_CONTENT_NS, PUBSERVER_NS, SIGNERS_NS, STATUS_NS,
>>>>>>> 8957b22e
        TA_PROXY_SERVER_NS, TA_SIGNER_SERVER_NS, UPGRADE_REISSUE_ROAS_CAS_LIMIT,
    },
    daemon::{config::Config, krillserver::KrillServer, properties::PropertiesManager},
    pubd,
};

#[cfg(feature = "hsm")]
use rpki::crypto::KeyIdentifier;

#[cfg(feature = "hsm")]
use crate::commons::crypto::SignerHandle;

use self::pre_0_13_0::OldRepositoryContent;

pub mod pre_0_10_0;

#[allow(clippy::mutable_key_type)]
pub mod pre_0_13_0;

mod pre_0_14_0;
pub use self::pre_0_14_0::*;

pub type UpgradeResult<T> = Result<T, UpgradeError>;

//------------ KrillUpgradeReport --------------------------------------------

#[derive(Debug)]
pub struct UpgradeReport {
    data_migration: bool,
    versions: UpgradeVersions,
}

impl UpgradeReport {
    pub fn new(data_migration: bool, versions: UpgradeVersions) -> Self {
        UpgradeReport {
            data_migration,
            versions,
        }
    }
    pub fn data_migration(&self) -> bool {
        self.data_migration
    }

    pub fn versions(&self) -> &UpgradeVersions {
        &self.versions
    }
}

//------------ KrillUpgradeVersions ------------------------------------------

#[derive(Debug, Eq, PartialEq)]
pub struct UpgradeVersions {
    from: KrillVersion,
    to: KrillVersion,
}

impl UpgradeVersions {
    /// Returns a KrillUpgradeVersions if the krill code version is newer
    /// than the provided current version.
<<<<<<< HEAD
    pub fn for_current(current: KrillVersion) -> Result<Option<Self>, UpgradeError> {
=======
    pub fn for_current(current: KrillVersion) -> Result<Option<Self>, PrepareUpgradeError> {
>>>>>>> 8957b22e
        let code_version = KrillVersion::code_version();
        match code_version.cmp(&current) {
            std::cmp::Ordering::Greater => Ok(Some(UpgradeVersions {
                from: current,
                to: code_version,
            })),
            std::cmp::Ordering::Equal => Ok(None),
<<<<<<< HEAD
            std::cmp::Ordering::Less => Err(UpgradeError::CodeOlderThanData(code_version, current)),
=======
            std::cmp::Ordering::Less => Err(PrepareUpgradeError::CodeOlderThanData(code_version, current)),
>>>>>>> 8957b22e
        }
    }

    pub fn from(&self) -> &KrillVersion {
        &self.from
    }

    pub fn to(&self) -> &KrillVersion {
        &self.to
    }
}

//------------ UpgradeError --------------------------------------------------

#[derive(Debug)]
#[allow(clippy::large_enum_variant)]
pub enum UpgradeError {
    AggregateStoreError(AggregateStoreError),
    KeyStoreError(KeyValueError),
    IoError(KrillIoError),
    Unrecognised(String),
    CannotLoadAggregate(MyHandle),
    IdExchange(String),
    OldTaMigration,
    CodeOlderThanData(KrillVersion, KrillVersion),
    Custom(String),
}

impl fmt::Display for UpgradeError {
    fn fmt(&self, f: &mut fmt::Formatter) -> fmt::Result {
        let cause = match &self {
<<<<<<< HEAD
            UpgradeError::AggregateStoreError(e) => format!("Aggregate Error: {}", e),
            UpgradeError::KeyStoreError(e) => format!("Keystore Error: {}", e),
            UpgradeError::IoError(e) => format!("I/O Error: {}", e),
            UpgradeError::Unrecognised(s) => format!("Unrecognised: {}", s),
            UpgradeError::CannotLoadAggregate(h) => format!("Cannot load: {}", h),
            UpgradeError::IdExchange(s) => format!("Could not use exchanged id info: {}", s),
            UpgradeError::OldTaMigration => "Your installation cannot be upgraded to Krill 0.13.0 or later because it includes a CA called \"ta\". These CAs were used for the preliminary Trust Anchor support needed by testbed and benchmark setups. They cannot be migrated to the production grade Trust Anchor support that was introduced in Krill 0.13.0. If you want to continue to use your existing installation we recommend that you downgrade to Krill 0.12.1 or earlier. If you want to operate a testbed using Krill 0.13.0 or later, then you can create a fresh testbed instead of migrating your existing testbed. If you believe that you should not have a CA called \"ta\" - i.e. it may have been left over from an abandoned testbed set up - then you can delete the \"ta\" directory under your krill data \"cas\" directory and restart Krill.".to_string(),
            UpgradeError::CodeOlderThanData(code, data) => format!("Krill version {} is older than data version {}. You will need to restore before you can downgrade.", code, data),
            UpgradeError::Custom(s) => s.clone(),
=======
            PrepareUpgradeError::AggregateStoreError(e) => format!("Aggregate Error: {}", e),
            PrepareUpgradeError::KeyStoreError(e) => format!("Keystore Error: {}", e),
            PrepareUpgradeError::IoError(e) => format!("I/O Error: {}", e),
            PrepareUpgradeError::Unrecognised(s) => format!("Unrecognised: {}", s),
            PrepareUpgradeError::CannotLoadAggregate(h) => format!("Cannot load: {}", h),
            PrepareUpgradeError::IdExchange(s) => format!("Could not use exchanged id info: {}", s),
            PrepareUpgradeError::OldTaMigration => "Your installation cannot be upgraded to Krill 0.13.0 or later because it includes a CA called \"ta\". These CAs were used for the preliminary Trust Anchor support needed by testbed and benchmark setups. They cannot be migrated to the production grade Trust Anchor support that was introduced in Krill 0.13.0. If you want to continue to use your existing installation we recommend that you downgrade to Krill 0.12.1 or earlier. If you want to operate a testbed using Krill 0.13.0 or later, then you can create a fresh testbed instead of migrating your existing testbed. If you believe that you should not have a CA called \"ta\" - i.e. it may have been left over from an abandoned testbed set up - then you can delete the \"ta\" directory under your krill data \"cas\" directory and restart Krill.".to_string(),
            PrepareUpgradeError::CodeOlderThanData(code, data) => format!("Krill version {} is older than data version {}. You will need to restore before you can downgrade.", code, data),
            PrepareUpgradeError::Custom(s) => s.clone(),
>>>>>>> 8957b22e
        };

        write!(f, "Upgrade preparation failed because of: {}", cause)
    }
}
impl UpgradeError {
    pub fn custom(msg: impl fmt::Display) -> Self {
        UpgradeError::Custom(msg.to_string())
    }

    pub fn unrecognised(msg: impl fmt::Display) -> Self {
        UpgradeError::Unrecognised(msg.to_string())
    }
}

impl From<AggregateStoreError> for UpgradeError {
    fn from(e: AggregateStoreError) -> Self {
        UpgradeError::AggregateStoreError(e)
    }
}

impl From<KeyValueError> for UpgradeError {
    fn from(e: KeyValueError) -> Self {
        UpgradeError::KeyStoreError(e)
    }
}

impl From<KrillIoError> for UpgradeError {
    fn from(e: KrillIoError) -> Self {
        UpgradeError::IoError(e)
    }
}

impl From<crate::commons::error::Error> for UpgradeError {
    fn from(e: crate::commons::error::Error) -> Self {
        UpgradeError::Custom(e.to_string())
    }
}

impl From<rpki::ca::idexchange::Error> for UpgradeError {
    fn from(e: rpki::ca::idexchange::Error) -> Self {
        UpgradeError::IdExchange(e.to_string())
    }
}

impl std::error::Error for UpgradeError {}

//------------ DataUpgradeInfo -----------------------------------------------
#[derive(Clone, Debug, Deserialize, Eq, PartialEq, Serialize)]
pub struct DataUpgradeInfo {
    pub to_krill_version: KrillVersion,
<<<<<<< HEAD
    pub last_command: Option<u64>,
}

impl DataUpgradeInfo {
    fn next_command(&self) -> u64 {
        self.last_command.map(|nr| nr + 1).unwrap_or(0)
    }

    fn increment_command(&mut self) {
        if let Some(last_command) = self.last_command {
            self.last_command = Some(last_command + 1);
        } else {
            self.last_command = Some(0)
=======
    pub last_event: u64,
    pub last_command: u64,
    pub last_update: Time,
}

impl Default for DataUpgradeInfo {
    fn default() -> Self {
        Self {
            to_krill_version: KrillVersion::code_version(),
            last_event: 0,
            last_command: 0,
            last_update: Time::now(), // will be overwritten to appropriate value
>>>>>>> 8957b22e
        }
    }
}

impl Default for DataUpgradeInfo {
    fn default() -> Self {
        Self {
            to_krill_version: KrillVersion::code_version(),
            last_command: None,
        }
    }
}

#[derive(Clone, Copy, Debug)]
pub enum UpgradeMode {
    PrepareOnly,
    PrepareToFinalise,
}

impl UpgradeMode {
    pub fn is_prepare_only(&self) -> bool {
        matches!(*self, UpgradeMode::PrepareOnly)
    }

    pub fn is_finalise(&self) -> bool {
        matches!(*self, UpgradeMode::PrepareToFinalise)
    }
}

//------------ UnconvertedEffect ---------------------------------------------

pub enum UnconvertedEffect<T> {
    Error { msg: String },
    Success { events: Vec<T> },
}

//------------ UpgradeStore --------------------------------------------------

/// Implement this for automatic upgrades to key stores
<<<<<<< HEAD
pub trait UpgradeAggregateStorePre0_14 {
    type Aggregate: Aggregate;

    type OldInitEvent: fmt::Display + Eq + PartialEq + Storable + 'static;
    type OldEvent: fmt::Display + Eq + PartialEq + Storable + 'static;
    type OldStorableDetails: WithStorableDetails;

    //--- Mandatory functions to implement

    fn store_name(&self) -> &str;
=======
pub trait UpgradeStore {
    fn prepare_new_data(&self, mode: UpgradeMode) -> Result<(), PrepareUpgradeError>;

    /// Saves the version of the target upgrade. Wipes the store if there is another
    /// version set as the target.
    fn preparation_store_prepare(&self) -> UpgradeResult<()> {
        let code_version = KrillVersion::code_version();
        let version_key = Key::new_global(segment!("version"));
>>>>>>> 8957b22e

        if let Ok(Some(existing_migration_version)) = self.preparation_store().get::<KrillVersion>(&version_key) {
            if existing_migration_version != code_version {
                warn!("Found prepared data for Krill version {existing_migration_version}, will remove it and start from scratch for {code_version}");
                self.preparation_store().wipe()?;
            }
        }

<<<<<<< HEAD
    fn preparation_key_value_store(&self) -> &KeyValueStore;

    fn preparation_aggregate_store(&self) -> &AggregateStore<Self::Aggregate>;

    /// Implement this to convert the old init event to a new
    /// StoredCommand for the init.
    fn convert_init_event(
        &self,
        old_init: Self::OldInitEvent,
        handle: MyHandle,
        actor: String,
        time: Time,
    ) -> UpgradeResult<StoredCommand<Self::Aggregate>>;

    /// Implement this to convert an old command and convert the
    /// included old events.
    ///
    /// Implementers may decide that the command does not need to
    /// be preserved - if it has become irrelevant (may be needed
    /// for the ASPA migration wrt AFI limit stuff in particular).
    ///
    /// The version for the new command is given, as it might differ
    /// from the old command sequence.
    fn convert_old_command(
        &self,
        old_command: OldStoredCommand<Self::OldStorableDetails>,
        old_effect: UnconvertedEffect<Self::OldEvent>,
        version: u64,
    ) -> UpgradeResult<Option<StoredCommand<Self::Aggregate>>>;

    /// Override this to get a call when the migration of commands for
    /// an aggregate is done.
    fn post_migration(&self, handle: &MyHandle) -> UpgradeResult<()> {
        trace!("default post migration hook called for '{handle}'");
        Ok(())
    }

    /// Upgrades pre 0.14.x AggregateStore.
    ///
    /// Expects implementers of this trait to provide function for converting
    /// old command/event/init types to the current types.
    fn upgrade(&self, mode: UpgradeMode) -> UpgradeResult<()> {
        // check existing version, wipe it if there is an unfinished upgrade
        // in progress for another Krill version.
        self.preparation_store_prepare()?;

        info!(
            "Prepare upgrading {} to Krill version {}",
            self.store_name(),
            KRILL_VERSION
        );

        // Migrate the event sourced data for each scope and create new snapshots
        for scope in self.deployed_store().scopes()? {
            // Getting the Handle should never fail, but if it does then we should bail out asap.
            let handle = MyHandle::from_str(&scope.to_string())
                .map_err(|_| UpgradeError::Custom(format!("Found invalid handle '{}'", scope)))?;

            // Get the upgrade info to see where we got to.
            // We may be continuing from an

            let mut data_upgrade_info = self.data_upgrade_info(&scope)?;

            // Get the list of commands to prepare, starting with the last_command we got to (may be 0)
            let old_cmd_keys = self.command_keys(&scope, data_upgrade_info.last_command.unwrap_or(0))?;

            // Migrate the initialisation event, if not done in a previous run. This
            // is a special event that has no command, so we need to do this separately.
            if data_upgrade_info.last_command.is_none() {
                let old_init_key = Self::event_key(scope.clone(), 0);

                let old_init: OldStoredEvent<Self::OldInitEvent> = self.get(&old_init_key)?;
                let old_init = old_init.into_details();

                // From 0.14.x and up we will have command '0' for the init, where beforehand
                // we only had an event. We will have to make up some values for the actor and time.
                let actor = Actor::system_actor().to_string();

                // The time is tricky.. our best guess is to set this to the same
                // value as the first command, if there is any. In the very unlikely
                // case that there is no first command, then we might as well set
                // it to now.
                let time = if let Some(first_command) = old_cmd_keys.first() {
                    let cmd: OldStoredCommand<Self::OldStorableDetails> = self.get(first_command)?;
                    cmd.time()
                } else {
                    Time::now()
                };

                // We need to ask the implementer of this trait to convert the
                // init event we found to a StoredCommand that we can save.
                let command = self.convert_init_event(old_init, handle.clone(), actor, time)?;

                self.store_new_command(&scope, &command)?;
                data_upgrade_info.increment_command();
            }

            // Track commands migrated and time spent so we can report progress
            let mut total_migrated = 0;
            let total_commands = old_cmd_keys.len(); // excludes migrated commands
            let time_started = Time::now();

            // Report the amount of (remaining) work (old)
            Self::report_remaining_work(total_commands, &handle, &data_upgrade_info)?;

            // Process remaining commands
            for old_cmd_key in old_cmd_keys {
                // Read and parse the command.
                let old_command: OldStoredCommand<Self::OldStorableDetails> = self.get(&old_cmd_key)?;

                // And the unconverted effects
                let old_effect = match old_command.effect() {
                    OldStoredEffect::Success { events } => {
                        let mut full_events: Vec<Self::OldEvent> = vec![]; // We just had numbers, we need to include the full events
                        for v in events {
                            let event_key = Self::event_key(scope.clone(), *v);
                            trace!("  +- event: {}", event_key);
                            let evt: OldStoredEvent<Self::OldEvent> =
                                self.deployed_store().get(&event_key)?.ok_or_else(|| {
                                    UpgradeError::Custom(format!("Cannot parse old event: {}", event_key))
                                })?;
                            full_events.push(evt.into_details());
                        }
                        UnconvertedEffect::Success { events: full_events }
                    }
                    OldStoredEffect::Error { msg } => UnconvertedEffect::Error { msg: msg.clone() },
                };

                if let Some(command) =
                    self.convert_old_command(old_command, old_effect, data_upgrade_info.next_command())?
                {
                    self.store_new_command(&scope, &command)?;
                    data_upgrade_info.increment_command();
                }

                // Report progress and expected time to finish on every 100 commands evaluated.
                total_migrated += 1;
                if total_migrated % 100 == 0 {
                    // expected time: (total_migrated / (now - started)) * total

                    let mut time_passed = (Time::now().timestamp() - time_started.timestamp()) as usize;
                    if time_passed == 0 {
                        time_passed = 1; // avoid divide by zero.. we are doing approximate estimates here
                    }
                    let migrated_per_second: f64 = total_migrated as f64 / time_passed as f64;
                    let expected_seconds = (total_commands as f64 / migrated_per_second) as i64;
                    let eta = time_started + chrono::Duration::seconds(expected_seconds);
                    info!(
                        "  migrated {} commands, expect to finish: {}",
                        total_migrated,
                        eta.to_rfc3339()
                    );
                }
            }

            info!("Finished migrating commands for '{}'", scope);

            // Verify migration
            info!(
                "Will verify the migration by rebuilding '{}' from migrated commands",
                &scope
            );
            let latest = self.preparation_aggregate_store().get_latest(&handle).map_err(|e| {
                UpgradeError::Custom(format!(
                    "Could not rebuild state after migrating CA '{}'! Error was: {}.",
                    handle, e
                ))
            })?;

            // Store snapshot to avoid having to re-process the deltas again in future
            self.preparation_aggregate_store()
                .store_snapshot(&handle, latest.as_ref())
                .map_err(|e| {
                    UpgradeError::Custom(format!(
                        "Could not save snapshot for CA '{}' after migration! Disk full?!? Error was: {}.",
                        handle, e
                    ))
                })?;

            // Call the post command migration hook, this will do nothing
            // unless the implementer of this trait overrode it.
            self.post_migration(&handle)?;

            // Update the upgrade info as this could be a prepare only
            // run, and this migration could be resumed later after more
            // changes were applied.
            self.update_data_upgrade_info(&scope, &data_upgrade_info)?;

            info!("Verified migration of '{}'", handle);
        }

        match mode {
            UpgradeMode::PrepareOnly => {
                info!(
                    "Prepared migrating CAs to Krill version {}. Will save progress for final upgrade when Krill restarts.",
                    KRILL_VERSION
                );
            }
            UpgradeMode::PrepareToFinalise => {
                self.clean_migration_help_files()?;
                info!("Prepared migrating CAs to Krill version {}.", KRILL_VERSION);
            }
        }

        Ok(())
    }

    //-- Internal helper functions for this trait. Should not be used or
    //   overridden.

    /// Saves the version of the target upgrade. Wipes the store if there is another
    /// version set as the target.
    fn preparation_store_prepare(&self) -> UpgradeResult<()> {
        let code_version = KrillVersion::code_version();
        let version_key = Key::new_global(segment!("version"));

        if let Ok(Some(existing_migration_version)) =
            self.preparation_key_value_store().get::<KrillVersion>(&version_key)
        {
            if existing_migration_version != code_version {
                warn!("Found prepared data for Krill version {existing_migration_version}, will remove it and start from scratch for {code_version}");
                self.preparation_key_value_store().wipe()?;
            }
        }

        self.preparation_key_value_store().store(&version_key, &code_version)?;

        Ok(())
    }

    fn report_remaining_work(
        total_remaining: usize,
        handle: &MyHandle,
        data_upgrade_info: &DataUpgradeInfo,
    ) -> UpgradeResult<()> {
        // Unwrap is safe here, because if there was no last_command
        // then we would have converted the init event above, and would
        // have set this.
        let last_command = data_upgrade_info.last_command.ok_or(UpgradeError::custom(
            "called report_remaining_work before converting init event",
        ))?;

        if last_command == 0 {
            info!("Will migrate {} commands for '{}'", total_remaining, handle);
        } else {
            info!(
                "Will resume migration of {} remaining commands for '{}'",
                total_remaining, handle
            );
        }

        Ok(())
    }

    fn store_new_command(&self, scope: &Scope, command: &StoredCommand<Self::Aggregate>) -> UpgradeResult<()> {
        let key = Self::new_stored_command_key(scope.clone(), command.version());
        self.preparation_key_value_store()
            .store_new(&key, command)
            .map_err(UpgradeError::KeyStoreError)
    }
=======
        self.preparation_store().store(&version_key, &code_version)?;

        Ok(())
    }

    fn deployed_store(&self) -> &KeyValueStore;

    fn preparation_store(&self) -> &KeyValueStore;
>>>>>>> 8957b22e

    fn data_upgrade_info_key(scope: Scope) -> Key {
        Key::new_scoped(scope, segment!("upgrade_info.json"))
    }

    /// Return the DataUpgradeInfo telling us to where we got to with this migration.
    fn data_upgrade_info(&self, scope: &Scope) -> UpgradeResult<DataUpgradeInfo> {
        self.preparation_key_value_store()
            .get(&Self::data_upgrade_info_key(scope.clone()))
            .map(|opt| match opt {
                None => DataUpgradeInfo::default(),
                Some(info) => info,
            })
            .map_err(UpgradeError::KeyStoreError)
    }

    /// Update the DataUpgradeInfo
    fn update_data_upgrade_info(&self, scope: &Scope, info: &DataUpgradeInfo) -> UpgradeResult<()> {
        self.preparation_key_value_store()
            .store(&Self::data_upgrade_info_key(scope.clone()), info)
            .map_err(UpgradeError::KeyStoreError)
    }

    /// Clean up keys used for tracking migration progress
    fn clean_migration_help_files(&self) -> UpgradeResult<()> {
        let version_key = Key::new_global(segment!("version"));
<<<<<<< HEAD
        self.preparation_key_value_store()
            .drop_key(&version_key)
            .map_err(UpgradeError::KeyStoreError)?;

        for scope in self.preparation_key_value_store().scopes()? {
            self.preparation_key_value_store()
                .drop_key(&Self::data_upgrade_info_key(scope))
                .map_err(UpgradeError::KeyStoreError)?;
=======
        self.preparation_store()
            .drop_key(&version_key)
            .map_err(PrepareUpgradeError::KeyStoreError)?;

        for scope in self.preparation_store().scopes()? {
            self.preparation_store()
                .drop_key(&Self::data_upgrade_info_key(scope))
                .map_err(PrepareUpgradeError::KeyStoreError)?;
>>>>>>> 8957b22e
        }
        Ok(())
    }

    /// Find all command keys for the scope, starting from the provided sequence. Then sort them
    /// by sequence and turn them back into key store keys for further processing.
    fn command_keys(&self, scope: &Scope, from: u64) -> Result<Vec<Key>, UpgradeError> {
        let keys = self.deployed_store().keys(scope, "command--")?;
        let mut cmd_keys: Vec<OldCommandKey> = vec![];
        for key in keys {
            let cmd_key = OldCommandKey::from_str(key.name().as_str()).map_err(|_| {
                UpgradeError::Custom(format!("Found invalid command key: {} for ca: {}", key.name(), scope))
            })?;
            if cmd_key.sequence > from {
                cmd_keys.push(cmd_key);
            }
        }
        cmd_keys.sort_by_key(|k| k.sequence);
        let cmd_keys = cmd_keys
            .into_iter()
            .map(|ck| Key::new_scoped(scope.clone(), Segment::parse_lossy(&format!("{}.json", ck)))) // ck should always be a valid Segment
            .collect();

        Ok(cmd_keys)
    }

    fn get<V: DeserializeOwned>(&self, key: &Key) -> Result<V, UpgradeError> {
        self.deployed_store()
            .get(key)?
            .ok_or_else(|| UpgradeError::Custom(format!("Cannot read key: {}", key)))
    }

    fn event_key(scope: Scope, nr: u64) -> Key {
        // cannot panic as a u64 cannot contain a Scope::SEPARATOR
        Key::new_scoped(scope, Segment::parse(&format!("delta-{nr}.json")).unwrap())
    }

    fn new_stored_command_key(scope: Scope, version: u64) -> Key {
        Key::new_scoped(scope, Segment::parse(&format!("command-{version}.json")).unwrap())
    }
}

/// Prepares a Krill upgrade related data migration. If no data migration is needed
/// then this will simply be a no-op. Returns the [`KrillUpgradeVersions`] if the currently
/// deployed Krill version differs from the code version. Note that the version may
/// have increased even if there is no data migration needed.
///
/// In case data needs to be migrated, then new data will be prepared under
/// the directory returned by `config.storage_uri()`. By design, this migration can be
/// executed while Krill is running as it does not affect any current state. It can
/// be called multiple times and it will resume the migration from the point it got
/// to earlier. The idea is that this will allow operators to prepare the work for
/// a migration and (a) verify that the migration worked, and (b) minimize the downtime
/// when Krill is restarted into a new version. When a new version Krill daemon is
/// started, it will call this again - to do the final preparation for a migration -
/// knowing that no changes are added to the event history at this time. After this,
/// the migration will be finalised.
pub fn prepare_upgrade_data_migrations(
    mode: UpgradeMode,
    config: &Config,
    properties_manager: &PropertiesManager,
) -> UpgradeResult<Option<UpgradeReport>> {
    // First of all ALWAYS check the existing keys if the hsm feature is enabled.
    // Remember that this feature - although enabled by default from 0.10.x - may be enabled by installing
    // a new krill binary of the same Krill version as the the previous binary. In other words, we cannot
    // rely on the KrillVersion to decide whether this is needed. On the other hand.. this is a fairly
    // cheap operation that we can just do at startup. It is done here, because in effect it *is* a data
    // migration.
    #[cfg(feature = "hsm")]
    record_preexisting_openssl_keys_in_signer_mapper(config)?;

    match upgrade_versions(config, properties_manager)? {
        None => Ok(None),
        Some(versions) => {
            info!("Preparing upgrade from {} to {}", versions.from(), versions.to());

            // Check if there is any CA named "ta". If so, then we are trying to upgrade a Krill testbed
            // or benchmark set up that uses the old deprecated trust anchor set up. These TAs cannot easily
            // be migrated to the new setup in 0.13.0. Well.. it could be done, if there would be a strong use
            // case to put in the effort, but there really isn't.
            let ca_kv_store = KeyValueStore::create(&config.storage_uri, CASERVER_NS)?;
            if ca_kv_store.has_scope(&Scope::from_segment(segment!("ta")))? {
                return Err(UpgradeError::OldTaMigration);
            }

            if versions.from < KrillVersion::release(0, 6, 0) {
                let msg = "Cannot upgrade Krill installations from before version 0.6.0. Please upgrade to 0.8.1 first, then upgrade to 0.12.3, and then upgrade to this version.";
                error!("{}", msg);
                Err(UpgradeError::custom(msg))
            } else if versions.from < KrillVersion::release(0, 9, 0) {
                let msg = "Cannot upgrade Krill installations from before version 0.9.0. Please upgrade to 0.12.3 first, and then upgrade to this version.";
                error!("{}", msg);
                Err(UpgradeError::custom(msg))
            } else if versions.from < KrillVersion::candidate(0, 10, 0, 1) {
                let upgrade_data_dir = data_dir_from_storage_uri(config.upgrade_storage_uri()).unwrap();
                if !upgrade_data_dir.exists() {
                    file::create_dir_all(&upgrade_data_dir)?;
                }

                // Get a lock to ensure that only one process can run this migration
                // at any one time (for a given config).
                let _lock = {
                    // Create upgrade dir if it did not yet exist.
                    let lock_file_path = upgrade_data_dir.join("upgrade.lock");
                    fslock::LockFile::open(&lock_file_path).map_err(|_| {
                        UpgradeError::custom(
                            format!("Cannot get upgrade lock. Another process may be running a Krill upgrade. Or, perhaps you ran 'krillup' as root - in that case check the ownership of directory: {}", upgrade_data_dir.to_string_lossy()),
                        )
                    })?
                };

<<<<<<< HEAD
                // Complex migrations involving command / event conversions
                pre_0_10_0::PublicationServerRepositoryAccessMigration::upgrade(mode, config, &versions)?;
                pre_0_10_0::CasMigration::upgrade(mode, config)?;

                // The way that pubd objects were stored was changed as well (since 0.13.0)
                migrate_pre_0_12_pubd_objects(config)?;

                // Migrate remaining aggregate stores used in < 0.10.0 to the new format
                // in 0.14.0 where we combine commands and events into a single key-value pair.
                pre_0_14_0::UpgradeAggregateStoreSignerInfo::upgrade(SIGNERS_NS, mode, config)?;

=======
                pre_0_10_0::PublicationServerRepositoryAccessMigration::prepare(mode, &config, &versions)?;
                pre_0_10_0::CasMigration::prepare(mode, &config)?;
                migrate_pre_0_12_pubd_objects(&config)?;
>>>>>>> 8957b22e
                Ok(Some(UpgradeReport::new(true, versions)))
            } else if versions.from < KrillVersion::candidate(0, 10, 0, 3) {
                Err(UpgradeError::custom(
                    "Cannot upgrade from 0.10.0 RC1 or RC2. Please contact rpki-team@nlnetlabs.nl",
                ))
            } else if versions.from < KrillVersion::candidate(0, 12, 0, 2) {
                info!(
                    "Krill upgrade from {} to {}. Check if publication server objects need migration.",
                    versions.from(),
                    versions.to()
                );

                // The pubd objects storage changed in 0.13.0
                migrate_pre_0_12_pubd_objects(config)?;

                // Migrate aggregate stores used in < 0.12.0 to the new format in 0.14.0 where
                // we combine commands and events into a single key-value pair.
                pre_0_14_0::UpgradeAggregateStoreSignerInfo::upgrade(SIGNERS_NS, mode, config)?;
                pre_0_14_0::UpgradeAggregateStoreCertAuth::upgrade(CASERVER_NS, mode, config)?;
                pre_0_14_0::UpgradeAggregateStoreRepositoryAccess::upgrade(PUBSERVER_NS, mode, config)?;

                Ok(Some(UpgradeReport::new(true, versions)))
            } else if versions.from < KrillVersion::candidate(0, 13, 0, 0) {
                migrate_0_12_pubd_objects(config)?;

                // Migrate aggregate stores used in < 0.13.0 to the new format in 0.14.0 where
                // we combine commands and events into a single key-value pair.
                pre_0_14_0::UpgradeAggregateStoreSignerInfo::upgrade(SIGNERS_NS, mode, config)?;
                pre_0_14_0::UpgradeAggregateStoreCertAuth::upgrade(CASERVER_NS, mode, config)?;
                pre_0_14_0::UpgradeAggregateStoreRepositoryAccess::upgrade(PUBSERVER_NS, mode, config)?;

                Ok(Some(UpgradeReport::new(true, versions)))
            } else if versions.from < KrillVersion::candidate(0, 14, 0, 0) {
                // Migrate aggregate stores used in < 0.14.0 to the new format in 0.14.0 where
                // we combine commands and events into a single key-value pair.
                pre_0_14_0::UpgradeAggregateStoreCertAuth::upgrade(CASERVER_NS, mode, config)?;
                pre_0_14_0::UpgradeAggregateStoreRepositoryAccess::upgrade(PUBSERVER_NS, mode, config)?;
                pre_0_14_0::UpgradeAggregateStoreSignerInfo::upgrade(SIGNERS_NS, mode, config)?;
                pre_0_14_0::UpgradeAggregateStoreTrustAnchorSigner::upgrade(TA_SIGNER_SERVER_NS, mode, config)?;
                pre_0_14_0::UpgradeAggregateStoreTrustAnchorProxy::upgrade(TA_PROXY_SERVER_NS, mode, config)?;

                Ok(Some(UpgradeReport::new(true, versions)))
            } else {
                Ok(Some(UpgradeReport::new(false, versions)))
            }
        }
    }
}

/// Migrate v0.12.x RepositoryContent to the new 0.13.0+ format.
/// Apply any open WAL changes to the source first.
fn migrate_0_12_pubd_objects(config: &Config) -> KrillResult<bool> {
    let data_dir = data_dir_from_storage_uri(&config.storage_uri).unwrap();
    let old_repo_content_dir = data_dir.join(PUBSERVER_CONTENT_NS.as_str());
    if old_repo_content_dir.exists() {
        let old_store: WalStore<OldRepositoryContent> = WalStore::create(&config.storage_uri, PUBSERVER_CONTENT_NS)?;
        let repo_content_handle = MyHandle::new("0".into());

        if old_store.has(&repo_content_handle)? {
            let old_repo_content = old_store.get_latest(&repo_content_handle)?.as_ref().clone();
            let repo_content: pubd::RepositoryContent = old_repo_content.try_into()?;
            let new_key = Key::new_scoped(Scope::from_segment(segment!("0")), segment!("snapshot.json"));
            let upgrade_store = KeyValueStore::create(config.upgrade_storage_uri(), PUBSERVER_CONTENT_NS)?;
            upgrade_store.store(&new_key, &repo_content)?;
            Ok(true)
        } else {
            Ok(false)
        }
    } else {
        Ok(false)
    }
}

/// The format of the RepositoryContent did not change in 0.12, but
/// the location and way of storing it did. So, migrate if present.
fn migrate_pre_0_12_pubd_objects(config: &Config) -> KrillResult<()> {
    let data_dir = data_dir_from_storage_uri(&config.storage_uri).unwrap();
    let old_repo_content_dir = data_dir.join(PUBSERVER_CONTENT_NS.as_str());
    if old_repo_content_dir.exists() {
        let old_store = KeyValueStore::create(&config.storage_uri, PUBSERVER_CONTENT_NS)?;
        let old_key = Key::new_global(segment!("0.json"));
        if let Ok(Some(old_repo_content)) = old_store.get::<pre_0_13_0::OldRepositoryContent>(&old_key) {
            info!("Found pre 0.12.0 RC2 publication server data. Migrating..");
            let repo_content: pubd::RepositoryContent = old_repo_content.try_into()?;

            let new_key = Key::new_scoped(Scope::from_segment(segment!("0")), segment!("snapshot.json"));
            let upgrade_store = KeyValueStore::create(config.upgrade_storage_uri(), PUBSERVER_CONTENT_NS)?;
            upgrade_store.store(&new_key, &repo_content)?;
        }
    }
    Ok(())
}

/// Finalise the data migration for an upgrade.
///
/// If there is any prepared data, then:
/// - archive the current data
/// - make the prepared data current
pub fn finalise_data_migration(
    upgrade: &UpgradeVersions,
    config: &Config,
    properties_manager: &PropertiesManager,
) -> KrillResult<()> {
    if upgrade.from >= KrillVersion::candidate(0, 14, 0, 0) {
        // Not supported yet, we will need to implement changing the
        // namespace in kvx::KeyValueStore.
        //
        // When this is done then we can use the same logic for any
        // storage implementation used (disk/db).
        todo!("Support migrations from 0.14.x and higher migrations");
    } else {
<<<<<<< HEAD
=======
        // Krill versions before 0.14.x *always* used disk based storage.
        // Furthermore, they were storing the version in each key-value
        // store. Since we now keep that in one place, we can remove those
        // files.

        // Move directories - if applicable (servers can have cas, repo server or both)
>>>>>>> 8957b22e
        info!(
            "Finish data migrations for upgrade from {} to {}",
            upgrade.from(),
            upgrade.to()
        );

<<<<<<< HEAD
        // Krill versions before 0.14.x *always* used disk based storage.
        //
        // So, we should always get some data dir from the current config
        // when upgrading from a a version before 0.14.x.
        //
        // Furthermore, now that we are storing the version in one single
        // place, we can remove the "version" file from any directory that
        // remains after migration.
        if let Some(data_dir) = data_dir_from_storage_uri(&config.storage_uri) {
            let archive_base_dir = data_dir.join(&format!("archive-{}", upgrade.from()));
            let upgrade_base_dir = data_dir.join("upgrade-data");

            for ns in &[
                CASERVER_NS,
                CA_OBJECTS_NS,
                KEYS_NS,
                PUBSERVER_CONTENT_NS,
                PUBSERVER_NS,
                SIGNERS_NS,
                STATUS_NS,
                TA_PROXY_SERVER_NS,
                TA_SIGNER_SERVER_NS,
            ] {
                // Data structure is as follows:
                //
                //   data_dir/
                //            upgrade-data/      --> upgraded (may be missing)
                //                         ns1,
                //                         ns2,
                //                         etc
                //             ns1, --> current
                //             ns2,
                //             etc
                //
                //             archive-prev-v/   --> archived current dirs which were upgraded
                //
                let upgraded_dir = upgrade_base_dir.join(ns.as_str());
                let archive_dir = archive_base_dir.join(ns.as_str());
                let current_dir = data_dir.join(ns.as_str());

                if upgraded_dir.exists() {
                    // Data was prepared. So we archive the current data and
                    // then move the prepped data.
                    move_dir(&current_dir, &archive_dir)?;
                    move_dir(&upgraded_dir, &current_dir)?;
                } else if current_dir.exists() {
                    // There was no new data for this directory. But, we make
                    // make a backup so that we can have a consistent data set
                    // to fall back to in case of a downgrade.
                    file::backup_dir(&current_dir, &archive_dir).map_err(|e| {
                        Error::Custom(format!(
                            "Could not backup directory {} to {} after migration: {}",
                            current_dir.to_string_lossy(),
                            archive_dir.to_string_lossy(),
                            e
                        ))
                    })?;
                }

                let version_file = current_dir.join("version");
                if version_file.exists() {
                    debug!("Removing excess version file: {}", version_file.to_string_lossy());
                    std::fs::remove_file(&version_file).map_err(|e| {
                        let context = format!(
                            "Could not remove old version file at: {}",
                            version_file.to_string_lossy(),
                        );
                        Error::IoError(KrillIoError::new(context, e))
                    })?;
                }
            }

            // remove the upgrade base dir - if it's empty - so ignore error.
            let _ = fs::remove_dir(&upgrade_base_dir);
        }

        // move the dirs
        fn move_dir(from: &Path, to: &Path) -> KrillResult<()> {
            if let Some(parent) = to.parent() {
                if !parent.exists() {
                    file::create_dir_all(parent).map_err(Error::IoError)?;
                }
            }
            std::fs::rename(from, to).map_err(|e| {
                let context = format!(
                    "Could not rename directory from: {} to: {}.",
                    from.to_string_lossy(),
                    to.to_string_lossy()
                );
                Error::IoError(KrillIoError::new(context, e))
            })
=======
        let from = upgrade.from();
        // TODO do we need to rewrite this?
        let data_dir = data_dir_from_storage_uri(&config.storage_uri).unwrap();
        let upgrade_dir = data_dir_from_storage_uri(config.upgrade_storage_uri()).unwrap();

        let cas = data_dir.join(CASERVER_NS.as_str());
        let cas_arch = data_dir.join(format!("arch-{}-{}", CASERVER_NS.as_str(), from));
        let cas_upg = upgrade_dir.join(CASERVER_NS.as_str());
        let ca_objects = data_dir.join(CA_OBJECTS_NS.as_str());
        let ca_objects_arch = data_dir.join(format!("arch-{}-{}", CA_OBJECTS_NS.as_str(), from));
        let ca_objects_upg = upgrade_dir.join(CA_OBJECTS_NS.as_str());

        // upgrade-data/cas exists
        if cas_upg.exists() {
            // cas -> arch-cas-{old-version}
            // upgrade-data/cas -> cas
            move_dir_if_exists(&cas, &cas_arch)?;
            move_dir_if_exists(&cas_upg, &cas)?;
        }

        // upgrade-data/ca_objects exists
        if ca_objects_upg.exists() {
            // ca_objects -> arch-ca_objects-{old-version}
            // upgrade-data/ca_objects -> ca_objects
            move_dir_if_exists(&ca_objects, &ca_objects_arch)?;
            move_dir_if_exists(&ca_objects_upg, &ca_objects)?;
        }

        let pubd = data_dir.join(PUBSERVER_NS.as_str());
        let pubd_arch = data_dir.join(format!("arch-{}-{}", PUBSERVER_NS.as_str(), from));
        let pubd_upg = upgrade_dir.join(PUBSERVER_NS.as_str());
        let pubd_objects = data_dir.join(PUBSERVER_CONTENT_NS.as_str());
        let pubd_objects_arch = data_dir.join(format!("arch-{}-{}", PUBSERVER_CONTENT_NS.as_str(), from));
        let pubd_objects_upg = upgrade_dir.join(PUBSERVER_CONTENT_NS.as_str());

        // upgrade-data/pubd exists
        if pubd_upg.exists() {
            // pubd -> arch-pubd-{old-version}
            // upgrade-data/pubd -> pubd
            move_dir_if_exists(&pubd, &pubd_arch)?;
            move_dir_if_exists(&pubd_upg, &pubd)?
        }

        // upgrade-data/pubd_objects exists
        if pubd_objects_upg.exists() {
            // pubd_objects -> arch-pubd_objects-{old-version}
            // upgrade-data/pubd_objects -> pubd_objects
            move_dir_if_exists(&pubd_objects, &pubd_objects_arch)?;
            move_dir_if_exists(&pubd_objects_upg, &pubd_objects)?;
        }

        // done, clean out the migration dir
        file::remove_dir_all(&upgrade_dir)
            .map_err(|e| Error::Custom(format!("Could not delete migration directory: {}", e)))?;

        // move the dirs
        fn move_dir_if_exists(from: &Path, to: &Path) -> KrillResult<()> {
            if from.exists() {
                std::fs::rename(from, to).map_err(|e| {
                    let context = format!(
                        "Could not rename directory from: {} to: {}.",
                        from.to_string_lossy(),
                        to.to_string_lossy()
                    );
                    Error::IoError(KrillIoError::new(context, e))
                })
            } else {
                Ok(())
            }
        }
    }

    // Remove version files that are no longer required
    if let Some(data_dir) = data_dir_from_storage_uri(&config.storage_uri) {
        for ns in &[
            CASERVER_NS,
            CA_OBJECTS_NS,
            KEYS_NS,
            PUBSERVER_CONTENT_NS,
            PUBSERVER_NS,
            SIGNERS_NS,
            STATUS_NS,
            TA_PROXY_SERVER_NS,
            TA_SIGNER_SERVER_NS,
        ] {
            let path = data_dir.join(ns.as_str()).join("version");
            if path.exists() {
                debug!("Removing version excess file: {}", path.to_string_lossy());
                std::fs::remove_file(&path).map_err(|e| {
                    let context = format!("Could not remove old version file at: {}", path.to_string_lossy(),);
                    Error::IoError(KrillIoError::new(context, e))
                })?;
            }
>>>>>>> 8957b22e
        }
    }

    // Set the current version of the store to that of the running code
    let code_version = KrillVersion::code_version();
    info!("Finished upgrading Krill to version: {code_version}");
    if properties_manager.is_initialized() {
        properties_manager.upgrade_krill_version(code_version)?;
    } else {
        properties_manager.init(code_version)?;
    }

    Ok(())
}

/// Prior to Krill having HSM support there was no signer mapper as it wasn't needed, keys were just created by OpenSSL
/// and stored in files on disk in KEYS_NS named by the string form of their Krill KeyIdentifier. If Krill had created
/// such keys and then the operator upgrades to a version of Krill with HSM support, the keys will become unusable
/// because Krill will not be able to find a mapping from KeyIdentifier to signer as the mappings for the keys were
/// never created. So we detect the case that the signer store SIGNERS_DIR directory has not yet been created, i.e. no
/// signers have been registered and no key mappings have been recorded, and then walk KEYS_NS adding the keys one by
/// one to the mapping in the signer store, if any.
#[cfg(feature = "hsm")]
<<<<<<< HEAD
fn record_preexisting_openssl_keys_in_signer_mapper(config: &Config) -> Result<(), UpgradeError> {
=======
fn record_preexisting_openssl_keys_in_signer_mapper(config: &Config) -> Result<(), PrepareUpgradeError> {
>>>>>>> 8957b22e
    match data_dir_from_storage_uri(&config.storage_uri) {
        None => Ok(()),
        Some(data_dir) => {
            if !data_dir.join(SIGNERS_NS.as_str()).exists() {
                let mut num_recorded_keys = 0;
                let keys_dir = data_dir.join(KEYS_NS.as_str());

                info!(
                    "Scanning for not yet mapped OpenSSL signer keys in {} to record in the signer store",
                    keys_dir.to_string_lossy()
                );

                let probe_interval = Duration::from_secs(config.signer_probe_retry_seconds);
                let krill_signer = KrillSignerBuilder::new(&config.storage_uri, probe_interval, &config.signers)
                    .with_default_signer(config.default_signer())
                    .with_one_off_signer(config.one_off_signer())
                    .build()
                    .unwrap();

                // For every file (key) in the legacy OpenSSL signer keys directory
                if let Ok(dir_iter) = keys_dir.read_dir() {
                    let mut openssl_signer_handle: Option<SignerHandle> = None;

                    for entry in dir_iter {
                        let entry = entry.map_err(|err| {
<<<<<<< HEAD
                            UpgradeError::IoError(KrillIoError::new(
=======
                            PrepareUpgradeError::IoError(KrillIoError::new(
>>>>>>> 8957b22e
                                format!(
                                    "I/O error while looking for signer keys to register in: {}",
                                    keys_dir.to_string_lossy()
                                ),
                                err,
                            ))
                        })?;

                        if entry.path().is_file() {
                            // Is it a key identifier?
                            if let Ok(key_id) = KeyIdentifier::from_str(&entry.file_name().to_string_lossy()) {
                                // Is the key already recorded in the mapper? It shouldn't be, but asking will cause the initial
                                // registration of the OpenSSL signer to occur and for it to be assigned a handle. We need the
                                // handle so that we can register keys with the mapper.
                                if krill_signer.get_key_info(&key_id).is_err() {
                                    // No, record it

                                    // Find out the handle of the OpenSSL signer used to create this key, if not yet known.
                                    if openssl_signer_handle.is_none() {
                                        // No, find it by asking each of the active signers if they have the key because one of
                                        // them must have it and it should be the one and only OpenSSL signer that Krill was
                                        // using previously. We can't just find and use the only OpenSSL signers as Krill may
                                        // have been configured with more than one each with separate keys directories.
                                        for (a_signer_handle, a_signer) in krill_signer.get_active_signers().iter() {
                                            if a_signer.get_key_info(&key_id).is_ok() {
                                                openssl_signer_handle = Some(a_signer_handle.clone());
                                                break;
                                            }
                                        }
                                    }

                                    // Record the key in the signer mapper as being owned by the found signer handle.
                                    if let Some(signer_handle) = &openssl_signer_handle {
                                        let internal_key_id = key_id.to_string();
                                        if let Some(mapper) = krill_signer.get_mapper() {
                                            mapper.add_key(signer_handle, &key_id, &internal_key_id)?;
                                            num_recorded_keys += 1;
                                        }
                                    }
                                }
                            }
                        }
                    }
                }

                info!("Recorded {} key identifiers in the signer store", num_recorded_keys);
            }

            Ok(())
        }
    }
}

/// Should be called after the KrillServer is started, but before the web server is started
/// and operators can make changes.
pub async fn post_start_upgrade(upgrade_versions: &UpgradeVersions, server: &KrillServer) -> KrillResult<()> {
    if upgrade_versions.from() < &KrillVersion::candidate(0, 9, 3, 2) {
        if server.ca_list(server.system_actor())?.as_ref().len() <= UPGRADE_REISSUE_ROAS_CAS_LIMIT {
            info!("Reissue ROAs on upgrade to force short EE certificate subjects in the objects");
            server.force_renew_roas().await
        } else {
            // We do not re-issue ROAs to avoid a load spike on the repository. Long ROA subjects
            // are accepted by all RPs and ROAs will be replaced by the system automatically. Using
            // default settings that are replaced 4 weeks before expiry and issued with a validity
            // of 52 weeks -> i.e. 48 weeks after issuance.
            //
            // If users want to force the ROAs are re-issued they can do a key roll.
            Ok(())
        }
    } else {
        Ok(())
    }
}

/// Checks if we should upgrade:
///  - if the code is newer than the version used then we upgrade
///  - if the code is the same version then we do not upgrade
///  - if the code is older then we need to error out
fn upgrade_versions(
    config: &Config,
    properties_manager: &PropertiesManager,
<<<<<<< HEAD
) -> Result<Option<UpgradeVersions>, UpgradeError> {
=======
) -> Result<Option<UpgradeVersions>, PrepareUpgradeError> {
>>>>>>> 8957b22e
    if let Ok(current) = properties_manager.current_krill_version() {
        // We found the KrillVersion stored in the properties manager
        // introduced in Krill 0.14.0.
        UpgradeVersions::for_current(current)
    } else if let Some(data_dir) = data_dir_from_storage_uri(&config.storage_uri) {
        // If the disk is used for storage, then we need to check
        // if there are any pre Krill 0.14.0 version files in the
        // usual places. If so, then this is an upgrade.
        //
        // If there are no such files, then we know that this is a
        // new clean installation. Otherwise, we would have found
        // the properties_manager.current_krill_version().
        let mut current = None;

        // So.. try to find the most recent version among those files
        // in as far as they exist.
        for ns in &[CASERVER_NS, PUBSERVER_NS, PUBSERVER_CONTENT_NS] {
            let path = data_dir.join(ns.as_str()).join("version");
            if let Ok(bytes) = file::read(&path) {
                if let Ok(new_version_seen_on_disk) = serde_json::from_slice::<KrillVersion>(&bytes) {
                    if let Some(previous_seen_on_disk) = current.clone() {
                        if new_version_seen_on_disk > previous_seen_on_disk {
                            current = Some(new_version_seen_on_disk);
                        }
                    } else {
                        current = Some(new_version_seen_on_disk);
                    }
                }
            }
        }

        match current {
            None => {
                info!("Clean installation for Krill version {}", KrillVersion::code_version());
                Ok(None)
            }
            Some(current) => UpgradeVersions::for_current(current),
        }
    } else {
        // No disk was used. We do not support upgrading from <0.14.0 to 0.14.0 or
        // above AND migrating to a database at the same time. If users want this
        // then they should first upgrade using disk based storage and then migrate
        // the data content to a new storage option. See issue #1079
        info!(
            "Clean installation using database storage for Krill version {}",
            KrillVersion::code_version()
        );
        info!("NOTE: if you meant to upgrade an existing Krill <0.14.0 installation");
        info!("      then you should stop this instance, clear the new database, then");
        info!("      upgrade your old installation using the disk as a storage option,");
        info!("      and then migrate your data to a database.");
        Ok(None)
    }
}

//------------ Tests ---------------------------------------------------------

#[cfg(test)]
mod tests {
    use std::path::PathBuf;

    use crate::{
        commons::util::{file, storage::storage_uri_from_data_dir},
        test::tmp_dir,
    };

    use super::*;

    async fn test_upgrade(source: PathBuf) {
        let (data_dir, cleanup) = tmp_dir();
        let storage_uri = storage_uri_from_data_dir(&data_dir).unwrap();
        file::backup_dir(&source, &data_dir).unwrap();

        let config = Config::test(&storage_uri, Some(&data_dir), false, false, false, false);
        let _ = config.init_logging();

<<<<<<< HEAD
        let properties_manager = PropertiesManager::create(&config.storage_uri, config.disable_history_cache).unwrap();
=======
        let properties_manager = PropertiesManager::create(&config.storage_uri).unwrap();
>>>>>>> 8957b22e

        prepare_upgrade_data_migrations(UpgradeMode::PrepareOnly, &config, &properties_manager)
            .unwrap()
            .unwrap();

        // and continue - immediately, but still tests that this can pick up again.
        let report = prepare_upgrade_data_migrations(UpgradeMode::PrepareToFinalise, &config, &properties_manager)
            .unwrap()
            .unwrap();

        finalise_data_migration(report.versions(), &config, &properties_manager).unwrap();

        cleanup();
    }

    #[tokio::test]
    async fn prepare_then_upgrade_0_9_5() {
        let source = PathBuf::from("test-resources/migrations/v0_9_5/");
        test_upgrade(source).await;
    }

    #[tokio::test]
    async fn prepare_then_upgrade_0_12_1() {
        let source = PathBuf::from("test-resources/migrations/v0_12_1/");
        test_upgrade(source).await;
    }

    #[tokio::test]
    async fn prepare_then_upgrade_0_13_0() {
        let source = PathBuf::from("test-resources/migrations/v0_13_1/");
        test_upgrade(source).await;
    }

    #[test]
    fn parse_0_10_0_rc3_repository_content() {
        let json = include_str!("../../test-resources/migrations/v0_10_0/0.json");
        let _repo: pre_0_13_0::OldRepositoryContent = serde_json::from_str(json).unwrap();
    }

    #[cfg(all(feature = "hsm", not(any(feature = "hsm-tests-kmip", feature = "hsm-tests-pkcs11"))))]
    fn unmapped_keys_test_core(do_upgrade: bool) {
        let expected_key_id = KeyIdentifier::from_str("5CBCAB14B810C864F3EEA8FD102B79F4E53FCC70").unwrap();

        // Place a key previously created by an OpenSSL signer in the KEYS_NS under the Krill data dir.
        // Then run the upgrade. It should find the key and add it to the mapper.
        let (data_dir, cleanup) = tmp_dir();
        let storage_uri = storage_uri_from_data_dir(&data_dir).unwrap();
        let source = PathBuf::from("test-resources/migrations/unmapped_keys/");
        file::backup_dir(&source, &data_dir).unwrap();

        let mut config = Config::test(&storage_uri, Some(&data_dir), false, false, false, false);
        let _ = config.init_logging();
        config.process().unwrap();

        if do_upgrade {
            record_preexisting_openssl_keys_in_signer_mapper(&config).unwrap();
        }

        // Now test that a newly initialized `KrillSigner` with a default OpenSSL signer
        // is associated with the newly created mapper store and is thus able to use the
        // key that we placed on disk.
        let probe_interval = Duration::from_secs(config.signer_probe_retry_seconds);
        let krill_signer = KrillSignerBuilder::new(&storage_uri, probe_interval, &config.signers)
            .with_default_signer(config.default_signer())
            .with_one_off_signer(config.one_off_signer())
            .build()
            .unwrap();

        // Trigger the signer to be bound to the one the migration just registered in the mapper
        krill_signer.random_serial().unwrap();

        // Verify that the mapper has a single registered signer
        let mapper = krill_signer.get_mapper().unwrap();
        let signer_handles = mapper.get_signer_handles().unwrap();
        assert_eq!(1, signer_handles.len());

        if do_upgrade {
            // Verify that the mapper has a record of the test key belonging to the signer
            assert!(mapper.get_signer_for_key(&expected_key_id).is_ok());
        } else {
            // Verify that the mapper does NOT have a record of the test key belonging to the signer
            assert!(mapper.get_signer_for_key(&expected_key_id).is_err());
        }

        cleanup();
    }

    #[cfg(all(feature = "hsm", not(any(feature = "hsm-tests-kmip", feature = "hsm-tests-pkcs11"))))]
    #[test]
    fn test_key_not_found_error_if_unmapped_keys_are_not_mapped_on_upgrade() {
        unmapped_keys_test_core(false);
    }

    #[cfg(all(feature = "hsm", not(any(feature = "hsm-tests-kmip", feature = "hsm-tests-pkcs11"))))]
    #[test]
    fn test_upgrading_with_unmapped_keys() {
        unmapped_keys_test_core(true);
    }
}<|MERGE_RESOLUTION|>--- conflicted
+++ resolved
@@ -2,11 +2,7 @@
 //! - Updating the format of commands or events
 //! - Export / Import data
 
-<<<<<<< HEAD
 use std::{convert::TryInto, fmt, fs, path::Path, str::FromStr, time::Duration};
-=======
-use std::{convert::TryInto, fmt, path::Path, str::FromStr, time::Duration};
->>>>>>> 8957b22e
 
 use serde::{de::DeserializeOwned, Deserialize};
 
@@ -25,11 +21,7 @@
         KrillResult,
     },
     constants::{
-<<<<<<< HEAD
         CASERVER_NS, CA_OBJECTS_NS, KEYS_NS, KRILL_VERSION, PUBSERVER_CONTENT_NS, PUBSERVER_NS, SIGNERS_NS, STATUS_NS,
-=======
-        CASERVER_NS, CA_OBJECTS_NS, KEYS_NS, PUBSERVER_CONTENT_NS, PUBSERVER_NS, SIGNERS_NS, STATUS_NS,
->>>>>>> 8957b22e
         TA_PROXY_SERVER_NS, TA_SIGNER_SERVER_NS, UPGRADE_REISSUE_ROAS_CAS_LIMIT,
     },
     daemon::{config::Config, krillserver::KrillServer, properties::PropertiesManager},
@@ -89,11 +81,7 @@
 impl UpgradeVersions {
     /// Returns a KrillUpgradeVersions if the krill code version is newer
     /// than the provided current version.
-<<<<<<< HEAD
     pub fn for_current(current: KrillVersion) -> Result<Option<Self>, UpgradeError> {
-=======
-    pub fn for_current(current: KrillVersion) -> Result<Option<Self>, PrepareUpgradeError> {
->>>>>>> 8957b22e
         let code_version = KrillVersion::code_version();
         match code_version.cmp(&current) {
             std::cmp::Ordering::Greater => Ok(Some(UpgradeVersions {
@@ -101,11 +89,7 @@
                 to: code_version,
             })),
             std::cmp::Ordering::Equal => Ok(None),
-<<<<<<< HEAD
             std::cmp::Ordering::Less => Err(UpgradeError::CodeOlderThanData(code_version, current)),
-=======
-            std::cmp::Ordering::Less => Err(PrepareUpgradeError::CodeOlderThanData(code_version, current)),
->>>>>>> 8957b22e
         }
     }
 
@@ -137,7 +121,6 @@
 impl fmt::Display for UpgradeError {
     fn fmt(&self, f: &mut fmt::Formatter) -> fmt::Result {
         let cause = match &self {
-<<<<<<< HEAD
             UpgradeError::AggregateStoreError(e) => format!("Aggregate Error: {}", e),
             UpgradeError::KeyStoreError(e) => format!("Keystore Error: {}", e),
             UpgradeError::IoError(e) => format!("I/O Error: {}", e),
@@ -147,17 +130,6 @@
             UpgradeError::OldTaMigration => "Your installation cannot be upgraded to Krill 0.13.0 or later because it includes a CA called \"ta\". These CAs were used for the preliminary Trust Anchor support needed by testbed and benchmark setups. They cannot be migrated to the production grade Trust Anchor support that was introduced in Krill 0.13.0. If you want to continue to use your existing installation we recommend that you downgrade to Krill 0.12.1 or earlier. If you want to operate a testbed using Krill 0.13.0 or later, then you can create a fresh testbed instead of migrating your existing testbed. If you believe that you should not have a CA called \"ta\" - i.e. it may have been left over from an abandoned testbed set up - then you can delete the \"ta\" directory under your krill data \"cas\" directory and restart Krill.".to_string(),
             UpgradeError::CodeOlderThanData(code, data) => format!("Krill version {} is older than data version {}. You will need to restore before you can downgrade.", code, data),
             UpgradeError::Custom(s) => s.clone(),
-=======
-            PrepareUpgradeError::AggregateStoreError(e) => format!("Aggregate Error: {}", e),
-            PrepareUpgradeError::KeyStoreError(e) => format!("Keystore Error: {}", e),
-            PrepareUpgradeError::IoError(e) => format!("I/O Error: {}", e),
-            PrepareUpgradeError::Unrecognised(s) => format!("Unrecognised: {}", s),
-            PrepareUpgradeError::CannotLoadAggregate(h) => format!("Cannot load: {}", h),
-            PrepareUpgradeError::IdExchange(s) => format!("Could not use exchanged id info: {}", s),
-            PrepareUpgradeError::OldTaMigration => "Your installation cannot be upgraded to Krill 0.13.0 or later because it includes a CA called \"ta\". These CAs were used for the preliminary Trust Anchor support needed by testbed and benchmark setups. They cannot be migrated to the production grade Trust Anchor support that was introduced in Krill 0.13.0. If you want to continue to use your existing installation we recommend that you downgrade to Krill 0.12.1 or earlier. If you want to operate a testbed using Krill 0.13.0 or later, then you can create a fresh testbed instead of migrating your existing testbed. If you believe that you should not have a CA called \"ta\" - i.e. it may have been left over from an abandoned testbed set up - then you can delete the \"ta\" directory under your krill data \"cas\" directory and restart Krill.".to_string(),
-            PrepareUpgradeError::CodeOlderThanData(code, data) => format!("Krill version {} is older than data version {}. You will need to restore before you can downgrade.", code, data),
-            PrepareUpgradeError::Custom(s) => s.clone(),
->>>>>>> 8957b22e
         };
 
         write!(f, "Upgrade preparation failed because of: {}", cause)
@@ -209,7 +181,6 @@
 #[derive(Clone, Debug, Deserialize, Eq, PartialEq, Serialize)]
 pub struct DataUpgradeInfo {
     pub to_krill_version: KrillVersion,
-<<<<<<< HEAD
     pub last_command: Option<u64>,
 }
 
@@ -223,20 +194,6 @@
             self.last_command = Some(last_command + 1);
         } else {
             self.last_command = Some(0)
-=======
-    pub last_event: u64,
-    pub last_command: u64,
-    pub last_update: Time,
-}
-
-impl Default for DataUpgradeInfo {
-    fn default() -> Self {
-        Self {
-            to_krill_version: KrillVersion::code_version(),
-            last_event: 0,
-            last_command: 0,
-            last_update: Time::now(), // will be overwritten to appropriate value
->>>>>>> 8957b22e
         }
     }
 }
@@ -276,7 +233,6 @@
 //------------ UpgradeStore --------------------------------------------------
 
 /// Implement this for automatic upgrades to key stores
-<<<<<<< HEAD
 pub trait UpgradeAggregateStorePre0_14 {
     type Aggregate: Aggregate;
 
@@ -287,25 +243,9 @@
     //--- Mandatory functions to implement
 
     fn store_name(&self) -> &str;
-=======
-pub trait UpgradeStore {
-    fn prepare_new_data(&self, mode: UpgradeMode) -> Result<(), PrepareUpgradeError>;
-
-    /// Saves the version of the target upgrade. Wipes the store if there is another
-    /// version set as the target.
-    fn preparation_store_prepare(&self) -> UpgradeResult<()> {
-        let code_version = KrillVersion::code_version();
-        let version_key = Key::new_global(segment!("version"));
->>>>>>> 8957b22e
-
-        if let Ok(Some(existing_migration_version)) = self.preparation_store().get::<KrillVersion>(&version_key) {
-            if existing_migration_version != code_version {
-                warn!("Found prepared data for Krill version {existing_migration_version}, will remove it and start from scratch for {code_version}");
-                self.preparation_store().wipe()?;
-            }
-        }
-
-<<<<<<< HEAD
+
+    fn deployed_store(&self) -> &KeyValueStore;
+
     fn preparation_key_value_store(&self) -> &KeyValueStore;
 
     fn preparation_aggregate_store(&self) -> &AggregateStore<Self::Aggregate>;
@@ -566,16 +506,6 @@
             .store_new(&key, command)
             .map_err(UpgradeError::KeyStoreError)
     }
-=======
-        self.preparation_store().store(&version_key, &code_version)?;
-
-        Ok(())
-    }
-
-    fn deployed_store(&self) -> &KeyValueStore;
-
-    fn preparation_store(&self) -> &KeyValueStore;
->>>>>>> 8957b22e
 
     fn data_upgrade_info_key(scope: Scope) -> Key {
         Key::new_scoped(scope, segment!("upgrade_info.json"))
@@ -602,7 +532,6 @@
     /// Clean up keys used for tracking migration progress
     fn clean_migration_help_files(&self) -> UpgradeResult<()> {
         let version_key = Key::new_global(segment!("version"));
-<<<<<<< HEAD
         self.preparation_key_value_store()
             .drop_key(&version_key)
             .map_err(UpgradeError::KeyStoreError)?;
@@ -611,16 +540,6 @@
             self.preparation_key_value_store()
                 .drop_key(&Self::data_upgrade_info_key(scope))
                 .map_err(UpgradeError::KeyStoreError)?;
-=======
-        self.preparation_store()
-            .drop_key(&version_key)
-            .map_err(PrepareUpgradeError::KeyStoreError)?;
-
-        for scope in self.preparation_store().scopes()? {
-            self.preparation_store()
-                .drop_key(&Self::data_upgrade_info_key(scope))
-                .map_err(PrepareUpgradeError::KeyStoreError)?;
->>>>>>> 8957b22e
         }
         Ok(())
     }
@@ -732,7 +651,6 @@
                     })?
                 };
 
-<<<<<<< HEAD
                 // Complex migrations involving command / event conversions
                 pre_0_10_0::PublicationServerRepositoryAccessMigration::upgrade(mode, config, &versions)?;
                 pre_0_10_0::CasMigration::upgrade(mode, config)?;
@@ -744,11 +662,6 @@
                 // in 0.14.0 where we combine commands and events into a single key-value pair.
                 pre_0_14_0::UpgradeAggregateStoreSignerInfo::upgrade(SIGNERS_NS, mode, config)?;
 
-=======
-                pre_0_10_0::PublicationServerRepositoryAccessMigration::prepare(mode, &config, &versions)?;
-                pre_0_10_0::CasMigration::prepare(mode, &config)?;
-                migrate_pre_0_12_pubd_objects(&config)?;
->>>>>>> 8957b22e
                 Ok(Some(UpgradeReport::new(true, versions)))
             } else if versions.from < KrillVersion::candidate(0, 10, 0, 3) {
                 Err(UpgradeError::custom(
@@ -860,22 +773,12 @@
         // storage implementation used (disk/db).
         todo!("Support migrations from 0.14.x and higher migrations");
     } else {
-<<<<<<< HEAD
-=======
-        // Krill versions before 0.14.x *always* used disk based storage.
-        // Furthermore, they were storing the version in each key-value
-        // store. Since we now keep that in one place, we can remove those
-        // files.
-
-        // Move directories - if applicable (servers can have cas, repo server or both)
->>>>>>> 8957b22e
         info!(
             "Finish data migrations for upgrade from {} to {}",
             upgrade.from(),
             upgrade.to()
         );
 
-<<<<<<< HEAD
         // Krill versions before 0.14.x *always* used disk based storage.
         //
         // So, we should always get some data dir from the current config
@@ -967,76 +870,6 @@
                 );
                 Error::IoError(KrillIoError::new(context, e))
             })
-=======
-        let from = upgrade.from();
-        // TODO do we need to rewrite this?
-        let data_dir = data_dir_from_storage_uri(&config.storage_uri).unwrap();
-        let upgrade_dir = data_dir_from_storage_uri(config.upgrade_storage_uri()).unwrap();
-
-        let cas = data_dir.join(CASERVER_NS.as_str());
-        let cas_arch = data_dir.join(format!("arch-{}-{}", CASERVER_NS.as_str(), from));
-        let cas_upg = upgrade_dir.join(CASERVER_NS.as_str());
-        let ca_objects = data_dir.join(CA_OBJECTS_NS.as_str());
-        let ca_objects_arch = data_dir.join(format!("arch-{}-{}", CA_OBJECTS_NS.as_str(), from));
-        let ca_objects_upg = upgrade_dir.join(CA_OBJECTS_NS.as_str());
-
-        // upgrade-data/cas exists
-        if cas_upg.exists() {
-            // cas -> arch-cas-{old-version}
-            // upgrade-data/cas -> cas
-            move_dir_if_exists(&cas, &cas_arch)?;
-            move_dir_if_exists(&cas_upg, &cas)?;
-        }
-
-        // upgrade-data/ca_objects exists
-        if ca_objects_upg.exists() {
-            // ca_objects -> arch-ca_objects-{old-version}
-            // upgrade-data/ca_objects -> ca_objects
-            move_dir_if_exists(&ca_objects, &ca_objects_arch)?;
-            move_dir_if_exists(&ca_objects_upg, &ca_objects)?;
-        }
-
-        let pubd = data_dir.join(PUBSERVER_NS.as_str());
-        let pubd_arch = data_dir.join(format!("arch-{}-{}", PUBSERVER_NS.as_str(), from));
-        let pubd_upg = upgrade_dir.join(PUBSERVER_NS.as_str());
-        let pubd_objects = data_dir.join(PUBSERVER_CONTENT_NS.as_str());
-        let pubd_objects_arch = data_dir.join(format!("arch-{}-{}", PUBSERVER_CONTENT_NS.as_str(), from));
-        let pubd_objects_upg = upgrade_dir.join(PUBSERVER_CONTENT_NS.as_str());
-
-        // upgrade-data/pubd exists
-        if pubd_upg.exists() {
-            // pubd -> arch-pubd-{old-version}
-            // upgrade-data/pubd -> pubd
-            move_dir_if_exists(&pubd, &pubd_arch)?;
-            move_dir_if_exists(&pubd_upg, &pubd)?
-        }
-
-        // upgrade-data/pubd_objects exists
-        if pubd_objects_upg.exists() {
-            // pubd_objects -> arch-pubd_objects-{old-version}
-            // upgrade-data/pubd_objects -> pubd_objects
-            move_dir_if_exists(&pubd_objects, &pubd_objects_arch)?;
-            move_dir_if_exists(&pubd_objects_upg, &pubd_objects)?;
-        }
-
-        // done, clean out the migration dir
-        file::remove_dir_all(&upgrade_dir)
-            .map_err(|e| Error::Custom(format!("Could not delete migration directory: {}", e)))?;
-
-        // move the dirs
-        fn move_dir_if_exists(from: &Path, to: &Path) -> KrillResult<()> {
-            if from.exists() {
-                std::fs::rename(from, to).map_err(|e| {
-                    let context = format!(
-                        "Could not rename directory from: {} to: {}.",
-                        from.to_string_lossy(),
-                        to.to_string_lossy()
-                    );
-                    Error::IoError(KrillIoError::new(context, e))
-                })
-            } else {
-                Ok(())
-            }
         }
     }
 
@@ -1061,7 +894,6 @@
                     Error::IoError(KrillIoError::new(context, e))
                 })?;
             }
->>>>>>> 8957b22e
         }
     }
 
@@ -1085,11 +917,7 @@
 /// signers have been registered and no key mappings have been recorded, and then walk KEYS_NS adding the keys one by
 /// one to the mapping in the signer store, if any.
 #[cfg(feature = "hsm")]
-<<<<<<< HEAD
 fn record_preexisting_openssl_keys_in_signer_mapper(config: &Config) -> Result<(), UpgradeError> {
-=======
-fn record_preexisting_openssl_keys_in_signer_mapper(config: &Config) -> Result<(), PrepareUpgradeError> {
->>>>>>> 8957b22e
     match data_dir_from_storage_uri(&config.storage_uri) {
         None => Ok(()),
         Some(data_dir) => {
@@ -1115,11 +943,7 @@
 
                     for entry in dir_iter {
                         let entry = entry.map_err(|err| {
-<<<<<<< HEAD
                             UpgradeError::IoError(KrillIoError::new(
-=======
-                            PrepareUpgradeError::IoError(KrillIoError::new(
->>>>>>> 8957b22e
                                 format!(
                                     "I/O error while looking for signer keys to register in: {}",
                                     keys_dir.to_string_lossy()
@@ -1201,11 +1025,7 @@
 fn upgrade_versions(
     config: &Config,
     properties_manager: &PropertiesManager,
-<<<<<<< HEAD
 ) -> Result<Option<UpgradeVersions>, UpgradeError> {
-=======
-) -> Result<Option<UpgradeVersions>, PrepareUpgradeError> {
->>>>>>> 8957b22e
     if let Ok(current) = properties_manager.current_krill_version() {
         // We found the KrillVersion stored in the properties manager
         // introduced in Krill 0.14.0.
@@ -1282,11 +1102,7 @@
         let config = Config::test(&storage_uri, Some(&data_dir), false, false, false, false);
         let _ = config.init_logging();
 
-<<<<<<< HEAD
         let properties_manager = PropertiesManager::create(&config.storage_uri, config.disable_history_cache).unwrap();
-=======
-        let properties_manager = PropertiesManager::create(&config.storage_uri).unwrap();
->>>>>>> 8957b22e
 
         prepare_upgrade_data_migrations(UpgradeMode::PrepareOnly, &config, &properties_manager)
             .unwrap()
