--- conflicted
+++ resolved
@@ -332,17 +332,6 @@
                 };
 
                 if versions.from < KrillVersion::release(0, 9, 0) {
-<<<<<<< HEAD
-                    // We will need an extensive migration because starting with 0.9.0
-                    // we no longer use events for:
-                    // - republishing manifests/CRLs in CAs
-                    // - publishing objects for publishers in the repository
-                    //
-                    // Unfortunately this resulted in too many events and excessive disk
-                    // space usage. So, now we use a hybrid event sourcing model where
-                    // all other changes are tracked through events, but these high-churn
-                    // publication changes are kept in dedicated stateful objects:
-=======
                     // We will need an extensive migration because we found that the
                     // number of events related to (1) republishing manifests/CRLs in CAs,
                     // and (2) publishing objects for publishers in the repository resulted
@@ -351,7 +340,6 @@
                     // So, now we use a hybrid event sourcing model where all *other* changes
                     // are still tracked through events, but these high-churn publication
                     // changes are kept in dedicated stateful objects:
->>>>>>> 77facbb3
                     // - pubd_objects for objects published in a repository server
                     // - ca_objects for published objects for a CA.
 
@@ -386,13 +374,8 @@
 
                     pre_0_9_0::CaObjectsMigration::prepare(mode, config, repo_manager, signer)?;
                 } else {
-<<<<<<< HEAD
-                    pre_0_10_0::CasStoreMigration::prepare(mode, &config)?;
-                    pre_0_10_0::PubdStoreMigration::prepare(mode, &config)?;
-=======
                     pre_0_10_0::PublicationServerMigration::prepare(mode, &config)?;
                     pre_0_10_0::CasMigration::prepare(mode, &config)?;
->>>>>>> 77facbb3
                 }
 
                 Ok(Some(UpgradeReport::new(true, versions)))
